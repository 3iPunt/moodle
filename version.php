<?php

// This file is part of Moodle - http://moodle.org/
//
// Moodle is free software: you can redistribute it and/or modify
// it under the terms of the GNU General Public License as published by
// the Free Software Foundation, either version 3 of the License, or
// (at your option) any later version.
//
// Moodle is distributed in the hope that it will be useful,
// but WITHOUT ANY WARRANTY; without even the implied warranty of
// MERCHANTABILITY or FITNESS FOR A PARTICULAR PURPOSE.  See the
// GNU General Public License for more details.
//
// You should have received a copy of the GNU General Public License
// along with Moodle.  If not, see <http://www.gnu.org/licenses/>.

/**
 * MOODLE VERSION INFORMATION
 *
 * This file defines the current version of the core Moodle code being used.
 * This is compared against the values stored in the database to determine
 * whether upgrades should be performed (see lib/db/*.php)
 *
 * @package    core
 * @copyright  1999 onwards Martin Dougiamas (http://dougiamas.com)
 * @license    http://www.gnu.org/copyleft/gpl.html GNU GPL v3 or later
 */

defined('MOODLE_INTERNAL') || die();

<<<<<<< HEAD
$version  = 2014111008.06;              // 20141110      = branching date YYYYMMDD - do not modify!
=======
$version  = 2014111008.05;              // 20141110      = branching date YYYYMMDD - do not modify!
>>>>>>> 2b6e9e40
                                        //         RR    = release increments - 00 in DEV branches.
                                        //           .XX = incremental changes.

$release  = '2.8.8+ (Build: 20151016)'; // Human-friendly version name

$branch   = '28';                       // This version's branch.
$maturity = MATURITY_STABLE;             // This version's maturity level.<|MERGE_RESOLUTION|>--- conflicted
+++ resolved
@@ -29,11 +29,7 @@
 
 defined('MOODLE_INTERNAL') || die();
 
-<<<<<<< HEAD
-$version  = 2014111008.06;              // 20141110      = branching date YYYYMMDD - do not modify!
-=======
-$version  = 2014111008.05;              // 20141110      = branching date YYYYMMDD - do not modify!
->>>>>>> 2b6e9e40
+$version  = 2014111008.07;              // 20141110      = branching date YYYYMMDD - do not modify!
                                         //         RR    = release increments - 00 in DEV branches.
                                         //           .XX = incremental changes.
 
