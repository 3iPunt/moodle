<?php

// This file is part of Moodle - http://moodle.org/
//
// Moodle is free software: you can redistribute it and/or modify
// it under the terms of the GNU General Public License as published by
// the Free Software Foundation, either version 3 of the License, or
// (at your option) any later version.
//
// Moodle is distributed in the hope that it will be useful,
// but WITHOUT ANY WARRANTY; without even the implied warranty of
// MERCHANTABILITY or FITNESS FOR A PARTICULAR PURPOSE.  See the
// GNU General Public License for more details.
//
// You should have received a copy of the GNU General Public License
// along with Moodle.  If not, see <http://www.gnu.org/licenses/>.

/**
 * MOODLE VERSION INFORMATION
 *
 * This file defines the current version of the core Moodle code being used.
 * This is compared against the values stored in the database to determine
 * whether upgrades should be performed (see lib/db/*.php)
 *
 * @package    core
 * @copyright  1999 onwards Martin Dougiamas (http://dougiamas.com)
 * @license    http://www.gnu.org/copyleft/gpl.html GNU GPL v3 or later
 */

defined('MOODLE_INTERNAL') || die();

<<<<<<< HEAD
$version  = 2022112803.04;              // 20221128      = branching date YYYYMMDD - do not modify!
=======
$version  = 2022112803.03;              // 20221128      = branching date YYYYMMDD - do not modify!
>>>>>>> a1b37845
                                        //         RR    = release increments - 00 in DEV branches.
                                        //           .XX = incremental changes.
$release  = '4.1.3+ (Build: 20230519)'; // Human-friendly version name
$branch   = '401';                     // This version's branch.
$maturity = MATURITY_STABLE;             // This version's maturity level.<|MERGE_RESOLUTION|>--- conflicted
+++ resolved
@@ -29,11 +29,7 @@
 
 defined('MOODLE_INTERNAL') || die();
 
-<<<<<<< HEAD
-$version  = 2022112803.04;              // 20221128      = branching date YYYYMMDD - do not modify!
-=======
-$version  = 2022112803.03;              // 20221128      = branching date YYYYMMDD - do not modify!
->>>>>>> a1b37845
+$version  = 2022112803.05;              // 20221128      = branching date YYYYMMDD - do not modify!
                                         //         RR    = release increments - 00 in DEV branches.
                                         //           .XX = incremental changes.
 $release  = '4.1.3+ (Build: 20230519)'; // Human-friendly version name
