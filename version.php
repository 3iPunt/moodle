--- conflicted
+++ resolved
@@ -30,12 +30,8 @@
 defined('MOODLE_INTERNAL') || die();
 
 
-<<<<<<< HEAD
 
-$version  = 2013022800.00;              // YYYYMMDD      = weekly release date of this DEV branch
-=======
-$version  = 2013022200.01;              // YYYYMMDD      = weekly release date of this DEV branch
->>>>>>> 5fb49674
+$version  = 2013030400.00;              // YYYYMMDD      = weekly release date of this DEV branch
                                         //         RR    = release increments - 00 in DEV branches
                                         //           .XX = incremental changes
 
