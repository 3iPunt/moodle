--- conflicted
+++ resolved
@@ -320,7 +320,6 @@
         // - activities root setting.
         // - sectionincluded setting (if exists).
         $settingname = $settingprefix . 'included';
-<<<<<<< HEAD
 
         if ($this->is_in_subsection()) {
             $activityincluded = new restore_subactivity_generic_setting($settingname, base_setting::IS_BOOLEAN, true);
@@ -329,16 +328,9 @@
         }
 
         $activityincluded->get_ui()->set_icon(new image_icon('monologo', get_string('pluginname', $this->modulename),
-            $this->modulename, ['class' => 'iconlarge icon-post ml-1']));
+            $this->modulename, ['class' => 'ml-1']));
         $this->add_setting($activityincluded);
         // Look for "activities" root setting.
-=======
-        $activity_included = new restore_activity_generic_setting($settingname, base_setting::IS_BOOLEAN, true);
-        $activity_included->get_ui()->set_icon(new image_icon('monologo', get_string('pluginname', $this->modulename),
-            $this->modulename, ['class' => 'ml-1']));
-        $this->add_setting($activity_included);
-        // Look for "activities" root setting
->>>>>>> e1353c76
         $activities = $this->plan->get_setting('activities');
         $activities->add_dependency($activityincluded);
         // Look for "sectionincluded" section setting (if exists).
