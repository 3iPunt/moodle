--- conflicted
+++ resolved
@@ -303,16 +303,12 @@
             $html .= html_writer::end_tag('form');
         }
 
-<<<<<<< HEAD
         // If we are restoring an activity, then include the current course.
         if (!$wholecourse) {
             $courses->invalidate_results(); // Clean list of courses.
             $courses->set_include_currentcourse();
         }
-        if (!empty($courses) && ($courses->get_count() > 0 || $courses->get_search())) {
-=======
         if (!empty($courses) && ($courses->get_count() > 0 || $courses->get_search()) && $currentcourse != SITEID) {
->>>>>>> 03c39daa
             // Existing course
             $hasrestoreoption = true;
             $html .= $form;
