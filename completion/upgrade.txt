--- conflicted
+++ resolved
@@ -2,17 +2,14 @@
 information provided here is intended especially for developers.
 
 === 4.4 ===
-<<<<<<< HEAD
 * A new method, cm_completion_details::is_overall_complete() has been added to calculate whether a module should be considered or
   not completed, based on their completion options and the current value for the overall complete state.
 * The following previously deprecated methods have been removed and can no longer be used:
   - `core_course_bulk_activity_completion_renderer::navigation`
   - `core_completion\manager::get_available_completion_tabs`
-=======
 * The following previously deprecated methods have been removed and can no longer be used:
   - `completion_info::display_help_icon`
   - `completion_info::print_help_icon`
->>>>>>> 80ddffea
 
 === 4.3 ===
 * A trait class, core_completion/form/form_trait has been added to reuse code for adding and validation completion settings to any
