--- conflicted
+++ resolved
@@ -2,12 +2,10 @@
 information provided here is intended especially for developers.
 
 === 3.7 ===
-<<<<<<< HEAD
+
  * External function core_course_external::get_course_contents new returns the following additional completiondata field:
    - valueused (indicates whether the completion state affects the availability of other content)
-=======
  * External function core_course_external::get_course_contents now returns a new contentsinfo field with summary files information.
->>>>>>> 9b8aed89
 
 === 3.6 ===
 
