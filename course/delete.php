<?php
      // Admin-only code to delete a course utterly

    require_once(dirname(__FILE__) . '/../config.php');
    require_once($CFG->dirroot . '/course/lib.php');

    $id     = required_param('id', PARAM_INT);              // course id
    $delete = optional_param('delete', '', PARAM_ALPHANUM); // delete confirmation hash

    $PAGE->set_url('/course/delete.php', array('id' => $id));
    $PAGE->set_context(get_context_instance(CONTEXT_SYSTEM));
    require_login();

    $site = get_site();

    $strdeletecourse = get_string("deletecourse");
    $stradministration = get_string("administration");
    $strcategories = get_string("categories");

    if (! $course = $DB->get_record("course", array("id"=>$id))) {
        print_error("invalidcourseid", 'error', '', $id);
    }
    if ($site->id == $course->id) {
        // can not delete frontpage!
        print_error("invalidcourseid", 'error', '', $id);
    }

    if (!can_delete_course($id)) {
        print_error('cannotdeletecourse');
    }

    $category = $DB->get_record("course_categories", array("id"=>$course->category));
<<<<<<< HEAD
    $courseshortname = format_string($course->shortname, true, array('context' => get_context_instance(CONTEXT_COURSE, $course->id)));
=======
    $categoryname = format_string($category->name, true, array('context' => get_context_instance(CONTEXT_COURSECAT, $category->id)));
>>>>>>> 5da6f4ee

    $PAGE->navbar->add($stradministration, new moodle_url('/admin/index.php/'));
    $PAGE->navbar->add($strcategories, new moodle_url('/course/index.php'));
    $PAGE->navbar->add($categoryname, new moodle_url('/course/category.php', array('id'=>$course->category)));
    if (! $delete) {
        $strdeletecheck = get_string("deletecheck", "", $courseshortname);
        $strdeletecoursecheck = get_string("deletecoursecheck");

        $PAGE->navbar->add($strdeletecheck);
        $PAGE->set_title("$site->shortname: $strdeletecheck");
        $PAGE->set_heading($site->fullname);
        echo $OUTPUT->header();

        $message = "$strdeletecoursecheck<br /><br />" . format_string($course->fullname) .  " (" . $courseshortname . ")";
        echo $OUTPUT->confirm($message, "delete.php?id=$course->id&delete=".md5($course->timemodified), "category.php?id=$course->category");

        echo $OUTPUT->footer();
        exit;
    }

    if ($delete != md5($course->timemodified)) {
        print_error("invalidmd5");
    }

    if (!confirm_sesskey()) {
        print_error('confirmsesskeybad', 'error');
    }

    // OK checks done, delete the course now.

    add_to_log(SITEID, "course", "delete", "view.php?id=$course->id", "$course->fullname (ID $course->id)");

    $strdeletingcourse = get_string("deletingcourse", "", $courseshortname);

    $PAGE->navbar->add($strdeletingcourse);
    $PAGE->set_title("$site->shortname: $strdeletingcourse");
    $PAGE->set_heading($site->fullname);
    echo $OUTPUT->header();
    echo $OUTPUT->heading($strdeletingcourse);

    delete_course($course);
    fix_course_sortorder(); //update course count in catagories

    echo $OUTPUT->heading( get_string("deletedcourse", "", $courseshortname) );

    echo $OUTPUT->continue_button("category.php?id=$course->category");

    echo $OUTPUT->footer();

<|MERGE_RESOLUTION|>--- conflicted
+++ resolved
@@ -30,11 +30,8 @@
     }
 
     $category = $DB->get_record("course_categories", array("id"=>$course->category));
-<<<<<<< HEAD
     $courseshortname = format_string($course->shortname, true, array('context' => get_context_instance(CONTEXT_COURSE, $course->id)));
-=======
     $categoryname = format_string($category->name, true, array('context' => get_context_instance(CONTEXT_COURSECAT, $category->id)));
->>>>>>> 5da6f4ee
 
     $PAGE->navbar->add($stradministration, new moodle_url('/admin/index.php/'));
     $PAGE->navbar->add($strcategories, new moodle_url('/course/index.php'));
