--- conflicted
+++ resolved
@@ -24,10 +24,6 @@
 
 defined('MOODLE_INTERNAL') || die();
 
-<<<<<<< HEAD
-$plugin->version   = 2022112803;
-=======
-$plugin->version   = 2022112801;
->>>>>>> e6b80e15
+$plugin->version   = 2022112804;
 $plugin->requires  = 2022111800;
 $plugin->component = 'quiz_statistics';