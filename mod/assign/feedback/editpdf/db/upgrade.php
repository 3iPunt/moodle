<?php
// This file is part of Moodle - http://moodle.org/
//
// Moodle is free software: you can redistribute it and/or modify
// it under the terms of the GNU General Public License as published by
// the Free Software Foundation, either version 3 of the License, or
// (at your option) any later version.
//
// Moodle is distributed in the hope that it will be useful,
// but WITHOUT ANY WARRANTY; without even the implied warranty of
// MERCHANTABILITY or FITNESS FOR A PARTICULAR PURPOSE.  See the
// GNU General Public License for more details.
//
// You should have received a copy of the GNU General Public License
// along with Moodle.  If not, see <http://www.gnu.org/licenses/>.

/**
 * Upgrade code for the feedback_editpdf module.
 *
 * @package   assignfeedback_editpdf
 * @copyright 2013 Jerome Mouneyrac
 * @license   http://www.gnu.org/copyleft/gpl.html GNU GPL v3 or later
 */

defined('MOODLE_INTERNAL') || die();

/**
 * EditPDF upgrade code
 * @param int $oldversion
 * @return bool
 */
function xmldb_assignfeedback_editpdf_upgrade($oldversion) {
    global $CFG, $DB;

    $dbman = $DB->get_manager();

    // Automatically generated Moodle v3.9.0 release upgrade line.
    // Put any upgrade step following this.

    if ($oldversion < 2021060400) {
        // Remove submissions from the processing queue that have been processed.
        $sql = 'DELETE
                  FROM {assignfeedback_editpdf_queue}
                 WHERE EXISTS (SELECT 1
                                 FROM {assign_submission} s,
                                      {assign_grades} g
                                WHERE s.id = submissionid
                                  AND s.assignment = g.assignment
                                  AND s.userid = g.userid
                                  AND s.attemptnumber = g.attemptnumber)';

        $DB->execute($sql);

        // Editpdf savepoint reached.
        upgrade_plugin_savepoint(true, 2021060400, 'assignfeedback', 'editpdf');
    }

    // Automatically generated Moodle v4.0.0 release upgrade line.
    // Put any upgrade step following this.

    if ($oldversion < 2022061000) {
        $table = new xmldb_table('assignfeedback_editpdf_queue');
        if ($dbman->table_exists($table)) {
            // Convert not yet converted submissions into adhoc tasks.
            $rs = $DB->get_recordset('assignfeedback_editpdf_queue');
            foreach ($rs as $record) {
                $data = [
                    'submissionid' => $record->submissionid,
                    'submissionattempt' => $record->submissionattempt,
                ];
                $task = new assignfeedback_editpdf\task\convert_submission;
                $task->set_custom_data($data);
                \core\task\manager::queue_adhoc_task($task, true);
            }
            $rs->close();

            // Drop the table.
            $dbman->drop_table($table);
        }

        // Editpdf savepoint reached.
        upgrade_plugin_savepoint(true, 2022061000, 'assignfeedback', 'editpdf');
    }

    if ($oldversion < 2022082200) {
        // Conversion records need to be removed in order for conversions to restart.
        $DB->delete_records('file_conversion');

        // Schedule an adhoc task to fix existing stale conversions.
        $task = new \assignfeedback_editpdf\task\bump_submission_for_stale_conversions();
        \core\task\manager::queue_adhoc_task($task);

        upgrade_plugin_savepoint(true, 2022082200, 'assignfeedback', 'editpdf');
    }

<<<<<<< HEAD
    if ($oldversion < 2022112801) {
        $task = new \assignfeedback_editpdf\task\remove_orphaned_editpdf_files();
        \core\task\manager::queue_adhoc_task($task);

        upgrade_plugin_savepoint(true, 2022112801, 'assignfeedback', 'editpdf');
    }
=======
    // Automatically generated Moodle v4.1.0 release upgrade line.
    // Put any upgrade step following this.

>>>>>>> c6ab792d
    return true;
}<|MERGE_RESOLUTION|>--- conflicted
+++ resolved
@@ -93,17 +93,15 @@
         upgrade_plugin_savepoint(true, 2022082200, 'assignfeedback', 'editpdf');
     }
 
-<<<<<<< HEAD
+    // Automatically generated Moodle v4.1.0 release upgrade line.
+    // Put any upgrade step following this.
+
     if ($oldversion < 2022112801) {
         $task = new \assignfeedback_editpdf\task\remove_orphaned_editpdf_files();
         \core\task\manager::queue_adhoc_task($task);
 
         upgrade_plugin_savepoint(true, 2022112801, 'assignfeedback', 'editpdf');
     }
-=======
-    // Automatically generated Moodle v4.1.0 release upgrade line.
-    // Put any upgrade step following this.
 
->>>>>>> c6ab792d
     return true;
 }