--- conflicted
+++ resolved
@@ -1,21 +1,13 @@
 This files describes API changes in the lesson code.
 
 === 2.9 ===
-<<<<<<< HEAD
-The  grade_item_delete function in mod/lesson/lib.php was removed because it was not doing anything and was never called.
-
-A third optional boolean parameter $endreached was added to lesson::update_timer to indicate that end of lesson was reached. This is used by 'completionendreached' custom completion rule.
-=======
-lesson_page_type_endofbranch::update in mod/lesson/pagetypes/endofbranch.php
-and lesson_page_type_endofcluster::update in mod/lesson/pagetypes/endofcluster.php
-have been removed, this is now handled by the base class: lesson_page::update in
-locallib.php and the exact same code is executed (it is also executed by the
-lesson_page_type_cluster class that previously had no update function).
-
-A third optional boolean parameter $endreached was added to lesson::update_timer to
-indicate that end of lesson was reached. This is used by 'completionendreached' custom
-completion rule.
->>>>>>> 2d586d1d
+* The  grade_item_delete function in mod/lesson/lib.php was removed because it was not doing anything and was never called.
+* A third optional boolean parameter $endreached was added to lesson::update_timer to indicate that end of lesson was reached. This is used by 'completionendreached' custom completion rule.
+* lesson_page_type_endofbranch::update in mod/lesson/pagetypes/endofbranch.php
+  and lesson_page_type_endofcluster::update in mod/lesson/pagetypes/endofcluster.php
+  have been removed, this is now handled by the base class: lesson_page::update in
+  locallib.php and the exact same code is executed (it is also executed by the
+  lesson_page_type_cluster class that previously had no update function).
 
 === Earlier changes ===
 
