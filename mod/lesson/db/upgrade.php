--- conflicted
+++ resolved
@@ -138,7 +138,6 @@
         upgrade_mod_savepoint(true, 2014122900, 'lesson');
     }
 
-<<<<<<< HEAD
     if ($oldversion < 2015030300) {
 
         // Define field nextpageid to be added to lesson_branch.
@@ -152,8 +151,9 @@
 
         // Lesson savepoint reached.
         upgrade_mod_savepoint(true, 2015030300, 'lesson');
-=======
-    if ($oldversion < 2015022700) {
+    }
+
+    if ($oldversion < 2015030301) {
 
         // Clean lesson answers that should be plain text.
         // Unfortunately we can't use LESSON_PAGE_XX constants here as we can't include the files.
@@ -174,8 +174,7 @@
         }
 
         // Lesson savepoint reached.
-        upgrade_mod_savepoint(true, 2015022700, 'lesson');
->>>>>>> a1300e98
+        upgrade_mod_savepoint(true, 2015030301, 'lesson');
     }
 
     return true;
