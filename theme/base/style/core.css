/**
 * Required to undo YUI resets that override input size
 */
input[type=text],input[type=password],textarea{width:auto;}

/* Fix for YUI overriding styles */
strong{font-style:inherit;}em{font-weight:inherit;}

/**
 * General
 */
th,
td,
a img {border-width:0;}
acronym,
abbr {cursor: help;}
.dir-ltr,
.mdl-left,
.dir-rtl .mdl-right {text-align: left;}
.dir-rtl,
.mdl-right,
.dir-rtl .mdl-left {text-align: right;}
#add,
#remove,
.centerpara,
.mdl-align {text-align: center;}
a.dimmed,
a.dimmed:link,
a.dimmed:visited,
a.dimmed_text,
a.dimmed_text:link,
a.dimmed_text:visited,
.dimmed_text,
.dimmed_text a,
.dimmed_text a:link,
.dimmed_text a:visited,
.usersuspended,
.usersuspended a,
.usersuspended a:link,
.usersuspended a:visited,
.dimmed_category,
.dimmed_category a {
    color: #AAA;
}
.activity.label .dimmed_text {
    opacity: 0.5;
    -ms-filter:"progid:DXImageTransform.Microsoft.Alpha(Opacity=50)";
    filter: alpha(opacity=50);
}
.unlist,
.unlist li,
.inline-list,
.inline-list li,
.block .list,
.block .list li,
.sitetopic .section li.activity,
.course-content .section li.activity,
.tabtree li {list-style: none;margin:0;padding:0;}

.course-content .current {background:#E3E3E3;}

.inline-list li {display: inline;}
.notifytiny {font-size:0.7em;}
.notifytiny li,
.notifytiny td {font-size:100%;}
.red,
.notifyproblem {color:#660000;}
.green,
.notifysuccess {color:#006600;}
.reportlink {text-align:right;}
a.autolink.glossary:hover {cursor: help;}
/* Block which is hidden if javascript enabled, prevents fickering visible when JS from footer used! */
.collapsibleregioncaption {white-space: nowrap;}
.collapsibleregioncaption img {vertical-align: middle;}
.jsenabled .hiddenifjs {display: none;}
.visibleifjs {display: none;}
.jsenabled .visibleifjs {display: inline;}
.jsenabled .collapsibleregion {overflow:hidden;}
.jsenabled .collapsed .collapsibleregioninner {visibility: hidden;}
.yui-overlay .yui-widget-bd {background-color:#FFEE69;border:1px solid #A6982B;border-top-color: #D4C237;color:#000000;left:0;padding:2px 5px;position:relative;top:0;z-index:1;}
.clearer {background:transparent;border-width:0;clear:both;display:block;height:1px;margin:0;padding:0;}
.clearfix:after {clear: both;content: ".";display: block;height: 0;min-width: 0;visibility: hidden;}
.bold,
.warning,
.errorbox .title,
.pagingbar .title,
.pagingbar .thispage,
.headingblock {font-weight: bold;}
img.resize {height: 1em;width: 1em;}
.block img.resize,
.breadcrumb img.resize {height: 0.9em;width: 0.8em;}
img.icon {height:16px;vertical-align:middle;width:16px;padding-right:4px;}
img.iconsmall {height:11px;margin-right:1px;vertical-align:middle;width:11px;}
img.iconhelp {height:17px;margin-right:4px;vertical-align:middle;width:17px;}
img.icontoggle {height:17px;vertical-align:middle;width:50px;}
img.iconkbhelp {height:17px;width:49px;}
.categorybox .category {font-size:1.2em;font-weight:bold;}
.generalbox {border:1px solid;}
.boxaligncenter {margin-left:auto;margin-right:auto;}
.boxalignright {margin-left:auto;margin-right:0;}
.boxalignleft {margin-left:0;margin-right:auto;}
.boxwidthnarrow {width: 30%;}
.boxwidthnormal {width: 50%;}
.boxwidthwide {width: 80%;}
.buttons .singlebutton,
.buttons .singlebutton form,
.buttons .singlebutton div {display: inline;}
.buttons .singlebutton input {margin:20px 5px;}
.blink {text-decoration: blink;}
.headermain {font-weight:bold;}
#maincontent {display: block;height: 1px;overflow: hidden;}
img.uihint {cursor: help;}
#addmembersform table {margin-left: auto;margin-right: auto;}
.formtable tbody th,
.generaltable th.header {vertical-align: top;}
.flexible th {white-space: nowrap;}
.cell {vertical-align: top;}
.helplink img {height: 17px;vertical-align: middle;width: 17px;}
img.emoticon {vertical-align: middle;width: 15px;height: 15px;}
form.popupform,
form.popupform div {display: inline;}
.arrow_button input {overflow:hidden;}

/** The 1-pixel padding is there to avoid phantom scroll bars on OS X (FF, Safari and Chrome)**/
.no-overflow {overflow:auto;padding-bottom:1px;}
.pagelayout-report .no-overflow {overflow:visible;}
.no-overflow > .generaltable {margin-bottom:0;}
.ie6 .no-overflow {width:100%;}

/** IE6 float + background bug solution **/
.ie6 li.section {line-height:1.2em;width:100%;}

/**
 * Accessibility features
 */
/*Accessibility: text 'seen' by screen readers but not visual users. */
.accesshide {position:absolute;left:-10000px;font-weight:normal;font-size:1em;}
.dir-rtl .accesshide {top:-30000px;left:auto;}
span.hide,
div.hide {display:none;}
.invisiblefieldset {display:inline;border-width:0;padding:0;margin:0;}
/*Accessibility: Skip block link, for keyboard-only users. */
a.skip-block,
a.skip {position: absolute;top: -1000em;font-size: 0.85em;text-decoration:none;}
a.skip-block:focus,
a.skip-block:active,
a.skip:focus,
a.skip:active {position: static;display: block;}
.skip-block-to {display: block;height: 1px;overflow: hidden;}
/* Accessibility: only certain fonts support Unicode chars like &#x25BA; in IE6 */
.arrow,
.arrow_button input {font-family: Arial,Helvetica,Courier,sans-serif;}

/**
 * Header
 */
.headermain {float:left;margin:15px;font-size:2.3em;}
.headermenu {float:right;margin:10px;font-size:0.8em;text-align:right;}

/**
 * Navbar
 */
.navbar {clear:both;overflow:hidden;}
.ie6 .navbar {overflow:hidden;height:100%;}
.breadcrumb {float:left;}
.navbutton {text-align:right;}
.breadcrumb ul {padding:0;margin:0;text-indent:0;list-style:none;}
.navbutton {float: right;}
.breadcrumb li,
.navbutton div,
.navbutton form {display:inline;}

/**
 * Footer
 */
#page-footer {text-align:center;font-size:0.9em;}
#page-footer .homelink {margin: 1em 0;}
#page-footer .homelink a {padding-left:1em;padding-right:1em;}
#page-footer .logininfo,
#page-footer .sitelink,
#page-footer .helplink {margin:0px 10px;}
#page-footer .performanceinfo {text-align:center;margin:10px 20%;}
#page-footer .performanceinfo span {display:block;}
#page-footer .validators {margin-top:40px;padding-top:5px;border-top: 1px dotted gray;}
#page-footer .validators ul {margin:0px;padding:0px;list-style-type:none;}
#page-footer .validators ul li {display:inline;margin-right:10px;margin-left:10px;}

/**
 * Tabs
 */
.tabtree {position:relative;margin-bottom:3.5em;}
.tabtree li {display:inline;}
.tabtree ul {margin:5px;}
.tabtree ul li.here ul {position:absolute;top:100%;width:100%;}
.tabtree ul li.here .empty {display:none;}

/**
 * Mforms
 */
.mform fieldset {border:1px solid;}
.mform fieldset fieldset {border-width:0px;}
.mform fieldset legend {font-weight:bold;margin-left:0.5em;}
.mform fieldset div {margin:10px;margin-top:0;}
.mform fieldset div div {margin:0;}
.mform fieldset .advancedbutton {text-align:right;}
.mform fieldset.hidden {border-width:0;}
.mform fieldset.group {margin-bottom: 0}
.mform fieldset.error {border: 1px solid #A00;}
.mform .fitem {width:100%;overflow:hidden;margin-top:5px;margin-bottom:1px;clear:right;}
.mform .fitem .fitemtitle {width:15%;text-align:right;float:left;}
.mform .fitem .fitemtitle div {display: inline;}
.mform .fitem .felement {border-width: 0;width:80%;margin-left:16%;}
.mform .fitem fieldset.felement {margin-left:0;padding-left:1%;margin-bottom:0}
.mform .error,
.mform .required {color:#A00;}
.mform .required .fgroup span label {color:#000;}
.mform .fdescription.required {color:#A00;text-align:right;}
.mform .fpassword .unmask {display:inline;margin-left:0.5em;}
.mform .ftextarea #id_alltext {width: 100%;}
.mform ul.file-list {padding:0;margin:0;list-style:none;}
.mform label .req,
.mform label .adv {cursor: help;}
.mform .fcheckbox input {margin-left: 0;}
.mform .fitem fieldset.fgroup label,
.mform .fradio label,
.mform .fcheckbox label,
.mform fieldset.fdate_selector label {display:inline;float: none;width: auto;}
.mform .ftags label.accesshide {display: block;position: static;}
.mform .ftags select {margin-bottom: 0.7em;min-width: 22em;}

input#id_externalurl {direction:ltr;}

/** Browser corrections for mforms **/
.ie .mform .fitem .felement {margin-left:0;text-align:left;float:left;}
/** Fix IE double margin + float bugs **/
.ie .mform .fitem .fitemtitle {padding-right:1em;}
#portfolio-add-button {display:inline;}

/**
 * phpinfo styles
 */
.phpinfo .center {text-align: center;}
.phpinfo .center table {margin-left: auto;margin-right: auto;text-align: left;border-collapse: collapse;}
.phpinfo .center th {text-align: center;}
.phpinfo .e,
.phpinfo .v,
.phpinfo .h {border: 1px solid #000000;font-size: 0.8em;vertical-align: baseline;color: #000000;background-color: #cccccc;}
.phpinfo .e {background-color: #ccccff;font-weight: bold;}
.phpinfo .h {background-color: #9999cc;font-weight: bold;}

/**
 * Blogs
 */
.addbloglink {text-align: center;}
.blog_entry .audience {text-align: right;}
.blog_entry .tags {margin-top: 15px;}

/**
 * Group
 */
#page-group-index #groupeditform {text-align: center;}
#doc-contents h1 {margin: 1em 0 0 0;}
#doc-contents ul {margin: 0;padding: 0;width: 90%;}
#doc-contents ul li {list-style-type: none;}
.groupmanagementtable td {vertical-align: top;}
.groupmanagementtable #existingcell,
.groupmanagementtable #potentialcell {width: 42%;}
.groupmanagementtable #buttonscell {width: 16%;}
.groupmanagementtable #buttonscell input {width: 80%;}
.groupmanagementtable #removeselect_wrapper,
.groupmanagementtable #addselect_wrapper {width: 100%;}
.groupmanagementtable #removeselect_wrapper label,
.groupmanagementtable #addselect_wrapper label {font-weight: normal;}
.dir-rtl .groupmanagementtable p {text-align: right;}
#group-usersummary {width: 14em;}
.groupselector {margin-top: 3px;margin-bottom: 3px;}

/**
 * Login
 */
.loginbox {margin:15px;overflow:visible;}
.loginbox.twocolumns {margin:15px;}
.loginbox h2,
.loginbox .subcontent {margin:5px;padding:10px;text-align:center;}
.loginbox .loginpanel .desc {margin:0;padding:0;margin-bottom:5px;}
.loginbox .signuppanel .subcontent {text-align:left;}
.loginbox .loginsub {margin-left:0;margin-right:0;}
.loginbox .guestsub,
.loginbox .forgotsub,
.loginbox .potentialidps {margin:5px 12%;}
.loginbox .potentialidps .potentialidplist {margin-left:40%;}
.loginbox .potentialidps .potentialidplist div {text-align:left;}
.loginbox .loginform {margin-top:1em;text-align:left;}
.loginbox .loginform .form-label {float:left;text-align:right;width:44%;direction:rtl; white-space:nowrap;}
.dir-rtl .loginbox .loginform .form-label {float:left;text-align:right;width:44%;direction:ltr; white-space:nowrap;}
.loginbox .loginform .form-input {float:right;width:55%;}
.loginbox .loginform .form-input input {width: 6em;}
.loginbox .signupform {margin-top:1em;text-align:center;}
.loginbox.twocolumns .loginpanel {float:left;width:49.5%;border-right: 1px solid;margin-bottom:-2000px;padding-bottom:2000px;}
.loginbox.twocolumns .signuppanel {float:right;width:50%;margin-bottom:-2000px;padding-bottom:2000px;}

/**
 * Notes
 */
.notepost {margin-bottom: 1em;}
.notepost .userpicture {float: left;margin-right: 5px;}
.notepost .content,
.notepost .footer {clear: both;}
.notesgroup {margin-left:20px;}

/**
 * My Moodle
 */
.path-my .coursebox .overview .name {margin-left:20px;}
.path-my .coursebox .overview .info {margin-left:25px;}
.path-my .coursebox .overview .details {margin-left:25px;}
.path-my .coursebox .overview {margin-bottom:10px;}
.path-my .coursebox .info {float: none;}

/**
 * Logs
 */
.logtable th {text-align:left;}

/**
 * Modules
 */
.mod_introbox {border:1px solid;padding:10px;}
table.mod_index {width:100%;}

/**
 * Help
 */
#help_icon_tooltip div.bd {width: 35em;}
#help hr {border: none;height: 1px;background: #ccc;}
#help .center {text-align: center;}
#help .moreinfo {text-align: right;}
#help .indent {margin-left: 40px;}
#help .indent-big {margin-left: 160px;margin-right: 160px;}
#help #emoticons{text-align: center;clear:both;width: 300px;margin-right: auto;margin-left:auto;}
#help #emoticons ul{list-style-type: none;}
#help #emoticons li{margin-bottom: 3px;width: 120px;border-left: 3px solid gray;padding-left: 7px;float: left;}

/**
 * Comments
 */
.comment-ctrl {font-size: 12px;display: none;margin:0;padding:0;}
.comment-ctrl h5 {margin:0;padding: 5px;}
.comment-area {max-width: 400px;padding: 5px;}
.comment-area textarea {width:100%;overflow:auto;}
.comment-area .fd {text-align:right;}
.comment-meta span {color:gray;}
.comment-list {font-size: 11px;overflow:auto;list-style:none;padding:0;margin:0;}
.comment-list li {margin: 2px;list-style:none;margin-bottom:5px;clear:both;}
.comment-list li.first {display:none}
.comment-paging{text-align:center;}
.comment-paging .pageno{padding:2px;}
.comment-paging .curpage{border:1px solid #CCC;}
.comment-userpicture {width: 20px;float:left;}
.comment-content {margin-left: 22px;}
.comment-content div {margin:0;padding:0;}
.comment-content p {padding:0;margin:0 18px 0 0;}
.comment-delete {float:right;text-align:right;}
.comment-delete-confirm {background: #eee; padding: 2px; width: 5em;text-align:center;}
.comment-container {float:left;margin: 4px;}
.comment-report-selectall{display:none}
.comment-link {display:none}
.jsenabled .comment-link {display:block}
.jsenabled .showcommentsnonjs{display:none}
.jsenabled .comment-report-selectall{display:inline}

/**
 * Completion progress report
 */
.completion-expired {background:#FFDDDD;}
.completion-expected {font-size:0.75em;}
.completion-sortchoice,
.completion-identifyfield {font-size:0.75em;vertical-align:bottom;}
.completion-progresscell {text-align:right;}
.completion-expired .completion-expected {font-weight:bold;}

/**
 * Tags
 */
#page-tag-coursetags_edit .coursetag_edit_centered {position: relative;width: 600px;margin: 20px auto;}
#page-tag-coursetags_edit .coursetag_edit_row {clear:both;}
#page-tag-coursetags_edit .coursetag_edit_row .coursetag_edit_left {float:left;width:50%;text-align:right;}
#page-tag-coursetags_edit .coursetag_edit_row .coursetag_edit_right {margin-left:50%;}
#page-tag-coursetags_edit .coursetag_edit_input3 {display: none;}
#page-tag-coursetags_more .coursetag_more_large {font-size: 120%;}
#page-tag-coursetags_more .coursetag_more_small {font-size: 80%;}
#page-tag-coursetags_more .coursetag_more_link {font-size: 80%;}
#tag-description,
#tag-blogs {width:100%;}
#tag-management-box {margin-bottom:10px;line-height:20px;}
#tag-user-table {padding:3px;clear: both;width:100%;}
#tag-user-table:after {content:".";display:block;clear:both;visibility:hidden;height:0;overflow:hidden;}
img.user-image {height:100px;width:100px;}
#small-tag-cloud-box {width:300px;margin:0 auto;}
#big-tag-cloud-box {width:600px;margin:0 auto;float:none;}
ul#tag-cloud-list {list-style:none;padding:5px;margin:0;}
ul#tag-cloud-list li {margin:0;display:inline;list-style-type:none;}
#tag-search-box {text-align:center;margin:10px auto;}
#tag-search-results-container {padding:0;width:100%;}
#tag-search-results {padding:0;margin: 15px 20% 0 20%;float:left;width:60%;display:block;}
#tag-search-results li {width:30%;float:left;padding-left:1%;text-align:left;line-height:20px;padding-right:1%;list-style:none;}
span.flagged-tag,
span.flagged-tag a {color:#FF0000;}
table#tag-management-list {text-align:left;width:100%;}
table#tag-management-list td,
table#tag-management-list th {vertical-align: middle;text-align: left;padding: 4px;}
.tag-management-form {text-align:center;}
#relatedtags-autocomplete-container {margin-left:auto;margin-right:auto;min-height:4.6em;width:100%;}
#relatedtags-autocomplete {position:relative;display:block;width:60%;margin-left:auto;margin-right:auto;}
#relatedtags-autocomplete .yui-ac-content {position:absolute;width:420px;left:20%;border:1px solid #404040;background:#fff;overflow:hidden;z-index:9050;}
#relatedtags-autocomplete .ysearchquery {position:absolute;right:10px;color:#808080;z-index:10;}
#relatedtags-autocomplete .yui-ac-shadow {position:absolute;margin:.3em;width:100%;background:#a0a0a0;z-index:9049;}
#relatedtags-autocomplete ul {padding:0;width:100%;margin:0;list-style-type:none;}
#relatedtags-autocomplete li {padding:0 5px;cursor:default;white-space:nowrap;}
#relatedtags-autocomplete li.yui-ac-highlight{background:#FFFFCC;}
h2.tag-heading,
div#tag-description,
div#tag-blogs,
body.tag .managelink {padding: 5px;}
.tag_cloud .s20 {font-size: 1.5em;font-weight: bold;}
.tag_cloud .s19 {font-size: 1.5em;}
.tag_cloud .s18 {font-size: 1.4em;font-weight: bold;}
.tag_cloud .s17 {font-size: 1.4em;}
.tag_cloud .s16 {font-size: 1.3em;font-weight: bold;}
.tag_cloud .s15 {font-size: 1.3em;}
.tag_cloud .s14 {font-size: 1.2em;font-weight: bold;}
.tag_cloud .s13 {font-size: 1.2em;}
.tag_cloud .s12,
.tag_cloud .s11 {font-size: 1.1em;font-weight: bold;}
.tag_cloud .s10,
.tag_cloud .s9 {font-size: 1.1em;}
.tag_cloud .s8,
.tag_cloud .s7 {font-size: 1em;font-weight: bold;}
.tag_cloud .s6,
.tag_cloud .s5 {font-size: 1em;}
.tag_cloud .s4,
.tag_cloud .s3 {font-size: 0.9em;font-weight: bold;}
.tag_cloud .s2,
.tag_cloud .s1 {font-size: 0.9em;}
.tag_cloud .s0 {font-size: 0.8em;}

/*
 * Backup and Restore CSS
 */
.path-backup .mform .grouped_settings.section_level {clear:both;}
.path-backup .mform .grouped_settings {clear:both;overflow:hidden;}
.path-backup .mform .grouped_settings .fitem .fitemtitle {width:40%;padding-right:10px;}
.path-backup .mform .grouped_settings .fitem .felement {width:50%;}
.path-backup .mform .grouped_settings.section_level .include_setting {width:50%;margin:0;float:left;clear:left;font-weight:bold;}
.path-backup .mform .grouped_settings.section_level .normal_setting {width:50%;margin:0;margin-left:50%;}
.path-backup .mform .grouped_settings.activity_level .include_setting label {font-weight:normal;}
.path-backup .mform .fitem fieldset.felement {margin-left:0;width:auto;padding-left:0;}
.path-backup .notification.dependencies_enforced {text-align:center;color:#A00;font-weight:bold;}
.path-backup .backup_progress {text-align:center;}
.path-backup .backup_progress span.backup_stage {color:#999;}
.path-backup .backup_progress .backup_stage.backup_stage_current {font-weight:bold;color:inherit;}
.path-backup .backup_progress .backup_stage.backup_stage_next {}
.path-backup .backup_progress span.backup_stage.backup_stage_complete {color:inherit;}

/**
 * Web Service
 */
#webservice-doc-generator td {text-align: left;border: 0px solid black;}

/**
 * Help Content (pop-up)
 */
#helppopupbox {background-color: #eee; border: 1px solid #848484;z-index: 10000 !important;}
#helppopupbox .yui3-widget-hd {float:right;margin:3px 3px 0 0;}
#helppopupbox .yui3-widget-bd {margin:0 1em 1em 1em;border-top:1px solid #eee;}
#helppopupbox .helpheading {font-size: 1em;}
#helppopupbox .spinner {margin:1em;}

/**
 * Custom menu
 */
#custommenu {clear:both;}
#custommenu .yui3-menu .yui3-menu {z-index:500;}
#custommenu .yui3-menu-horizontal.javascript-disabled .yui3-menu-content,
#custommenu .yui3-menu-horizontal.javascript-disabled .yui3-menu-content .ul {border:1px solid #000;}
#custommenu .yui3-menu-horizontal.javascript-disabled ul {margin:0;padding:0;}
#custommenu .yui3-menu-horizontal.javascript-disabled li {margin:0;padding:0;list-style:none;width:auto;position:relative;}
#custommenu .yui3-menu-horizontal.javascript-disabled .yui3-menu .yui3-menu-label {padding-right:20px;}
#custommenu .yui3-menu-horizontal.javascript-disabled>.yui3-menu-content>ul>li {float:left;}
#custommenu .yui3-menu-horizontal.javascript-disabled li a {padding:0 10px;}
#custommenu .yui3-menu-horizontal.javascript-disabled .yui3-menu {position:absolute;top:-10000px;left:-10000px;visibility:hidden;white-space: nowrap;max-width: 250px;background-color:#FFF;}
#custommenu .yui3-menu-horizontal.javascript-disabled li:hover>.yui3-menu {top:100%;left:0;visibility: visible;z-index:10;}
#custommenu .yui3-menu-horizontal.javascript-disabled li:hover .yui3-menu .yui3-menu {top:0;left:100%;min-width:200px;}
#custommenu .yui3-menu-horizontal.javascript-disabled>.yui3-menu-content>ul:after {content:"";display:block;clear:both;line-height:0;font-size:0;visibility:hidden;}
#custommenu .yui3-menu-horizontal.javascript-disabled .yui3-menu-content {font-size:93%;line-height:2;padding:0;}
#custommenu .yui3-menu-horizontal.javascript-disabled .yui3-menu-content .yui3-menu-content {font-size:100%;}

/**
 * Fix for broken YUI images in the menunav component
 */
#custommenu .yui3-menu-label,
#custommenu .yui3-menuitem-content {cursor:pointer;}
#custommenu .yui3-menuitem-active {background-color:#B3D4FF;}
#custommenu .yui3-menuitem-active,
#custommenu .yui3-menuitem-active .yui3-menuitem-content,
#custommenu .yui3-menu-horizontal .yui3-menu-label,
#custommenu .yui3-menu-horizontal .yui3-menu-content {background-image:none;background-position:right center;background-repeat:no-repeat;}
#custommenu .yui3-menu-label,
#custommenu .yui3-menu .yui3-menu .yui3-menu-label {background-image:url([[pix:theme|vertical-menu-submenu-indicator]]);}
#custommenu .yui3-menu .yui3-menu .yui3-menu-label-menuvisible {background-image:url([[pix:theme|horizontal-menu-submenu-indicator]]);}

/**
 * Smart Select Element
 */
.smartselect {position:absolute;}
.smartselect .smartselect_mask {background-color:#fff;}
.smartselect ul  {padding: 0;margin: 0;}
.smartselect ul li {list-style: none;}
.smartselect .smartselect_menu {margin-right:5px;}
.safari .smartselect .smartselect_menu {margin-left:2px;}
.smartselect .smartselect_menu,
.smartselect .smartselect_submenu {border:1px solid #000;background-color:#FFF;display: none;}
.smartselect .smartselect_menu.visible,
.smartselect .smartselect_submenu.visible {display:block;}
.smartselect .smartselect_menu_content ul li {position:relative;padding:2px 5px;}
.smartselect .smartselect_menu_content ul li a {color:#333;text-decoration:none;}
.smartselect .smartselect_menu_content ul li a.selectable {color:inherit;}
.smartselect .smartselect_submenuitem {background-image:url([[pix:moodle|t/collapsed]]);background-repeat: no-repeat;background-position:100%;}
/** Spanning mode */
.smartselect.spanningmenu .smartselect_submenu {position:absolute;top:-1px;left:100%;}
.smartselect.spanningmenu .smartselect_submenu a {white-space: nowrap;padding-right:16px;}
.smartselect.spanningmenu .smartselect_menu_content ul li a.selectable:hover {text-decoration:underline;}
/** Compact mode */
.smartselect.compactmenu .smartselect_submenu {position:relative;margin:2px -3px; margin-left: 10px;display:none;border-width:0;z-index: 1010;}
.smartselect.compactmenu .smartselect_submenu.visible {display:block;}
.smartselect.compactmenu .smartselect_menu {z-index: 1000;overflow:hidden;}
.smartselect.compactmenu .smartselect_submenu .smartselect_submenu {z-index: 1020;}
.smartselect.compactmenu .smartselect_submenuitem:hover > .smartselect_menuitem_label {font-weight:bold;}

/**
 * Registration
 */
#page-admin-registration-register .registration_textfield {width: 300px;}

/**
 * Enrol
 */
.userenrolment {width:100%;border-collapse: collapse;}
.userenrolment td {padding:0;height:41px;}
.userenrolment .subfield {margin-right:5px;}
.userenrolment .col_userdetails .subfield_picture {float:left;}
.userenrolment .col_lastseen {width:150px;}
.userenrolment .col_role {width:262px;}
.userenrolment .col_role .roles {margin-right:30px;}
.userenrolment .col_role .role {float:left;padding:3px;margin:3px;}
.userenrolment .col_role .role a {margin-left:3px;cursor:pointer;}
.userenrolment .col_role .addrole {float:right;width:18px;margin:3px;height:18px;text-align:center;}
.userenrolment .col_role .addrole a img {vertical-align:bottom;}
.userenrolment .hasAllRoles .col_role .addrole {display:none;}
.userenrolment .col_group .groups {margin-right:30px;}
.userenrolment .col_group .group {float:left;padding:3px;margin:3px;white-space:nowrap;}
.userenrolment .col_group .group a {margin-left:3px;cursor:pointer;}
.userenrolment .col_group .addgroup {float:right;width:18px;margin:3px;height:18px;text-align:center;}
.userenrolment .col_group .addgroup a img {vertical-align:bottom;}
.userenrolment .col_enrol .enrolment {float:left;padding:3px;margin:3px;}
.userenrolment .col_enrol .enrolment a {float:right;margin-left:3px;}
#page-enrol-users .enrol_user_buttons {float:right;}
#page-enrol-users .enrol_user_buttons .enrolusersbutton {margin-left:1em;display:inline;}
#page-enrol-users .enrol_user_buttons .enrolusersbutton div,
#page-enrol-users .enrol_user_buttons .enrolusersbutton form {display:inline;}
#page-enrol-users .enrol_user_buttons .enrolusersbutton input {padding-left:6px;padding-right:6px;}
#page-enrol-users.dir-rtl .col_userdetails .subfield_picture {float: right;}

/**
* Overide for RTL layout
**/
.dir-rtl .headermain {float:right;}
.dir-rtl .headermenu {float:left;}
.dir-rtl .breadcrumb {float:right;}
.dir-rtl .navbutton {float: left;}
.dir-rtl .breadcrumb ul li { float: right; margin-left: 5px;}
.dir-rtl .mform .fitem .fitemtitle {float:right;}
.dir-rtl .loginbox .loginform .form-label {float:right;text-align:left;}
.dir-rtl .loginbox .loginform .form-input {text-align: right;}
.dir-rtl .yui3-menu-hidden {left: 0px;}
#page-admin-roles-define.dir-rtl #rolesform .felement {margin-right: 180px;}
#page-message-edit.dir-rtl table.generaltable th.c0 {text-align: right;}

/**
 * Backup
 */
.backup-restore .backup-section {clear:both;border:1px solid #ddd;background-color:#f6f6f6;margin-bottom:1em;}
.backup-restore .backup-section > h2.header {padding:5px 6px;margin:0;border-bottom:1px solid #ddd;}
.backup-restore .backup-section .noticebox {margin:1em auto;width:60%;text-align:center;}
.backup-restore .backup-section .backup-sub-section {margin:0 25px;background-color:#f9f9f9;border:1px solid #f3f3f3;margin-bottom:1em;}
.backup-restore .backup-section .backup-sub-section h3 {text-align:right;border-bottom:1px solid #DDD;padding:5px 86% 5px 6px;margin:0;background-color:#e9e9e9;}
.backup-restore .backup-section.settings-section .detail-pair {margin:0;padding:0;width:50%;display:inline-block;}
.backup-restore .backup-section.settings-section .detail-pair .detail-pair-label {width:65%;}
.backup-restore .backup-section.settings-section .detail-pair .detail-pair-value {width:25%;}
.backup-restore .activitytable {width:60%;min-width:500px;}
.backup-restore .activitytable .modulename {width:100px;}
.backup-restore .activitytable .moduleincluded {width:50px;}
.backup-restore .activitytable .userinfoincluded {width:50px;}
.backup-restore .detail-pair {}
.backup-restore .detail-pair-label {display:inline-block;width:25%;padding:8px;margin:0;text-align:right;font-weight:bold;color:#444;vertical-align:top;}
.backup-restore .detail-pair-value {display:inline-block;width:65%;padding:8px;margin:0;}
.backup-restore .detail-pair-value > .sub-detail {display:block;color:#1580B6;margin-left:2em;font-size:90%;font-style: italic;}
.backup-restore > .singlebutton {text-align:right;}
.path-backup .mform .fgroup .proceedbutton {float:right;margin-right:1%;}

.restore-course-search .rcs-results {width:70%;min-width:400px;border:1px solid #ddd;margin:5px 0;}
.restore-course-search .rcs-results table {width:100%;margin:0;border-width:0;}
.restore-course-search .rcs-results table .no-overflow {max-width:600px;}
.restore-course-search .rcs-results .paging {text-align:left;margin:0;background-color:#eee;padding:3px;}

.restore-course-category .rcs-results {width:70%;min-width:400px;border:1px solid #ddd;margin:5px 0;}
.restore-course-category .rcs-results table {width:100%;margin:0;border-width:0;}
.restore-course-category .rcs-results table .no-overflow {max-width:600px;}
.restore-course-category .rcs-results .paging {text-align:left;margin:0;background-color:#eee;padding:3px;}

.corelightbox {background-color:#CCC;position:absolute;top:0;left:0;width:100%;height:100%;text-align:center;}
.corelightbox img {position:fixed;top:50%;}

/**
 * IE - Overide for RTL layout
 */
.ie.dir-rtl .mform .fitem .felement {margin-right:0;text-align:right;float:right;}

.mod-indent-1 {margin-left:20px;}
.mod-indent-2 {margin-left:40px;}
.mod-indent-3 {margin-left:60px;}
.mod-indent-4 {margin-left:80px;}
.mod-indent-5 {margin-left:100px;}
.mod-indent-6 {margin-left:120px;}
.mod-indent-7 {margin-left:140px;}
.mod-indent-8 {margin-left:160px;}
.mod-indent-9 {margin-left:180px;}
.mod-indent-10 {margin-left:200px;}
.mod-indent-11 {margin-left:220px;}
.mod-indent-12 {margin-left:240px;}
.mod-indent-13 {margin-left:260px;}
.mod-indent-14 {margin-left:280px;}
.mod-indent-15,
.mod-indent-huge {margin-left:300px;}

.dir-rtl .mod-indent-1 {margin-right:20px;margin-left:0;}
.dir-rtl .mod-indent-2 {margin-right:40px;margin-left:0;}
.dir-rtl .mod-indent-3 {margin-right:60px;margin-left:0;}
.dir-rtl .mod-indent-4 {margin-right:80px;margin-left:0;}
.dir-rtl .mod-indent-5 {margin-right:100px;margin-left:0;}
.dir-rtl .mod-indent-6 {margin-right:120px;margin-left:0;}
.dir-rtl .mod-indent-7 {margin-right:140px;margin-left:0;}
.dir-rtl .mod-indent-8 {margin-right:160px;margin-left:0;}
.dir-rtl .mod-indent-9 {margin-right:180px;margin-left:0;}
.dir-rtl .mod-indent-10 {margin-right:200px;margin-left:0;}
.dir-rtl .mod-indent-11 {margin-right:220px;margin-left:0;}
.dir-rtl .mod-indent-12 {margin-right:240px;margin-left:0;}
.dir-rtl .mod-indent-13 {margin-right:260px;margin-left:0;}
.dir-rtl .mod-indent-14 {margin-right:280px;margin-left:0;}
.dir-rtl .mod-indent-15,
.dir-rtl .mod-indent-huge {margin-right:300px;margin-left:0;}

.dir-rtl .felement.feditor select {margin-right:18.75%;margin-left:auto;}
.dir-rtl .mform .fitem .felement {margin-right: 16%;margin-left:auto;text-align: right;}

/* Audio player size in 'block' mode (can only change width, height is hardcoded in JS) */
.resourcecontent .mediaplugin_mp3 object {height:25px; width: 600px}
.resourcecontent audio.mediaplugin_html5audio {width: 600px}

/* Audio player size in 'inline' mode (can only change width, as above) */
.mediaplugin_mp3 object {height:15px;width:300px}
audio.mediaplugin_html5audio {width: 300px}

/* TinyMCE moodle media preview frame should not have padding */
.core_media_preview.pagelayout-embedded #content {padding:0;}
.core_media_preview.pagelayout-embedded #maincontent {height:0;}
.core_media_preview.pagelayout-embedded .mediaplugin {margin:0;}

/*
Fix for SubScript & SuperScript
------------------------------*/
sub {vertical-align: sub;}
sup {vertical-align: super;}

/** Fix YUI 2 Treeview for Right to left languages **/
.dir-rtl .ygtvtn,
.dir-rtl .ygtvtm,
.dir-rtl .ygtvtmh,
.dir-rtl .ygtvtmhh,
.dir-rtl .ygtvtp,
.dir-rtl .ygtvtph,
.dir-rtl .ygtvtphh,
.dir-rtl .ygtvln,
.dir-rtl .ygtvlm,
.dir-rtl .ygtvlmh,
.dir-rtl .ygtvlmhh,
.dir-rtl .ygtvlp,
.dir-rtl .ygtvlph,
.dir-rtl .ygtvlphh,
.dir-rtl .ygtvdepthcell,
.dir-rtl .ygtvok,
.dir-rtl .ygtvok:hover,
.dir-rtl .ygtvcancel,
.dir-rtl .ygtvcancel:hover {width:18px; height:22px; background-image:url([[pix:theme|yui2-treeview-sprite-rtl]]); background-repeat: no-repeat; cursor:pointer;}

.dir-rtl .ygtvtn {background-position: 0 -5600px;}
.dir-rtl .ygtvtm {background-position: 0 -4000px;}
.dir-rtl .ygtvtmh,
.dir-rtl .ygtvtmhh {background-position: 0 -4800px;}
.dir-rtl .ygtvtp {background-position: 0 -6400px;}
.dir-rtl .ygtvtph,
.dir-rtl .ygtvtphh {background-position: 0 -7200px;}
.dir-rtl .ygtvln {background-position: 0 -1600px;}
.dir-rtl .ygtvlm {background-position: 0 0;}
.dir-rtl .ygtvlmh,
.dir-rtl .ygtvlmhh {background-position: 0 -800px;}
.dir-rtl .ygtvlp {background-position: 0 -2400px;}
.dir-rtl .ygtvlph,
.dir-rtl .ygtvlphh {background-position: 0 -3200px}
.dir-rtl .ygtvdepthcell {background-position: 0 -8000px;}
.dir-rtl .ygtvok {background-position: 0 -8800px;}
.dir-rtl .ygtvok:hover {background-position: 0 -8844px;}
.dir-rtl .ygtvcancel {background-position: 0 -8822px;}
.dir-rtl .ygtvcancel:hover {background-position: 0 -8866px;}

.dir-rtl .file-picker .yui-layout-unit-left  {left:500px !important;}
.dir-rtl .file-picker .yui-layout-unit-center {left:0px !important;}
.dir-rtl.yui-skin-sam .yui-panel .hd {text-align:left;}
.dir-rtl .yui-skin-sam .yui-layout .yui-layout-unit div.yui-layout-bd {text-align:right;}

/** Fix TinyMCE editor right to left **/
.dir-rtl .clearlooks2.ie9 .mceAlert .mceMiddle span,.dir-rtl .clearlooks2 .mceConfirm .mceMiddle span {top: 44px;}
.dir-rtl .o2k7Skin table,
.dir-rtl .o2k7Skin tbody,
.dir-rtl .o2k7Skin a,
.dir-rtl .o2k7Skin img,
.dir-rtl .o2k7Skin tr,
.dir-rtl .o2k7Skin div,
.dir-rtl .o2k7Skin td,
.dir-rtl .o2k7Skin iframe,
.dir-rtl .o2k7Skin span,
.dir-rtl .o2k7Skin *,
.dir-rtl .o2k7Skin .mceText,
.dir-rtl .o2k7Skin .mceListBox .mceText {text-align:right;}

.path-rating .ratingtable {width:100%;margin-bottom:1em;}
.path-rating .ratingtable th.rating {width:100%;}
.path-rating .ratingtable td.rating,
.path-rating .ratingtable td.time {white-space:nowrap; text-align:center;}

/* Fix for ordered and unordered list in course topic summary & course weekly summary */

.course-content ul.weeks .content .summary ul,
.course-content ul.topics .content .summary ul {list-style: disc outside none;}

.course-content ul.weeks .content .summary ol,
.course-content ul.topics .content .summary ol {list-style: decimal outside none;}

.dir-rtl #adminsettings #id_s__pathtodu,
.dir-rtl #adminsettings #id_s__aspellpath,
.dir-rtl #adminsettings #id_s__pathtodot,
.dir-rtl #adminsettings #id_s__supportemail,
.dir-rtl #adminsettings #id_s__supportpage,
.dir-rtl #adminsettings #id_s__sessioncookie,
.dir-rtl #adminsettings #id_s__sessioncookiepath,
.dir-rtl #adminsettings #id_s__sessioncookiedomain,
.dir-rtl #adminsettings #id_s__proxyhost,
.dir-rtl #adminsettings #id_s__proxyuser,
.dir-rtl #adminsettings #id_s__proxypassword,
.dir-rtl #adminsettings #id_s__proxybypass,
.dir-rtl #adminsettings #id_s__jabberhost,
.dir-rtl #adminsettings #id_s__jabberserver,
.dir-rtl #adminsettings #id_s__jabberusername,
.dir-rtl #adminsettings #id_s__jabberpassword,
.dir-rtl #adminsettings #id_s__additionalhtmlhead,
.dir-rtl #adminsettings #id_s__additionalhtmltopofbody,
.dir-rtl #adminsettings #id_s__additionalhtmlfooter,
.dir-rtl #adminsettings #id_s__docroot,
.dir-rtl #adminsettings #id_s__filter_tex_latexpreamble,
.dir-rtl #adminsettings #id_s__filter_tex_latexbackground,
.dir-rtl #adminsettings #id_s__filter_tex_pathlatex,
.dir-rtl #adminsettings #id_s__filter_tex_pathdvips,
.dir-rtl #adminsettings #id_s__filter_tex_pathconvert,
.dir-rtl #adminsettings #id_s__blockedip,
.dir-rtl #adminsettings #id_s__pathtoclam,
.dir-rtl #adminsettings #id_s__quarantinedir,
.dir-rtl #adminsettings #id_s__sitepolicy,
.dir-rtl #adminsettings #id_s__sitepolicyguest,
.dir-rtl #adminsettings #id_s__cronremotepassword,
.dir-rtl #adminsettings #id_s__allowedip,
.dir-rtl #adminsettings #id_s__blockedip,
.dir-rtl #adminsettings #id_s_enrol_meta_nosyncroleids,
.dir-rtl #adminsettings #id_s_enrol_ldap_host_url,
.dir-rtl #adminsettings #id_s_enrol_ldap_ldapencoding,
.dir-rtl #adminsettings #id_s_enrol_ldap_bind_dn,
.dir-rtl #adminsettings #id_s_enrol_ldap_bind_pw,
.dir-rtl #adminsettings #admin-emoticons .form-text,
.dir-rtl #adminsettings #admin-role_mapping input[type=text],
.dir-rtl #adminsettings #id_s_enrol_paypal_paypalbusiness,
.dir-rtl #adminsettings #id_s_enrol_flatfile_location,
#page-admin-setting-enrolsettingsflatfile.dir-rtl input[type=text],
#page-admin-setting-enrolsettingsdatabase.dir-rtl input[type=text],
#page-admin-auth-db.dir-rtl input[type=text] {direction: ltr;}

#page-admin-setting-enrolsettingsflatfile.dir-rtl .informationbox {direction: ltr;text-align: left;}

#page-admin-grade-edit-scale-edit.dir-rtl .error input#id_name {margin-right: 170px;}
.initialbar a {padding-right: 2px;}

/* Invert alignment of all hard coded table cell internal alignment, when in RTL mode */
.dir-rtl td[align="left"] {text-align: right;}
.dir-rtl td[align="right"] {text-align: left;}

/**
 * Chooser Dialogue
 *
 * This CSS belong to the chooser dialogue which should work both with, and
 * without javascript enabled
 */
/* Hide the dialog and it's title */
.chooserdialoguebody,
.choosertitle {
    display:none;
}

.moodle-dialogue-base .moodle-dialogue {
    background: none!important;
    border: 0 none!important;
}

.chooserdialogue .moodle-dialogue-wrap {
    height: auto;
    background-color: #FFFFFF;
    border: 1px solid #CCCCCC!important;
    border-radius:10px;
    box-shadow: 5px 5px 20px 0px #666666;
    -webkit-box-shadow: 5px 5px 20px 0px #666666;
    -moz-box-shadow: 5px 5px 20px 0px #666666;
}

.chooserdialogue .moodle-dialogue-hd {
    font-size:12px!important;
    font-weight: normal!important;
    letter-spacing: 1px;
    color:#333333!important;
    text-align: center!important;
    text-shadow: 1px 1px 1px #FFFFFF;
    padding:5px 5px 5px 5px;
    border-radius: 10px 10px 0px 0px;
    border-bottom: 1px solid #BBBBBB!important;
    background: #CCCCCC!important;
    background: -webkit-gradient(linear, left top, left bottom, from(#FFFFFF), to(#CCCCCC))!important;
    background: -moz-linear-gradient(top,  #FFFFFF,  #CCCCCC)!important;
    filter: progid:DXImageTransform.Microsoft.gradient(startColorstr='#FFFFFF', endColorstr='#CCCCCC')!important;
    filter: dropshadow(color=#FFFFFF, offx=1, offy=1);
}

.chooserdialogue .moodle-dialogue-bd {
    font-size: 12px;
    color: #555555;
    overflow: auto;
    padding: 0px;
    background: #F2F2F2;
    border-bottom-left-radius: 10px;
    border-bottom-right-radius: 10px;
}

/* Center the submit buttons within the area */
.choosercontainer #chooseform .submitbuttons {
    margin: 0.7em 0;
    text-align: center;
}

.choosercontainer #chooseform .submitbuttons input {
    min-width: 100px;
    margin: 0px 0.5em;
}

/* Various settings for the options area */
.choosercontainer #chooseform .options {
    position: relative;
    border-bottom: 1px solid #BBBBBB;
}

/* Only set these options if we're showing the js container */
.jsenabled .choosercontainer #chooseform .alloptions {
    max-height: 550px;
    overflow-x: hidden;
    overflow-y: auto;
    max-width: 20.3em;
    box-shadow: inset 0px 0px 30px 0px #CCCCCC;
    -webkit-box-shadow: inset 0px 0px 30px 0px #CCCCCC;
    -moz-box-shadow: inset 0px 0px 30px 0px #CCCCCC;
}

/* Settings for option rows and option subtypes */
.choosercontainer #chooseform .moduletypetitle,
.choosercontainer #chooseform .option,
.choosercontainer #chooseform .nonoption {
    margin-bottom: 0;
    padding: 0 1.6em 0 1.6em;
}

.choosercontainer #chooseform .moduletypetitle {
    text-transform: uppercase;
    padding-top: 1.2em;
    padding-bottom: 0.4em;
}

.choosercontainer #chooseform .option .typename,
.choosercontainer #chooseform .option span.modicon img.icon,
.choosercontainer #chooseform .nonoption .typename,
.choosercontainer #chooseform .nonoption span.modicon img.icon {
    padding: 0 0 0 0.5em;
}

.choosercontainer #chooseform .option input[type=radio],
.choosercontainer #chooseform .option span.typename,
.choosercontainer #chooseform .option span.modicon {
    vertical-align: middle;
}

.choosercontainer #chooseform .option label {
    display: block;
    padding: 0.3em 0 0.1em 0;
    border-bottom: 1px solid #FFFFFF;
}

.choosercontainer #chooseform .nonoption {
    padding-left: 2.7em;
    padding-top: 0.3em;
    padding-bottom: 0.1em;
}

.choosercontainer #chooseform .subtype {
    margin-bottom: 0;
    padding: 0 1.6em 0 3.2em;
}

.choosercontainer #chooseform .subtype .typename {
    margin: 0 0 0 0.2em;
}

/* The instruction/help area */
.jsenabled .choosercontainer #chooseform .instruction,
.jsenabled .choosercontainer #chooseform .typesummary {
    display: none;
    position: absolute;
    top: 0px;
    right: 0px;
    bottom: 0px;
    left: 20.3em;
    margin: 0;
    padding: 1.6em;
    background-color: #FFFFFF;
    overflow-x: hidden;
    overflow-y: auto;
    max-height: 550px;
    line-height: 2em;
}

.dir-rtl.jsenabled .choosercontainer #chooseform .instruction,
.dir-rtl.jsenabled .choosercontainer #chooseform .typesummary {
    left: 0px;
    right: 18.5em;
    border-right: 1px solid grey;
}

/* Selected option settings */
.jsenabled .choosercontainer #chooseform .instruction,
.choosercontainer #chooseform .selected .typesummary {
    display: block;
}

.choosercontainer #chooseform .selected {
    background-color: #FFFFFF;
    box-shadow: 0px 0px 10px 0px #CCCCCC;
    -webkit-box-shadow: 0px 0px 10px 0px #CCCCCC;
    -moz-box-shadow: 0px 0px 10px 0px #CCCCCC;
}

<<<<<<< HEAD
.initialbar a {padding-right: 2px;}
=======
#yui-module-debug {display:none;}
>>>>>>> 642b1ca3
<|MERGE_RESOLUTION|>--- conflicted
+++ resolved
@@ -807,10 +807,6 @@
 #page-admin-grade-edit-scale-edit.dir-rtl .error input#id_name {margin-right: 170px;}
 .initialbar a {padding-right: 2px;}
 
-/* Invert alignment of all hard coded table cell internal alignment, when in RTL mode */
-.dir-rtl td[align="left"] {text-align: right;}
-.dir-rtl td[align="right"] {text-align: left;}
-
 /**
  * Chooser Dialogue
  *
@@ -977,10 +973,4 @@
     box-shadow: 0px 0px 10px 0px #CCCCCC;
     -webkit-box-shadow: 0px 0px 10px 0px #CCCCCC;
     -moz-box-shadow: 0px 0px 10px 0px #CCCCCC;
-}
-
-<<<<<<< HEAD
-.initialbar a {padding-right: 2px;}
-=======
-#yui-module-debug {display:none;}
->>>>>>> 642b1ca3
+}