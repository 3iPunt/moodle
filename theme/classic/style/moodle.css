--- conflicted
+++ resolved
@@ -19588,7 +19588,6 @@
     padding: 0 1rem;
     max-width: 20%; } }
 
-<<<<<<< HEAD
 @media print {
   #page-content .region-main {
     max-width: 100% !important;
@@ -19598,15 +19597,10 @@
     padding: 0 1rem 0 !important;
     /* stylelint-disable-line declaration-no-important */ } }
 
-.block_myoverview .dashboard-card-deck .dashboard-card,
-.block_recentlyaccesseditems .dashboard-card-deck .dashboard-card {
-  width: calc(33.33% - 0.5rem); }
-=======
 @media (min-width: 576px) {
   .block_myoverview .dashboard-card-deck .dashboard-card,
   .block_recentlyaccesseditems .dashboard-card-deck .dashboard-card {
     width: calc(33.33% - 0.5rem); } }
->>>>>>> f7a3f554
 
 @media (min-width: 768px) {
   .blockcolumn .dashboard-card-deck {
