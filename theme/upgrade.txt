--- conflicted
+++ resolved
@@ -7,13 +7,4 @@
 required changes:
 * use new page content placeholder "echo $OUTPUT->main_content()" instead of "echo core_renderer::MAIN_CONTENT_TOKEN"
   see git commit: 3b3f302855d7621405a8b93e49bd399d67a998d7
-<<<<<<< HEAD
-
-
-=== 2.2 ===
-
-required changes:
-* complete rewrite of themes necessary - http://docs.moodle.org/dev/Theme_changes_in_2.0
-=======
-* upgrade report selectors: search for "-course-report-" and repleace with "-report-"
->>>>>>> 274a7d37
+* upgrade report selectors: search for "-course-report-" and replace with "-report-"