--- conflicted
+++ resolved
@@ -553,15 +553,11 @@
      * @param {String} namespace Unique identifier for the Routes
      * @param {Object} root The section container element.
      * @param {Function} loadCallback The callback to load items.
-     * @param {Array|null} type The conversation types for this section
+     * @param {Array|null} types The conversation types for this section
      * @param {bool} includeFavourites If this section includes favourites
      * @param {String} fromPanel Routing argument to send if the section is loaded in message index left panel.
      */
-<<<<<<< HEAD
-    var registerEventListeners = function(namespace, root, loadCallback, type, includeFavourites, fromPanel) {
-=======
-    var registerEventListeners = function(namespace, root, loadCallback, types, includeFavourites) {
->>>>>>> 69efd033
+    var registerEventListeners = function(namespace, root, loadCallback, types, includeFavourites, fromPanel) {
         var listRoot = LazyLoadList.getRoot(root);
         var conversationBelongsToThisSection = function(conversation) {
             // Make sure the type is an int so that the index of check matches correctly.
@@ -707,22 +703,13 @@
      * @param {Object} unreadCountPromise Resolves wth the unread conversations count
      * @param {bool} fromPanel shown in message app panel.
      */
-<<<<<<< HEAD
-    var show = function(namespace, header, body, footer, type, includeFavourites, totalCountPromise, unreadCountPromise,
+    var show = function(namespace, header, body, footer, types, includeFavourites, totalCountPromise, unreadCountPromise,
         fromPanel) {
         var root = $(body);
 
         if (!root.attr('data-init')) {
-            var loadCallback = getLoadCallback(type, includeFavourites, 0);
-            registerEventListeners(namespace, root, loadCallback, type, includeFavourites, fromPanel);
-=======
-    var show = function(namespace, header, body, footer, types, includeFavourites, totalCountPromise, unreadCountPromise) {
-        var root = $(body);
-
-        if (!root.attr('data-init')) {
             var loadCallback = getLoadCallback(types, includeFavourites, 0);
-            registerEventListeners(namespace, root, loadCallback, types, includeFavourites);
->>>>>>> 69efd033
+            registerEventListeners(namespace, root, loadCallback, types, includeFavourites, fromPanel);
 
             if (isVisible(root)) {
                 setExpanded(root);
