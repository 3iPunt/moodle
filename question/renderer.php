<?php
// This file is part of Moodle - http://moodle.org/
//
// Moodle is free software: you can redistribute it and/or modify
// it under the terms of the GNU General Public License as published by
// the Free Software Foundation, either version 3 of the License, or
// (at your option) any later version.
//
// Moodle is distributed in the hope that it will be useful,
// but WITHOUT ANY WARRANTY; without even the implied warranty of
// MERCHANTABILITY or FITNESS FOR A PARTICULAR PURPOSE.  See the
// GNU General Public License for more details.
//
// You should have received a copy of the GNU General Public License
// along with Moodle.  If not, see <http://www.gnu.org/licenses/>.

/**
 * Renderers for outputting parts of the question bank.
 *
 * @package    core_question
 * @copyright  2011 The Open University
 * @license    http://www.gnu.org/copyleft/gpl.html GNU GPL v3 or later
 */


defined('MOODLE_INTERNAL') || die();


/**
 * This renderer outputs parts of the question bank.
 *
 * @copyright  2011 The Open University
 * @license    http://www.gnu.org/copyleft/gpl.html GNU GPL v3 or later
 */
class core_question_bank_renderer extends plugin_renderer_base {

    /**
     * Display additional navigation if needed.
     *
     * @param string $active
     * @return string
     */
    public function extra_horizontal_navigation($active = null) {
        // Horizontal navigation for question bank.
        if ($questionnode = $this->page->settingsnav->find("questionbank", \navigation_node::TYPE_CONTAINER)) {
            if ($children = $questionnode->children) {
                $tabs = [];
                foreach ($children as $key => $node) {
                    $tabs[] = new \tabobject($node->key, $node->action, $node->text);
                }
                if (empty($active) && $questionnode->find_active_node()) {
                    $active = $questionnode->find_active_node()->key;
                }
                return \html_writer::div(print_tabs([$tabs], $active, null, null, true),
                        'questionbank-navigation');
            }
        }
        return '';
    }

    /**
     * Output the icon for a question type.
     *
     * @param string $qtype the question type.
     * @return string HTML fragment.
     */
    public function qtype_icon($qtype) {
        $qtype = question_bank::get_qtype($qtype, false);
        $namestr = $qtype->local_name();

        return $this->image_icon('icon', $namestr, $qtype->plugin_name(), array('title' => $namestr));
    }

    /**
     * Render the column headers.
     *
     * @param array $qbankheaderdata
     * @return bool|string
     */
    public function render_column_header($qbankheaderdata) {
        return $this->render_from_template('core_question/column_header', $qbankheaderdata);
    }

    /**
     * Render the column sort elements.
     *
     * @param array $sortdata
     * @return bool|string
     */
    public function render_column_sort($sortdata) {
        return $this->render_from_template('core_question/column_sort', $sortdata);
    }

    /**
<<<<<<< HEAD
     * Render category condition.
     *
     * @param array $displaydata
     * @return bool|string
=======
     * @deprecated since Moodle 4.0
     */
    public function render_qbank_chooser() {
        throw new coding_exception(__FUNCTION__ . '() has been removed.');
    }

    /**
>>>>>>> fb711f3a
     * @deprecated since Moodle 4.3
     */
    #[\core\attribute\deprecated(
        'qbank_managecategories\output\renderer::render_category_condition()',
        since: '4.3',
        mdl: 'MDL-72321',
        final: true
    )]
    public function render_category_condition(): void {
        \core\deprecation::emit_deprecation_if_present([self::class, __FUNCTION__]);
    }

    /**
     * @deprecated since Moodle 4.3
     */
    #[\core\attribute\deprecated(null, since: '4.3', mdl: 'MDL-72321', final: true)]
    public function render_category_condition_advanced(): void {
        \core\deprecation::emit_deprecation_if_present([self::class, __FUNCTION__]);
    }

    /**
     * @deprecated since Moodle 4.3
     */
    #[\core\attribute\deprecated(
        'qbank_deletequestion\output\renderer::render_hidden_condition_advanced()',
        since: '4.3',
        mdl: 'MDL-72321',
        final: true
    )]
    public function render_hidden_condition_advanced(): void {
        \core\deprecation::emit_deprecation_if_present([self::class, __FUNCTION__]);
    }

    /**
     * Render question pagination.
     *
     * @param array $displaydata
     * @return bool|string
     */
    public function render_question_pagination($displaydata) {
        return $this->render_from_template('core_question/question_pagination', $displaydata);
    }

    /**
     * Render the showtext option.
     *
     * It's not a checkbox any more! [Name your API after the purpose, not the implementation!]
     *
     * @param array $displaydata
     * @return string
     */
    public function render_showtext_checkbox($displaydata) {
        return $this->render_from_template('core_question/showtext_option',
                ['selected' . $displaydata['checked'] => true]);
    }

    /**
     * Render bulk actions ui.
     *
     * @param array $displaydata
     * @return bool|string
     */
    public function render_bulk_actions_ui($displaydata) {
        return $this->render_from_template('core_question/bulk_actions_ui', $displaydata);
    }
}<|MERGE_RESOLUTION|>--- conflicted
+++ resolved
@@ -92,20 +92,6 @@
     }
 
     /**
-<<<<<<< HEAD
-     * Render category condition.
-     *
-     * @param array $displaydata
-     * @return bool|string
-=======
-     * @deprecated since Moodle 4.0
-     */
-    public function render_qbank_chooser() {
-        throw new coding_exception(__FUNCTION__ . '() has been removed.');
-    }
-
-    /**
->>>>>>> fb711f3a
      * @deprecated since Moodle 4.3
      */
     #[\core\attribute\deprecated(
