// This file is part of Moodle - http://moodle.org/
//
// Moodle is free software: you can redistribute it and/or modify
// it under the terms of the GNU General Public License as published by
// the Free Software Foundation, either version 3 of the License, or
// (at your option) any later version.
//
// Moodle is distributed in the hope that it will be useful,
// but WITHOUT ANY WARRANTY; without even the implied warranty of
// MERCHANTABILITY or FITNESS FOR A PARTICULAR PURPOSE.  See the
// GNU General Public License for more details.
//
// You should have received a copy of the GNU General Public License
// along with Moodle.  If not, see <http://www.gnu.org/licenses/>.

/*
 * JavaScript to allow dragging options to slots (using mouse down or touch) or tab through slots using keyboard.
 *
 * @module     qtype_ddimageortext/question
 * @package    qtype_ddimageortext
 * @copyright  2018 The Open University
 * @license    http://www.gnu.org/copyleft/gpl.html GNU GPL v3 or later
 */
define(['jquery', 'core/dragdrop', 'core/key_codes'], function($, dragDrop, keys) {

    "use strict";

    /**
     * Initialise one drag-drop onto image question.
     *
     * @param {String} containerId id of the outer div for this question.
     * @param {boolean} readOnly whether the question is being displayed read-only.
     * @param {Array} places Information about the drop places.
     * @constructor
     */
    function DragDropOntoImageQuestion(containerId, readOnly, places) {
        this.containerId = containerId;
        M.util.js_pending('qtype_ddimageortext-init-' + this.containerId);
        this.places = places;
        this.allImagesLoaded = false;
        this.imageLoadingTimeoutId = null;
        this.isPrinting = false;
        if (readOnly) {
            this.getRoot().addClass('qtype_ddimageortext-readonly');
        }

        var thisQ = this;
        this.getNotYetLoadedImages().one('load', function() {
            thisQ.waitForAllImagesToBeLoaded();
        });
        this.waitForAllImagesToBeLoaded();
    }

    /**
     * Waits until all images are loaded before calling setupQuestion().
     *
     * This function is called from the onLoad of each image, and also polls with
     * a time-out, because image on-loads are allegedly unreliable.
     */
    DragDropOntoImageQuestion.prototype.waitForAllImagesToBeLoaded = function() {
        var thisQ = this;

        // This method may get called multiple times (via image on-loads or timeouts.
        // If we are already done, don't do it again.
        if (this.allImagesLoaded) {
            return;
        }

        // Clear any current timeout, if set.
        if (this.imageLoadingTimeoutId !== null) {
            clearTimeout(this.imageLoadingTimeoutId);
        }

        // If we have not yet loaded all images, set a timeout to
        // call ourselves again, since apparently images on-load
        // events are flakey.
        if (this.getNotYetLoadedImages().length > 0) {
            this.imageLoadingTimeoutId = setTimeout(function() {
                thisQ.waitForAllImagesToBeLoaded();
            }, 100);
            return;
        }

        // We now have all images. Carry on, but only after giving the layout a chance to settle down.
        this.allImagesLoaded = true;
        thisQ.setupQuestion();
    };

    /**
     * Get any of the images in the drag-drop area that are not yet fully loaded.
     *
     * @returns {jQuery} those images.
     */
    DragDropOntoImageQuestion.prototype.getNotYetLoadedImages = function() {
        var thisQ = this;
        return this.getRoot().find('.ddarea img').not(function(i, imgNode) {
            return thisQ.imageIsLoaded(imgNode);
        });
    };

    /**
     * Check if an image has loaded without errors.
     *
     * @param {HTMLImageElement} imgElement an image.
     * @returns {boolean} true if this image has loaded without errors.
     */
    DragDropOntoImageQuestion.prototype.imageIsLoaded = function(imgElement) {
        return imgElement.complete && imgElement.naturalHeight !== 0;
    };

    /**
     * Set up the question, once all images have been loaded.
     */
    DragDropOntoImageQuestion.prototype.setupQuestion = function() {
        this.resizeAllDragsAndDrops();
        this.cloneDrags();
        this.positionDragsAndDrops();
        M.util.js_complete('qtype_ddimageortext-init-' + this.containerId);
    };

    /**
     * In each group, resize all the items to be the same size.
     */
    DragDropOntoImageQuestion.prototype.resizeAllDragsAndDrops = function() {
        var thisQ = this;
        this.getRoot().find('.draghomes > div').each(function(i, node) {
            thisQ.resizeAllDragsAndDropsInGroup(
                    thisQ.getClassnameNumericSuffix($(node), 'dragitemgroup'));
        });
    };

    /**
     * In a given group, set all the drags and drops to be the same size.
     *
     * @param {int} group the group number.
     */
    DragDropOntoImageQuestion.prototype.resizeAllDragsAndDropsInGroup = function(group) {
        var root = this.getRoot(),
            dragHomes = root.find('.dragitemgroup' + group + ' .draghome'),
            maxWidth = 0,
            maxHeight = 0;

        // Find the maximum size of any drag in this groups.
        dragHomes.each(function(i, drag) {
            maxWidth = Math.max(maxWidth, Math.ceil(drag.offsetWidth));
            maxHeight = Math.max(maxHeight, Math.ceil(drag.offsetHeight));
        });

        // The size we will want to set is a bit bigger than this.
        maxWidth += 10;
        maxHeight += 10;

        // Set each drag home to that size.
        dragHomes.each(function(i, drag) {
            var left = Math.round((maxWidth - drag.offsetWidth) / 2),
                top = Math.floor((maxHeight - drag.offsetHeight) / 2);
            // Set top and left padding so the item is centred.
            $(drag).css({
                'padding-left': left + 'px',
                'padding-right': (maxWidth - drag.offsetWidth - left) + 'px',
                'padding-top': top + 'px',
                'padding-bottom': (maxHeight - drag.offsetHeight - top) + 'px'
            });
        });

        // Create the drops and make them the right size.
        for (var i in this.places) {
            if (!this.places.hasOwnProperty((i))) {
                continue;
            }
            var place = this.places[i],
                label = place.text;
            if (parseInt(place.group) !== group) {
                continue;
            }
            if (label === '') {
                label = M.util.get_string('blank', 'qtype_ddimageortext');
            }
            root.find('.dropzones').append('<div class="dropzone active group' + place.group +
                            ' place' + i + '" tabindex="0">' +
                    '<span class="accesshide">' + label + '</span>&nbsp;</div>');
            root.find('.dropzone.place' + i).width(maxWidth - 2).height(maxHeight - 2);
        }
    };

    /**
     * Invisible 'drag homes' are output by the renderer. These have the same properties
     * as the drag items but are invisible. We clone these invisible elements to make the
     * actual drag items.
     */
    DragDropOntoImageQuestion.prototype.cloneDrags = function() {
        var thisQ = this;
        thisQ.getRoot().find('.draghome').each(function(index, dragHome) {
            var drag = $(dragHome);
            var placeHolder = drag.clone();
            placeHolder.removeClass();
            placeHolder.addClass('draghome choice' +
                thisQ.getChoice(drag) + ' group' +
                thisQ.getGroup(drag) + ' dragplaceholder');
            drag.before(placeHolder);
        });
    };

    /**
     * Clone drag item for one choice.
     *
     * @param {jQuery} dragHome the drag home to clone.
     */
    DragDropOntoImageQuestion.prototype.cloneDragsForOneChoice = function(dragHome) {
        if (dragHome.hasClass('infinite')) {
            var noOfDrags = this.noOfDropsInGroup(this.getGroup(dragHome));
            for (var i = 0; i < noOfDrags; i++) {
                this.cloneDrag(dragHome);
            }
        } else {
            this.cloneDrag(dragHome);
        }
    };

    /**
     * Clone drag item.
     *
     * @param {jQuery} dragHome
     */
    DragDropOntoImageQuestion.prototype.cloneDrag = function(dragHome) {
        var drag = dragHome.clone();
        drag.removeClass('draghome')
            .addClass('drag unplaced moodle-has-zindex')
            .offset(dragHome.offset());
        this.getRoot().find('.dragitems').append(drag);
    };

    /**
     * Update the position of drags.
     */
    DragDropOntoImageQuestion.prototype.positionDragsAndDrops = function() {
        var thisQ = this,
            root = this.getRoot(),
            bgRatio = this.bgRatio();

        // Move the drops into position.
        root.find('.ddarea .dropzone').each(function(i, dropNode) {
            var drop = $(dropNode),
                place = thisQ.places[thisQ.getPlace(drop)];
            // The xy values come from PHP as strings, so we need parseInt to stop JS doing string concatenation.
            drop.css('left', parseInt(place.xy[0]) * bgRatio)
                .css('top', parseInt(place.xy[1]) * bgRatio);
            drop.data('originX', parseInt(place.xy[0]))
                .data('originY', parseInt(place.xy[1]));
            thisQ.handleElementScale(drop, 'left top');
        });

        // First move all items back home.
        root.find('.draghome').not('.dragplaceholder').each(function(i, dragNode) {
            var drag = $(dragNode),
                currentPlace = thisQ.getClassnameNumericSuffix(drag, 'inplace');
            drag.addClass('unplaced')
                .removeClass('placed');
            drag.removeAttr('tabindex');
            if (currentPlace !== null) {
                drag.removeClass('inplace' + currentPlace);
            }
        });

        // Then place the ones that should be placed.
        root.find('input.placeinput').each(function(i, inputNode) {
            var input = $(inputNode),
                choice = input.val();
            if (choice.length === 0 || (choice.length > 0 && choice === '0')) {
                // No item in this place.
                return;
            }

            var place = thisQ.getPlace(input);
            // Get the unplaced drag.
            var unplacedDrag = thisQ.getUnplacedChoice(thisQ.getGroup(input), choice);
            // Get the clone of the drag.
            var hiddenDrag = thisQ.getDragClone(unplacedDrag);
            if (hiddenDrag.length) {
                if (unplacedDrag.hasClass('infinite')) {
                    var noOfDrags = thisQ.noOfDropsInGroup(thisQ.getGroup(unplacedDrag));
                    var cloneDrags = thisQ.getInfiniteDragClones(unplacedDrag, false);
                    if (cloneDrags.length < noOfDrags) {
                        var cloneDrag = unplacedDrag.clone();
                        cloneDrag.removeClass('beingdragged');
                        cloneDrag.removeAttr('tabindex');
                        hiddenDrag.after(cloneDrag);
                    } else {
                        hiddenDrag.addClass('active');
                    }
                } else {
                    hiddenDrag.addClass('active');
                }
            }

            // Send the drag to drop.
            var drop = root.find('.dropzone.place' + place);
            thisQ.sendDragToDrop(unplacedDrag, drop);
        });
    };

    /**
     * Handles the start of dragging an item.
     *
     * @param {Event} e the touch start or mouse down event.
     */
    DragDropOntoImageQuestion.prototype.handleDragStart = function(e) {
        var thisQ = this,
            drag = $(e.target).closest('.draghome'),
            currentIndex = this.calculateZIndex(),
            newIndex = currentIndex + 2;

        var info = dragDrop.prepare(e);
        if (!info.start) {
            return;
        }

        drag.addClass('beingdragged').css('transform', '').css('z-index', newIndex);
        var currentPlace = this.getClassnameNumericSuffix(drag, 'inplace');
        if (currentPlace !== null) {
            this.setInputValue(currentPlace, 0);
            drag.removeClass('inplace' + currentPlace);
            var hiddenDrop = thisQ.getDrop(drag, currentPlace);
            if (hiddenDrop.length) {
                hiddenDrop.addClass('active');
                drag.offset(hiddenDrop.offset());
            }
        } else {
            var hiddenDrag = thisQ.getDragClone(drag);
            if (hiddenDrag.length) {
                if (drag.hasClass('infinite')) {
                    var noOfDrags = this.noOfDropsInGroup(thisQ.getGroup(drag));
                    var cloneDrags = this.getInfiniteDragClones(drag, false);
                    if (cloneDrags.length < noOfDrags) {
                        var cloneDrag = drag.clone();
                        cloneDrag.removeClass('beingdragged');
                        cloneDrag.removeAttr('tabindex');
                        hiddenDrag.after(cloneDrag);
                        questionManager.addEventHandlersToDrag(cloneDrag);
                        drag.offset(cloneDrag.offset());
                    } else {
                        hiddenDrag.addClass('active');
                        drag.offset(hiddenDrag.offset());
                    }
                } else {
                    hiddenDrag.addClass('active');
                    drag.offset(hiddenDrag.offset());
                }
            }
        }

        dragDrop.start(e, drag, function(x, y, drag) {
            thisQ.dragMove(x, y, drag);
        }, function(x, y, drag) {
            thisQ.dragEnd(x, y, drag);
        });
    };

    /**
     * Called whenever the currently dragged items moves.
     *
     * @param {Number} pageX the x position.
     * @param {Number} pageY the y position.
     * @param {jQuery} drag the item being moved.
     */
    DragDropOntoImageQuestion.prototype.dragMove = function(pageX, pageY, drag) {
        var thisQ = this,
            highlighted = false;
        this.getRoot().find('.dropzone.group' + this.getGroup(drag)).each(function(i, dropNode) {
            var drop = $(dropNode);
            if (thisQ.isPointInDrop(pageX, pageY, drop) && !highlighted) {
                highlighted = true;
                drop.addClass('valid-drag-over-drop');
            } else {
                drop.removeClass('valid-drag-over-drop');
            }
        });
        this.getRoot().find('.draghome.placed.group' + this.getGroup(drag)).not('.beingdragged').each(function(i, dropNode) {
            var drop = $(dropNode);
<<<<<<< HEAD
            if (thisQ.isPointInDrop(pageX, pageY, drop) && !highlighted) {
                highlighted = true;
=======
            if (thisQ.isPointInDrop(pageX, pageY, drop) && !thisQ.isDragSameAsDrop(drag, drop)) {
>>>>>>> dc293a2e
                drop.addClass('valid-drag-over-drop');
            } else {
                drop.removeClass('valid-drag-over-drop');
            }
        });
    };

    /**
     * Called when user drops a drag item.
     *
     * @param {Number} pageX the x position.
     * @param {Number} pageY the y position.
     * @param {jQuery} drag the item being moved.
     */
    DragDropOntoImageQuestion.prototype.dragEnd = function(pageX, pageY, drag) {
        var thisQ = this,
            root = this.getRoot(),
            placed = false;

        // Looking for drag that was dropped on a dropzone.
        root.find('.dropzone.group' + this.getGroup(drag)).each(function(i, dropNode) {
            var drop = $(dropNode);
            if (!thisQ.isPointInDrop(pageX, pageY, drop)) {
                // Not this drop.
                return true;
            }

            // Now put this drag into the drop.
            drop.removeClass('valid-drag-over-drop');
            thisQ.sendDragToDrop(drag, drop);
            placed = true;
            return false; // Stop the each() here.
        });

<<<<<<< HEAD
        if (!placed) {
            // Looking for drag that was dropped on a placed drag.
            root.find('.draghome.placed.group' + this.getGroup(drag)).not('.beingdragged').each(function(i, placedNode) {
                var placedDrag = $(placedNode);
                if (!thisQ.isPointInDrop(pageX, pageY, placedDrag)) {
                    // Not this placed drag.
                    return true;
                }
=======
        root.find('.draghome.placed.group' + this.getGroup(drag)).not('.beingdragged').each(function(i, placedNode) {
            var placedDrag = $(placedNode);
            if (!thisQ.isPointInDrop(pageX, pageY, placedDrag) || thisQ.isDragSameAsDrop(drag, placedDrag)) {
                // Not this placed drag.
                return true;
            }
>>>>>>> dc293a2e

                // Now put this drag into the drop.
                placedDrag.removeClass('valid-drag-over-drop');
                var currentPlace = thisQ.getClassnameNumericSuffix(placedDrag, 'inplace');
                var drop = thisQ.getDrop(drag, currentPlace);
                thisQ.sendDragToDrop(drag, drop);
                placed = true;
                return false; // Stop the each() here.
            });
        }

        if (!placed) {
            this.sendDragHome(drag);
        }
    };

    /**
     * Animate a drag item into a given place (or back home).
     *
     * @param {jQuery|null} drag the item to place. If null, clear the place.
     * @param {jQuery} drop the place to put it.
     */
    DragDropOntoImageQuestion.prototype.sendDragToDrop = function(drag, drop) {
        // Is there already a drag in this drop? if so, evict it.
        var oldDrag = this.getCurrentDragInPlace(this.getPlace(drop));
        if (oldDrag.length !== 0) {
            oldDrag.addClass('beingdragged');
            oldDrag.offset(oldDrag.offset());
            var currentPlace = this.getClassnameNumericSuffix(oldDrag, 'inplace');
            var hiddenDrop = this.getDrop(oldDrag, currentPlace);
            hiddenDrop.addClass('active');
            this.sendDragHome(oldDrag);
        }

        if (drag.length === 0) {
            this.setInputValue(this.getPlace(drop), 0);
            if (drop.data('isfocus')) {
                drop.focus();
            }
        } else {
            this.setInputValue(this.getPlace(drop), this.getChoice(drag));
            drag.removeClass('unplaced')
                .addClass('placed inplace' + this.getPlace(drop));
            drag.attr('tabindex', 0);
            this.animateTo(drag, drop);
        }
    };

    /**
     * Animate a drag back to its home.
     *
     * @param {jQuery} drag the item being moved.
     */
    DragDropOntoImageQuestion.prototype.sendDragHome = function(drag) {
        var currentPlace = this.getClassnameNumericSuffix(drag, 'inplace');
        if (currentPlace !== null) {
            drag.removeClass('inplace' + currentPlace);
        }
        drag.data('unplaced', true);

        this.animateTo(drag, this.getDragHome(this.getGroup(drag), this.getChoice(drag)));
    };

    /**
     * Handles keyboard events on drops.
     *
     * Drops are focusable. Once focused, right/down/space switches to the next choice, and
     * left/up switches to the previous. Escape clear.
     *
     * @param {KeyboardEvent} e
     */
    DragDropOntoImageQuestion.prototype.handleKeyPress = function(e) {
        var drop = $(e.target).closest('.dropzone');
        if (drop.length === 0) {
            var placedDrag = $(e.target);
            var currentPlace = this.getClassnameNumericSuffix(placedDrag, 'inplace');
            if (currentPlace !== null) {
                drop = this.getDrop(placedDrag, currentPlace);
            }
        }
        var currentDrag = this.getCurrentDragInPlace(this.getPlace(drop)),
            nextDrag = $();

        switch (e.keyCode) {
            case keys.space:
            case keys.arrowRight:
            case keys.arrowDown:
                nextDrag = this.getNextDrag(this.getGroup(drop), currentDrag);
                break;

            case keys.arrowLeft:
            case keys.arrowUp:
                nextDrag = this.getPreviousDrag(this.getGroup(drop), currentDrag);
                break;

            case keys.escape:
                questionManager.isKeyboardNavigation = false;
                break;

            default:
                questionManager.isKeyboardNavigation = false;
                return; // To avoid the preventDefault below.
        }

        if (nextDrag.length) {
            nextDrag.data('isfocus', true);
            nextDrag.addClass('beingdragged');
            var hiddenDrag = this.getDragClone(nextDrag);
            if (hiddenDrag.length) {
                if (nextDrag.hasClass('infinite')) {
                    var noOfDrags = this.noOfDropsInGroup(this.getGroup(nextDrag));
                    var cloneDrags = this.getInfiniteDragClones(nextDrag, false);
                    if (cloneDrags.length < noOfDrags) {
                        var cloneDrag = nextDrag.clone();
                        cloneDrag.removeClass('beingdragged');
                        cloneDrag.removeAttr('tabindex');
                        hiddenDrag.after(cloneDrag);
                        questionManager.addEventHandlersToDrag(cloneDrag);
                        nextDrag.offset(cloneDrag.offset());
                    } else {
                        hiddenDrag.addClass('active');
                        nextDrag.offset(hiddenDrag.offset());
                    }
                } else {
                    hiddenDrag.addClass('active');
                    nextDrag.offset(hiddenDrag.offset());
                }
            }
        } else {
            drop.data('isfocus', true);
        }

        e.preventDefault();
        this.sendDragToDrop(nextDrag, drop);
    };

    /**
     * Choose the next drag in a group.
     *
     * @param {int} group which group.
     * @param {jQuery} drag current choice (empty jQuery if there isn't one).
     * @return {jQuery} the next drag in that group, or null if there wasn't one.
     */
    DragDropOntoImageQuestion.prototype.getNextDrag = function(group, drag) {
        var choice,
            numChoices = this.noOfChoicesInGroup(group);

        if (drag.length === 0) {
            choice = 1; // Was empty, so we want to select the first choice.
        } else {
            choice = this.getChoice(drag) + 1;
        }

        var next = this.getUnplacedChoice(group, choice);
        while (next.length === 0 && choice < numChoices) {
            choice++;
            next = this.getUnplacedChoice(group, choice);
        }

        return next;
    };

    /**
     * Choose the previous drag in a group.
     *
     * @param {int} group which group.
     * @param {jQuery} drag current choice (empty jQuery if there isn't one).
     * @return {jQuery} the next drag in that group, or null if there wasn't one.
     */
    DragDropOntoImageQuestion.prototype.getPreviousDrag = function(group, drag) {
        var choice;

        if (drag.length === 0) {
            choice = this.noOfChoicesInGroup(group);
        } else {
            choice = this.getChoice(drag) - 1;
        }

        var previous = this.getUnplacedChoice(group, choice);
        while (previous.length === 0 && choice > 1) {
            choice--;
            previous = this.getUnplacedChoice(group, choice);
        }

        // Does this choice exist?
        return previous;
    };

    /**
     * Animate an object to the given destination.
     *
     * @param {jQuery} drag the element to be animated.
     * @param {jQuery} target element marking the place to move it to.
     */
    DragDropOntoImageQuestion.prototype.animateTo = function(drag, target) {
        var currentPos = drag.offset(),
            targetPos = target.offset(),
            thisQ = this;

        M.util.js_pending('qtype_ddimageortext-animate-' + thisQ.containerId);
        // Animate works in terms of CSS position, whereas locating an object
        // on the page works best with jQuery offset() function. So, to get
        // the right target position, we work out the required change in
        // offset() and then add that to the current CSS position.
        drag.animate(
            {
                left: parseInt(drag.css('left')) + targetPos.left - currentPos.left,
                top: parseInt(drag.css('top')) + targetPos.top - currentPos.top
            },
            {
                duration: 'fast',
                done: function() {
                    $('body').trigger('qtype_ddimageortext-dragmoved', [drag, target, thisQ]);
                    M.util.js_complete('qtype_ddimageortext-animate-' + thisQ.containerId);
                }
            }
        );
    };

    /**
     * Detect if a point is inside a given DOM node.
     *
     * @param {Number} pageX the x position.
     * @param {Number} pageY the y position.
     * @param {jQuery} drop the node to check (typically a drop).
     * @return {boolean} whether the point is inside the node.
     */
    DragDropOntoImageQuestion.prototype.isPointInDrop = function(pageX, pageY, drop) {
        var position = drop.offset();
        if (drop.hasClass('draghome')) {
            return pageX >= position.left && pageX < position.left + drop.outerWidth()
                && pageY >= position.top && pageY < position.top + drop.outerHeight();
        }
        return pageX >= position.left && pageX < position.left + drop.width()
            && pageY >= position.top && pageY < position.top + drop.height();
    };

    /**
     * Set the value of the hidden input for a place, to record what is currently there.
     *
     * @param {int} place which place to set the input value for.
     * @param {int} choice the value to set.
     */
    DragDropOntoImageQuestion.prototype.setInputValue = function(place, choice) {
        this.getRoot().find('input.placeinput.place' + place).val(choice);
    };

    /**
     * Get the outer div for this question.
     *
     * @returns {jQuery} containing that div.
     */
    DragDropOntoImageQuestion.prototype.getRoot = function() {
        return $(document.getElementById(this.containerId));
    };

    /**
     * Get the img that is the background image.
     * @returns {jQuery} containing that img.
     */
    DragDropOntoImageQuestion.prototype.bgImage = function() {
        return this.getRoot().find('img.dropbackground');
    };

    /**
     * Get drag home for a given choice.
     *
     * @param {int} group the group.
     * @param {int} choice the choice number.
     * @returns {jQuery} containing that div.
     */
    DragDropOntoImageQuestion.prototype.getDragHome = function(group, choice) {
        if (!this.getRoot().find('.draghome.dragplaceholder.group' + group + '.choice' + choice).is(':visible')) {
            return this.getRoot().find('.dragitemgroup' + group +
                ' .draghome.infinite' +
                '.choice' + choice +
                '.group' + group);
        }
        return this.getRoot().find('.draghome.dragplaceholder.group' + group + '.choice' + choice);
    };

    /**
     * Get an unplaced choice for a particular group.
     *
     * @param {int} group the group.
     * @param {int} choice the choice number.
     * @returns {jQuery} jQuery wrapping the unplaced choice. If there isn't one, the jQuery will be empty.
     */
    DragDropOntoImageQuestion.prototype.getUnplacedChoice = function(group, choice) {
        return this.getRoot().find('.ddarea .draghome.group' + group + '.choice' + choice + '.unplaced').slice(0, 1);
    };

    /**
     * Get the drag that is currently in a given place.
     *
     * @param {int} place the place number.
     * @return {jQuery} the current drag (or an empty jQuery if none).
     */
    DragDropOntoImageQuestion.prototype.getCurrentDragInPlace = function(place) {
        return this.getRoot().find('.ddarea .draghome.inplace' + place);
    };

    /**
     * Return the number of blanks in a given group.
     *
     * @param {int} group the group number.
     * @returns {int} the number of drops.
     */
    DragDropOntoImageQuestion.prototype.noOfDropsInGroup = function(group) {
        return this.getRoot().find('.dropzone.group' + group).length;
    };

    /**
     * Return the number of choices in a given group.
     *
     * @param {int} group the group number.
     * @returns {int} the number of choices.
     */
    DragDropOntoImageQuestion.prototype.noOfChoicesInGroup = function(group) {
        return this.getRoot().find('.dragitemgroup' + group + ' .draghome').length;
    };

    /**
     * Return the number at the end of the CSS class name with the given prefix.
     *
     * @param {jQuery} node
     * @param {String} prefix name prefix
     * @returns {Number|null} the suffix if found, else null.
     */
    DragDropOntoImageQuestion.prototype.getClassnameNumericSuffix = function(node, prefix) {
        var classes = node.attr('class');
        if (classes !== '') {
            var classesArr = classes.split(' ');
            for (var index = 0; index < classesArr.length; index++) {
                var patt1 = new RegExp('^' + prefix + '([0-9])+$');
                if (patt1.test(classesArr[index])) {
                    var patt2 = new RegExp('([0-9])+$');
                    var match = patt2.exec(classesArr[index]);
                    return Number(match[0]);
                }
            }
        }
        return null;
    };

    /**
     * Get the choice number of a drag.
     *
     * @param {jQuery} drag the drag.
     * @returns {Number} the choice number.
     */
    DragDropOntoImageQuestion.prototype.getChoice = function(drag) {
        return this.getClassnameNumericSuffix(drag, 'choice');
    };

    /**
     * Given a DOM node that is significant to this question
     * (drag, drop, ...) get the group it belongs to.
     *
     * @param {jQuery} node a DOM node.
     * @returns {Number} the group it belongs to.
     */
    DragDropOntoImageQuestion.prototype.getGroup = function(node) {
        return this.getClassnameNumericSuffix(node, 'group');
    };

    /**
     * Get the place number of a drop, or its corresponding hidden input.
     *
     * @param {jQuery} node the DOM node.
     * @returns {Number} the place number.
     */
    DragDropOntoImageQuestion.prototype.getPlace = function(node) {
        return this.getClassnameNumericSuffix(node, 'place');
    };

    /**
     * Get drag clone for a given drag.
     *
     * @param {jQuery} drag the drag.
     * @returns {jQuery} the drag's clone.
     */
    DragDropOntoImageQuestion.prototype.getDragClone = function(drag) {
        return this.getRoot().find('.dragitemgroup' +
            this.getGroup(drag) +
            ' .draghome' +
            '.choice' + this.getChoice(drag) +
            '.group' + this.getGroup(drag) +
            '.dragplaceholder');
    };

    /**
     * Get infinite drag clones for given drag.
     *
     * @param {jQuery} drag the drag.
     * @param {Boolean} inHome in the home area or not.
     * @returns {jQuery} the drag's clones.
     */
    DragDropOntoImageQuestion.prototype.getInfiniteDragClones = function(drag, inHome) {
        if (inHome) {
            return this.getRoot().find('.dragitemgroup' +
                this.getGroup(drag) +
                ' .draghome' +
                '.choice' + this.getChoice(drag) +
                '.group' + this.getGroup(drag) +
                '.infinite').not('.dragplaceholder');
        }
        return this.getRoot().find('.draghome' +
            '.choice' + this.getChoice(drag) +
            '.group' + this.getGroup(drag) +
            '.infinite').not('.dragplaceholder');
    };

    /**
     * Get drop for a given drag and place.
     *
     * @param {jQuery} drag the drag.
     * @param {Integer} currentPlace the current place of drag.
     * @returns {jQuery} the drop's clone.
     */
    DragDropOntoImageQuestion.prototype.getDrop = function(drag, currentPlace) {
        return this.getRoot().find('.dropzone.group' + this.getGroup(drag) + '.place' + currentPlace);
    };

    /**
     * Handle when the window is resized.
     */
    DragDropOntoImageQuestion.prototype.handleResize = function() {
        var thisQ = this,
            bgRatio = this.bgRatio();
        if (this.isPrinting) {
            bgRatio = 1;
        }

        this.getRoot().find('.ddarea .dropzone').each(function(i, dropNode) {
            $(dropNode)
                .css('left', parseInt($(dropNode).data('originX')) * parseFloat(bgRatio))
                .css('top', parseInt($(dropNode).data('originY')) * parseFloat(bgRatio));
            thisQ.handleElementScale(dropNode, 'left top');
        });

        this.getRoot().find('div.droparea .draghome').not('.beingdragged').each(function(key, drag) {
            $(drag)
                .css('left', parseFloat($(drag).data('originX')) * parseFloat(bgRatio))
                .css('top', parseFloat($(drag).data('originY')) * parseFloat(bgRatio));
            thisQ.handleElementScale(drag, 'left top');
        });
    };

    /**
     * Return the background ratio.
     *
     * @returns {number} Background ratio.
     */
    DragDropOntoImageQuestion.prototype.bgRatio = function() {
        var bgImg = this.bgImage();
        var bgImgNaturalWidth = bgImg.get(0).naturalWidth;
        var bgImgClientWidth = bgImg.width();

        return bgImgClientWidth / bgImgNaturalWidth;
    };

    /**
     * Scale the drag if needed.
     *
     * @param {jQuery} element the item to place.
     * @param {String} type scaling type
     */
    DragDropOntoImageQuestion.prototype.handleElementScale = function(element, type) {
        var bgRatio = parseFloat(this.bgRatio());
        if (this.isPrinting) {
            bgRatio = 1;
        }
        $(element).css({
            '-webkit-transform': 'scale(' + bgRatio + ')',
            '-moz-transform': 'scale(' + bgRatio + ')',
            '-ms-transform': 'scale(' + bgRatio + ')',
            '-o-transform': 'scale(' + bgRatio + ')',
            'transform': 'scale(' + bgRatio + ')',
            'transform-origin': type
        });
    };

    /**
     * Calculate z-index value.
     *
     * @returns {number} z-index value
     */
    DragDropOntoImageQuestion.prototype.calculateZIndex = function() {
        var zIndex = 0;
        this.getRoot().find('.ddarea .dropzone, div.droparea .draghome').each(function(i, dropNode) {
            dropNode = $(dropNode);
            // Note that webkit browsers won't return the z-index value from the CSS stylesheet
            // if the element doesn't have a position specified. Instead it'll return "auto".
            var itemZIndex = dropNode.css('z-index') ? parseInt(dropNode.css('z-index')) : 0;

            if (itemZIndex > zIndex) {
                zIndex = itemZIndex;
            }
        });

        return zIndex;
    };

    /**
     * Check that the drag is drop to it's clone.
     *
     * @param {jQuery} drag The drag.
     * @param {jQuery} drop The drop.
     * @returns {boolean}
     */
    DragDropOntoImageQuestion.prototype.isDragSameAsDrop = function(drag, drop) {
        return this.getChoice(drag) === this.getChoice(drop) && this.getGroup(drag) === this.getGroup(drop);
    };

    /**
     * Singleton object that handles all the DragDropOntoImageQuestions
     * on the page, and deals with event dispatching.
     * @type {Object}
     */
    var questionManager = {

        /**
         * {boolean} ensures that the event handlers are only initialised once per page.
         */
        eventHandlersInitialised: false,

        /**
         * {boolean} is printing or not.
         */
        isPrinting: false,

        /**
         * {boolean} is keyboard navigation or not.
         */
        isKeyboardNavigation: false,

        /**
         * {Object} all the questions on this page, indexed by containerId (id on the .que div).
         */
        questions: {}, // An object containing all the information about each question on the page.

        /**
         * Initialise one question.
         *
         * @param {String} containerId the id of the div.que that contains this question.
         * @param {boolean} readOnly whether the question is read-only.
         * @param {Array} places data.
         */
        init: function(containerId, readOnly, places) {
            questionManager.questions[containerId] =
                new DragDropOntoImageQuestion(containerId, readOnly, places);
            if (!questionManager.eventHandlersInitialised) {
                questionManager.setupEventHandlers();
                questionManager.eventHandlersInitialised = true;
            }
        },

        /**
         * Set up the event handlers that make this question type work. (Done once per page.)
         */
        setupEventHandlers: function() {
            // We do not use the body event here to prevent the other event on Mobile device, such as scroll event.
            questionManager.addEventHandlersToDrag($('.que.ddimageortext:not(.qtype_ddimageortext-readonly) .draghome'));
            $('body')
                .on('keydown',
                    '.que.ddimageortext:not(.qtype_ddimageortext-readonly) .dropzones .dropzone',
                    questionManager.handleKeyPress)
                .on('keydown',
                    '.que.ddimageortext:not(.qtype_ddimageortext-readonly) .draghome.placed:not(.beingdragged)',
                    questionManager.handleKeyPress)
                .on('qtype_ddimageortext-dragmoved', questionManager.handleDragMoved);
            $(window).on('resize', function() {
                questionManager.handleWindowResize(false);
            });
            window.addEventListener('beforeprint', function() {
                questionManager.isPrinting = true;
                questionManager.handleWindowResize(questionManager.isPrinting);
            });
            window.addEventListener('afterprint', function() {
                questionManager.isPrinting = false;
                questionManager.handleWindowResize(questionManager.isPrinting);
            });
            setTimeout(function() {
                questionManager.fixLayoutIfThingsMoved();
            }, 100);
        },

        /**
         * Binding the drag/touch event again for newly created element.
         *
         * @param {jQuery} element Element to bind the event
         */
        addEventHandlersToDrag: function(element) {
            // Unbind all the mousedown and touchstart events to prevent double binding.
            element.unbind('mousedown touchstart');
            element.on('mousedown touchstart', questionManager.handleDragStart);
        },

        /**
         * Handle mouse down / touch start events on drags.
         * @param {Event} e the DOM event.
         */
        handleDragStart: function(e) {
            e.preventDefault();
            var question = questionManager.getQuestionForEvent(e);
            if (question) {
                question.handleDragStart(e);
            }
        },

        /**
         * Handle key down / press events on drags.
         * @param {KeyboardEvent} e
         */
        handleKeyPress: function(e) {
            if (questionManager.isKeyboardNavigation) {
                return;
            }
            questionManager.isKeyboardNavigation = true;
            var question = questionManager.getQuestionForEvent(e);
            if (question) {
                question.handleKeyPress(e);
            }
        },

        /**
         * Handle when the window is resized.
         * @param {boolean} isPrinting
         */
        handleWindowResize: function(isPrinting) {
            for (var containerId in questionManager.questions) {
                if (questionManager.questions.hasOwnProperty(containerId)) {
                    questionManager.questions[containerId].isPrinting = isPrinting;
                    questionManager.questions[containerId].handleResize();
                }
            }
        },

        /**
         * Sometimes, despite our best efforts, things change in a way that cannot
         * be specifically caught (e.g. dock expanding or collapsing in Boost).
         * Therefore, we need to periodically check everything is in the right position.
         */
        fixLayoutIfThingsMoved: function() {
            this.handleWindowResize(questionManager.isPrinting);
            // We use setTimeout after finishing work, rather than setInterval,
            // in case positioning things is slow. We want 100 ms gap
            // between executions, not what setInterval does.
            setTimeout(function() {
                questionManager.fixLayoutIfThingsMoved(questionManager.isPrinting);
            }, 100);
        },

        /**
         * Handle when drag moved.
         *
         * @param {Event} e the event.
         * @param {jQuery} drag the drag
         * @param {jQuery} target the target
         * @param {DragDropOntoImageQuestion} thisQ the question.
         */
        handleDragMoved: function(e, drag, target, thisQ) {
            drag.removeClass('beingdragged').css('z-index', '');
            drag.css('top', target.position().top).css('left', target.position().left);
            target.after(drag);
            target.removeClass('active');
            if (typeof drag.data('unplaced') !== 'undefined' && drag.data('unplaced') === true) {
                drag.removeClass('placed').addClass('unplaced');
                drag.removeAttr('tabindex');
                drag.removeData('unplaced');
                drag.css('top', '')
                    .css('left', '')
                    .css('transform', '');
                if (drag.hasClass('infinite') && thisQ.getInfiniteDragClones(drag, true).length > 1) {
                    thisQ.getInfiniteDragClones(drag, true).first().remove();
                }
            } else {
                drag.data('originX', target.data('originX')).data('originY', target.data('originY'));
                thisQ.handleElementScale(drag, 'left top');
            }
            if (typeof drag.data('isfocus') !== 'undefined' && drag.data('isfocus') === true) {
                drag.focus();
                drag.removeData('isfocus');
            }
            if (typeof target.data('isfocus') !== 'undefined' && target.data('isfocus') === true) {
                target.removeData('isfocus');
            }
            if (questionManager.isKeyboardNavigation) {
                questionManager.isKeyboardNavigation = false;
            }
        },

        /**
         * Given an event, work out which question it effects.
         * @param {Event} e the event.
         * @returns {DragDropOntoImageQuestion|undefined} The question, or undefined.
         */
        getQuestionForEvent: function(e) {
            var containerId = $(e.currentTarget).closest('.que.ddimageortext').attr('id');
            return questionManager.questions[containerId];
        }
    };

    /**
     * @alias module:qtype_ddimageortext/question
     */
    return {
        /**
         * Initialise one drag-drop onto image question.
         *
         * @param {String} containerId id of the outer div for this question.
         * @param {boolean} readOnly whether the question is being displayed read-only.
         * @param {Array} Information about the drop places.
         */
        init: questionManager.init
    };
});<|MERGE_RESOLUTION|>--- conflicted
+++ resolved
@@ -377,12 +377,8 @@
         });
         this.getRoot().find('.draghome.placed.group' + this.getGroup(drag)).not('.beingdragged').each(function(i, dropNode) {
             var drop = $(dropNode);
-<<<<<<< HEAD
-            if (thisQ.isPointInDrop(pageX, pageY, drop) && !highlighted) {
+            if (thisQ.isPointInDrop(pageX, pageY, drop) && !highlighted && !thisQ.isDragSameAsDrop(drag, drop)) {
                 highlighted = true;
-=======
-            if (thisQ.isPointInDrop(pageX, pageY, drop) && !thisQ.isDragSameAsDrop(drag, drop)) {
->>>>>>> dc293a2e
                 drop.addClass('valid-drag-over-drop');
             } else {
                 drop.removeClass('valid-drag-over-drop');
@@ -417,23 +413,14 @@
             return false; // Stop the each() here.
         });
 
-<<<<<<< HEAD
         if (!placed) {
             // Looking for drag that was dropped on a placed drag.
             root.find('.draghome.placed.group' + this.getGroup(drag)).not('.beingdragged').each(function(i, placedNode) {
                 var placedDrag = $(placedNode);
-                if (!thisQ.isPointInDrop(pageX, pageY, placedDrag)) {
+                if (!thisQ.isPointInDrop(pageX, pageY, placedDrag) || thisQ.isDragSameAsDrop(drag, placedDrag)) {
                     // Not this placed drag.
                     return true;
                 }
-=======
-        root.find('.draghome.placed.group' + this.getGroup(drag)).not('.beingdragged').each(function(i, placedNode) {
-            var placedDrag = $(placedNode);
-            if (!thisQ.isPointInDrop(pageX, pageY, placedDrag) || thisQ.isDragSameAsDrop(drag, placedDrag)) {
-                // Not this placed drag.
-                return true;
-            }
->>>>>>> dc293a2e
 
                 // Now put this drag into the drop.
                 placedDrag.removeClass('valid-drag-over-drop');
