--- conflicted
+++ resolved
@@ -26,13 +26,10 @@
 import Selectors from 'core/datafilter/selectors';
 import Templates from 'core/templates';
 import Fragment from 'core/fragment';
-<<<<<<< HEAD
 import {get_strings as getStrings} from 'core/str';
-=======
 import {getString} from 'core/str';
 import {addIconToContainerRemoveOnCompletion} from 'core/loadingicon';
 
->>>>>>> 532ef50e
 /**
  * Initialise the question bank filter on the element with the given id.
  *
@@ -72,12 +69,9 @@
         MENU_ACTIONS: '.menu-action',
         EDIT_SWITCH: '.editmode-switch-form input[name=setmode]',
         EDIT_SWITCH_URL: '.editmode-switch-form input[name=pageurl]',
-<<<<<<< HEAD
         CATEGORY_VALIDATION_INPUT: 'div[data-filter-type="category"] div.form-autocomplete-input input',
         QUESTION_BANK_WINDOW: '.questionbankwindow',
-=======
         SHOW_ALL_LINK: '[data-filteraction="showall"]',
->>>>>>> 532ef50e
     };
 
     const filterSet = document.querySelector(`#${filterRegionId}`);
@@ -226,11 +220,7 @@
     };
 
     // Add listeners for the sorting, paging and clear actions.
-<<<<<<< HEAD
     document.querySelector(SELECTORS.QUESTION_BANK_WINDOW).addEventListener('click', e => {
-=======
-    document.querySelector('.questionbankwindow').addEventListener('click', e => {
->>>>>>> 532ef50e
         const sortableLink = e.target.closest(SELECTORS.SORT_LINK);
         const paginationLink = e.target.closest(SELECTORS.PAGINATION_LINK);
         const clearLink = e.target.closest(Selectors.filterset.actions.resetFilters);
