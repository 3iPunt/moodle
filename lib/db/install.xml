<?xml version="1.0" encoding="UTF-8" ?>
<<<<<<< HEAD
<XMLDB PATH="lib/db" VERSION="20131004" COMMENT="XMLDB file for core Moodle tables"
=======
<XMLDB PATH="lib/db" VERSION="20130927" COMMENT="XMLDB file for core Moodle tables"
>>>>>>> 60a67d78
    xmlns:xsi="http://www.w3.org/2001/XMLSchema-instance"
    xsi:noNamespaceSchemaLocation="../../lib/xmldb/xmldb.xsd"
>
  <TABLES>
    <TABLE NAME="config" COMMENT="Moodle configuration variables">
      <FIELDS>
        <FIELD NAME="id" TYPE="int" LENGTH="10" NOTNULL="true" SEQUENCE="true"/>
        <FIELD NAME="name" TYPE="char" LENGTH="255" NOTNULL="true" SEQUENCE="false"/>
        <FIELD NAME="value" TYPE="text" NOTNULL="true" SEQUENCE="false"/>
      </FIELDS>
      <KEYS>
        <KEY NAME="primary" TYPE="primary" FIELDS="id"/>
        <KEY NAME="name" TYPE="unique" FIELDS="name"/>
      </KEYS>
    </TABLE>
    <TABLE NAME="config_plugins" COMMENT="Moodle modules and plugins configuration variables">
      <FIELDS>
        <FIELD NAME="id" TYPE="int" LENGTH="10" NOTNULL="true" SEQUENCE="true"/>
        <FIELD NAME="plugin" TYPE="char" LENGTH="100" NOTNULL="true" DEFAULT="core" SEQUENCE="false"/>
        <FIELD NAME="name" TYPE="char" LENGTH="100" NOTNULL="true" SEQUENCE="false"/>
        <FIELD NAME="value" TYPE="text" NOTNULL="true" SEQUENCE="false"/>
      </FIELDS>
      <KEYS>
        <KEY NAME="primary" TYPE="primary" FIELDS="id"/>
        <KEY NAME="plugin_name" TYPE="unique" FIELDS="plugin, name"/>
      </KEYS>
    </TABLE>
    <TABLE NAME="config_log" COMMENT="Changes done in server configuration through admin UI">
      <FIELDS>
        <FIELD NAME="id" TYPE="int" LENGTH="10" NOTNULL="true" SEQUENCE="true"/>
        <FIELD NAME="userid" TYPE="int" LENGTH="10" NOTNULL="true" SEQUENCE="false"/>
        <FIELD NAME="timemodified" TYPE="int" LENGTH="10" NOTNULL="true" SEQUENCE="false"/>
        <FIELD NAME="plugin" TYPE="char" LENGTH="100" NOTNULL="false" SEQUENCE="false"/>
        <FIELD NAME="name" TYPE="char" LENGTH="100" NOTNULL="true" SEQUENCE="false"/>
        <FIELD NAME="value" TYPE="text" NOTNULL="false" SEQUENCE="false"/>
        <FIELD NAME="oldvalue" TYPE="text" NOTNULL="false" SEQUENCE="false"/>
      </FIELDS>
      <KEYS>
        <KEY NAME="primary" TYPE="primary" FIELDS="id"/>
        <KEY NAME="userid" TYPE="foreign" FIELDS="userid" REFTABLE="user" REFFIELDS="id"/>
      </KEYS>
      <INDEXES>
        <INDEX NAME="timemodified" UNIQUE="false" FIELDS="timemodified"/>
      </INDEXES>
    </TABLE>
    <TABLE NAME="upgrade_log" COMMENT="Upgrade logging">
      <FIELDS>
        <FIELD NAME="id" TYPE="int" LENGTH="10" NOTNULL="true" SEQUENCE="true"/>
        <FIELD NAME="type" TYPE="int" LENGTH="10" NOTNULL="true" SEQUENCE="false" COMMENT="type: 0==info, 1==notice, 2==error"/>
        <FIELD NAME="plugin" TYPE="char" LENGTH="100" NOTNULL="false" SEQUENCE="false"/>
        <FIELD NAME="version" TYPE="char" LENGTH="100" NOTNULL="false" SEQUENCE="false" COMMENT="plugin or main version if known"/>
        <FIELD NAME="targetversion" TYPE="char" LENGTH="100" NOTNULL="false" SEQUENCE="false" COMMENT="version of plugin or core specified in version.php at the time of upgrade loggging"/>
        <FIELD NAME="info" TYPE="char" LENGTH="255" NOTNULL="true" SEQUENCE="false"/>
        <FIELD NAME="details" TYPE="text" NOTNULL="false" SEQUENCE="false"/>
        <FIELD NAME="backtrace" TYPE="text" NOTNULL="false" SEQUENCE="false"/>
        <FIELD NAME="userid" TYPE="int" LENGTH="10" NOTNULL="true" SEQUENCE="false"/>
        <FIELD NAME="timemodified" TYPE="int" LENGTH="10" NOTNULL="true" SEQUENCE="false"/>
      </FIELDS>
      <KEYS>
        <KEY NAME="primary" TYPE="primary" FIELDS="id"/>
        <KEY NAME="userid" TYPE="foreign" FIELDS="userid" REFTABLE="user" REFFIELDS="id"/>
      </KEYS>
      <INDEXES>
        <INDEX NAME="timemodified" UNIQUE="false" FIELDS="timemodified"/>
        <INDEX NAME="type-timemodified" UNIQUE="false" FIELDS="type, timemodified"/>
      </INDEXES>
    </TABLE>
    <TABLE NAME="course" COMMENT="Central course table">
      <FIELDS>
        <FIELD NAME="id" TYPE="int" LENGTH="10" NOTNULL="true" SEQUENCE="true"/>
        <FIELD NAME="category" TYPE="int" LENGTH="10" NOTNULL="true" DEFAULT="0" SEQUENCE="false"/>
        <FIELD NAME="sortorder" TYPE="int" LENGTH="10" NOTNULL="true" DEFAULT="0" SEQUENCE="false"/>
        <FIELD NAME="fullname" TYPE="char" LENGTH="254" NOTNULL="true" SEQUENCE="false"/>
        <FIELD NAME="shortname" TYPE="char" LENGTH="255" NOTNULL="true" SEQUENCE="false"/>
        <FIELD NAME="idnumber" TYPE="char" LENGTH="100" NOTNULL="true" SEQUENCE="false"/>
        <FIELD NAME="summary" TYPE="text" NOTNULL="false" SEQUENCE="false"/>
        <FIELD NAME="summaryformat" TYPE="int" LENGTH="2" NOTNULL="true" DEFAULT="0" SEQUENCE="false"/>
        <FIELD NAME="format" TYPE="char" LENGTH="21" NOTNULL="true" DEFAULT="topics" SEQUENCE="false"/>
        <FIELD NAME="showgrades" TYPE="int" LENGTH="2" NOTNULL="true" DEFAULT="1" SEQUENCE="false"/>
        <FIELD NAME="newsitems" TYPE="int" LENGTH="5" NOTNULL="true" DEFAULT="1" SEQUENCE="false"/>
        <FIELD NAME="startdate" TYPE="int" LENGTH="10" NOTNULL="true" DEFAULT="0" SEQUENCE="false"/>
        <FIELD NAME="marker" TYPE="int" LENGTH="10" NOTNULL="true" DEFAULT="0" SEQUENCE="false"/>
        <FIELD NAME="maxbytes" TYPE="int" LENGTH="10" NOTNULL="true" DEFAULT="0" SEQUENCE="false"/>
        <FIELD NAME="legacyfiles" TYPE="int" LENGTH="4" NOTNULL="true" DEFAULT="0" SEQUENCE="false" COMMENT="course files are not necessary any more: 0 no legacy files, 1 legacy files disabled, 2 legacy files enabled"/>
        <FIELD NAME="showreports" TYPE="int" LENGTH="4" NOTNULL="true" DEFAULT="0" SEQUENCE="false"/>
        <FIELD NAME="visible" TYPE="int" LENGTH="1" NOTNULL="true" DEFAULT="1" SEQUENCE="false"/>
        <FIELD NAME="visibleold" TYPE="int" LENGTH="1" NOTNULL="true" DEFAULT="1" SEQUENCE="false" COMMENT="the state of visible field when hiding parent category, this helps us to recover hidden states when unhiding the parent category later"/>
        <FIELD NAME="groupmode" TYPE="int" LENGTH="4" NOTNULL="true" DEFAULT="0" SEQUENCE="false"/>
        <FIELD NAME="groupmodeforce" TYPE="int" LENGTH="4" NOTNULL="true" DEFAULT="0" SEQUENCE="false"/>
        <FIELD NAME="defaultgroupingid" TYPE="int" LENGTH="10" NOTNULL="true" DEFAULT="0" SEQUENCE="false" COMMENT="default grouping used in course modules, does not have key intentionally"/>
        <FIELD NAME="lang" TYPE="char" LENGTH="30" NOTNULL="true" SEQUENCE="false"/>
        <FIELD NAME="calendartype" TYPE="char" LENGTH="30" NOTNULL="true" SEQUENCE="false"/>
        <FIELD NAME="theme" TYPE="char" LENGTH="50" NOTNULL="true" SEQUENCE="false"/>
        <FIELD NAME="timecreated" TYPE="int" LENGTH="10" NOTNULL="true" DEFAULT="0" SEQUENCE="false"/>
        <FIELD NAME="timemodified" TYPE="int" LENGTH="10" NOTNULL="true" DEFAULT="0" SEQUENCE="false"/>
        <FIELD NAME="requested" TYPE="int" LENGTH="1" NOTNULL="true" DEFAULT="0" SEQUENCE="false"/>
        <FIELD NAME="enablecompletion" TYPE="int" LENGTH="1" NOTNULL="true" DEFAULT="0" SEQUENCE="false" COMMENT="1 = allow use of 'completion' progress-tracking on this course. 0 = disable completion tracking on this course."/>
        <FIELD NAME="completionnotify" TYPE="int" LENGTH="1" NOTNULL="true" DEFAULT="0" SEQUENCE="false" COMMENT="Notify users when they complete this course"/>
        <FIELD NAME="cacherev" TYPE="int" LENGTH="10" NOTNULL="true" DEFAULT="0" SEQUENCE="false" COMMENT="Incrementing revision for validating the course content cache"/>
      </FIELDS>
      <KEYS>
        <KEY NAME="primary" TYPE="primary" FIELDS="id"/>
      </KEYS>
      <INDEXES>
        <INDEX NAME="category" UNIQUE="false" FIELDS="category"/>
        <INDEX NAME="idnumber" UNIQUE="false" FIELDS="idnumber"/>
        <INDEX NAME="shortname" UNIQUE="false" FIELDS="shortname"/>
        <INDEX NAME="sortorder" UNIQUE="false" FIELDS="sortorder"/>
      </INDEXES>
    </TABLE>
    <TABLE NAME="course_categories" COMMENT="Course categories">
      <FIELDS>
        <FIELD NAME="id" TYPE="int" LENGTH="10" NOTNULL="true" SEQUENCE="true"/>
        <FIELD NAME="name" TYPE="char" LENGTH="255" NOTNULL="true" SEQUENCE="false"/>
        <FIELD NAME="idnumber" TYPE="char" LENGTH="100" NOTNULL="false" SEQUENCE="false"/>
        <FIELD NAME="description" TYPE="text" NOTNULL="false" SEQUENCE="false"/>
        <FIELD NAME="descriptionformat" TYPE="int" LENGTH="2" NOTNULL="true" DEFAULT="0" SEQUENCE="false"/>
        <FIELD NAME="parent" TYPE="int" LENGTH="10" NOTNULL="true" DEFAULT="0" SEQUENCE="false"/>
        <FIELD NAME="sortorder" TYPE="int" LENGTH="10" NOTNULL="true" DEFAULT="0" SEQUENCE="false"/>
        <FIELD NAME="coursecount" TYPE="int" LENGTH="10" NOTNULL="true" DEFAULT="0" SEQUENCE="false"/>
        <FIELD NAME="visible" TYPE="int" LENGTH="1" NOTNULL="true" DEFAULT="1" SEQUENCE="false"/>
        <FIELD NAME="visibleold" TYPE="int" LENGTH="1" NOTNULL="true" DEFAULT="1" SEQUENCE="false" COMMENT="the state of visible field when hiding parent category, this helps us to recover hidden states when unhiding the parent category later"/>
        <FIELD NAME="timemodified" TYPE="int" LENGTH="10" NOTNULL="true" DEFAULT="0" SEQUENCE="false"/>
        <FIELD NAME="depth" TYPE="int" LENGTH="10" NOTNULL="true" DEFAULT="0" SEQUENCE="false"/>
        <FIELD NAME="path" TYPE="char" LENGTH="255" NOTNULL="true" SEQUENCE="false"/>
        <FIELD NAME="theme" TYPE="char" LENGTH="50" NOTNULL="false" SEQUENCE="false" COMMENT="Theme for the category"/>
      </FIELDS>
      <KEYS>
        <KEY NAME="primary" TYPE="primary" FIELDS="id"/>
        <KEY NAME="parent" TYPE="foreign" FIELDS="parent" REFTABLE="course_categories" REFFIELDS="id" COMMENT="note that to make this recursive FK working someday, the parent field must be declared NULL"/>
      </KEYS>
    </TABLE>
    <TABLE NAME="course_completion_aggr_methd" COMMENT="Course completion aggregation methods for criteria">
      <FIELDS>
        <FIELD NAME="id" TYPE="int" LENGTH="10" NOTNULL="true" SEQUENCE="true"/>
        <FIELD NAME="course" TYPE="int" LENGTH="10" NOTNULL="true" DEFAULT="0" SEQUENCE="false"/>
        <FIELD NAME="criteriatype" TYPE="int" LENGTH="10" NOTNULL="false" SEQUENCE="false" COMMENT="The criteria type we are aggregating, or NULL if complete course aggregation"/>
        <FIELD NAME="method" TYPE="int" LENGTH="1" NOTNULL="true" DEFAULT="0" SEQUENCE="false" COMMENT="1 = all, 2 = any, 3 = fraction, 4 = unit"/>
        <FIELD NAME="value" TYPE="number" LENGTH="10" NOTNULL="false" SEQUENCE="false" DECIMALS="5" COMMENT="NULL = all/any, 0..1 for method 'fraction', &gt; 0 for method 'unit'"/>
      </FIELDS>
      <KEYS>
        <KEY NAME="primary" TYPE="primary" FIELDS="id"/>
      </KEYS>
      <INDEXES>
        <INDEX NAME="course" UNIQUE="false" FIELDS="course"/>
        <INDEX NAME="criteriatype" UNIQUE="false" FIELDS="criteriatype"/>
        <INDEX NAME="coursecriteriatype" UNIQUE="true" FIELDS="course, criteriatype"/>
      </INDEXES>
    </TABLE>
    <TABLE NAME="course_completion_criteria" COMMENT="Course completion criteria">
      <FIELDS>
        <FIELD NAME="id" TYPE="int" LENGTH="10" NOTNULL="true" SEQUENCE="true"/>
        <FIELD NAME="course" TYPE="int" LENGTH="10" NOTNULL="true" DEFAULT="0" SEQUENCE="false"/>
        <FIELD NAME="criteriatype" TYPE="int" LENGTH="10" NOTNULL="true" DEFAULT="0" SEQUENCE="false" COMMENT="Type of criteria"/>
        <FIELD NAME="module" TYPE="char" LENGTH="100" NOTNULL="false" SEQUENCE="false" COMMENT="Type of module (if using module criteria type)"/>
        <FIELD NAME="moduleinstance" TYPE="int" LENGTH="10" NOTNULL="false" SEQUENCE="false" COMMENT="Module instance id (if using module criteria type)"/>
        <FIELD NAME="courseinstance" TYPE="int" LENGTH="10" NOTNULL="false" SEQUENCE="false" COMMENT="Course instance id (if using course criteria type)"/>
        <FIELD NAME="enrolperiod" TYPE="int" LENGTH="10" NOTNULL="false" SEQUENCE="false" COMMENT="Number of days after enrolment the course is completed (if using enrolperiod criteria type)"/>
        <FIELD NAME="timeend" TYPE="int" LENGTH="10" NOTNULL="false" SEQUENCE="false" COMMENT="Timestamp of the date for course completion (if using date criteria type)"/>
        <FIELD NAME="gradepass" TYPE="number" LENGTH="10" NOTNULL="false" SEQUENCE="false" DECIMALS="5" COMMENT="The minimum grade needed to pass the course (if passing grade criteria enabled)"/>
        <FIELD NAME="role" TYPE="int" LENGTH="10" NOTNULL="false" SEQUENCE="false"/>
      </FIELDS>
      <KEYS>
        <KEY NAME="primary" TYPE="primary" FIELDS="id"/>
      </KEYS>
      <INDEXES>
        <INDEX NAME="course" UNIQUE="false" FIELDS="course"/>
      </INDEXES>
    </TABLE>
    <TABLE NAME="course_completion_crit_compl" COMMENT="Course completion user records">
      <FIELDS>
        <FIELD NAME="id" TYPE="int" LENGTH="10" NOTNULL="true" SEQUENCE="true"/>
        <FIELD NAME="userid" TYPE="int" LENGTH="10" NOTNULL="true" DEFAULT="0" SEQUENCE="false"/>
        <FIELD NAME="course" TYPE="int" LENGTH="10" NOTNULL="true" DEFAULT="0" SEQUENCE="false"/>
        <FIELD NAME="criteriaid" TYPE="int" LENGTH="10" NOTNULL="true" DEFAULT="0" SEQUENCE="false" COMMENT="Completion criteria this references"/>
        <FIELD NAME="gradefinal" TYPE="number" LENGTH="10" NOTNULL="false" SEQUENCE="false" DECIMALS="5" COMMENT="The final grade for the course (included regardless of whether a passing grade was required)"/>
        <FIELD NAME="unenroled" TYPE="int" LENGTH="10" NOTNULL="false" SEQUENCE="false" COMMENT="Timestamp when the user was unenroled"/>
        <FIELD NAME="timecompleted" TYPE="int" LENGTH="10" NOTNULL="false" SEQUENCE="false"/>
      </FIELDS>
      <KEYS>
        <KEY NAME="primary" TYPE="primary" FIELDS="id"/>
      </KEYS>
      <INDEXES>
        <INDEX NAME="userid" UNIQUE="false" FIELDS="userid"/>
        <INDEX NAME="course" UNIQUE="false" FIELDS="course"/>
        <INDEX NAME="criteriaid" UNIQUE="false" FIELDS="criteriaid"/>
        <INDEX NAME="timecompleted" UNIQUE="false" FIELDS="timecompleted"/>
        <INDEX NAME="useridcoursecriteriaid" UNIQUE="true" FIELDS="userid, course, criteriaid"/>
      </INDEXES>
    </TABLE>
    <TABLE NAME="course_completions" COMMENT="Course completion records">
      <FIELDS>
        <FIELD NAME="id" TYPE="int" LENGTH="10" NOTNULL="true" SEQUENCE="true"/>
        <FIELD NAME="userid" TYPE="int" LENGTH="10" NOTNULL="true" DEFAULT="0" SEQUENCE="false"/>
        <FIELD NAME="course" TYPE="int" LENGTH="10" NOTNULL="true" DEFAULT="0" SEQUENCE="false"/>
        <FIELD NAME="timeenrolled" TYPE="int" LENGTH="10" NOTNULL="true" DEFAULT="0" SEQUENCE="false"/>
        <FIELD NAME="timestarted" TYPE="int" LENGTH="10" NOTNULL="true" DEFAULT="0" SEQUENCE="false"/>
        <FIELD NAME="timecompleted" TYPE="int" LENGTH="10" NOTNULL="false" SEQUENCE="false"/>
        <FIELD NAME="reaggregate" TYPE="int" LENGTH="10" NOTNULL="true" DEFAULT="0" SEQUENCE="false"/>
      </FIELDS>
      <KEYS>
        <KEY NAME="primary" TYPE="primary" FIELDS="id"/>
      </KEYS>
      <INDEXES>
        <INDEX NAME="userid" UNIQUE="false" FIELDS="userid"/>
        <INDEX NAME="course" UNIQUE="false" FIELDS="course"/>
        <INDEX NAME="timecompleted" UNIQUE="false" FIELDS="timecompleted"/>
        <INDEX NAME="useridcourse" UNIQUE="true" FIELDS="userid, course"/>
      </INDEXES>
    </TABLE>
    <TABLE NAME="enrol" COMMENT="Instances of enrolment plugins used in courses, fields marked as custom have a plugin defined meaning, core does not touch them. Create a new linked table if you need even more custom fields.">
      <FIELDS>
        <FIELD NAME="id" TYPE="int" LENGTH="10" NOTNULL="true" SEQUENCE="true"/>
        <FIELD NAME="enrol" TYPE="char" LENGTH="20" NOTNULL="true" SEQUENCE="false"/>
        <FIELD NAME="status" TYPE="int" LENGTH="10" NOTNULL="true" DEFAULT="0" SEQUENCE="false" COMMENT="0..9 are system constants, 0 means active enrolment, see ENROL_STATUS_* constants, plugins may define own status greater than 10"/>
        <FIELD NAME="courseid" TYPE="int" LENGTH="10" NOTNULL="true" SEQUENCE="false"/>
        <FIELD NAME="sortorder" TYPE="int" LENGTH="10" NOTNULL="true" DEFAULT="0" SEQUENCE="false" COMMENT="order of enrol plugins in each course"/>
        <FIELD NAME="name" TYPE="char" LENGTH="255" NOTNULL="false" SEQUENCE="false" COMMENT="Optional instance name"/>
        <FIELD NAME="enrolperiod" TYPE="int" LENGTH="10" NOTNULL="false" DEFAULT="0" SEQUENCE="false" COMMENT="Custom - enrolment duration"/>
        <FIELD NAME="enrolstartdate" TYPE="int" LENGTH="10" NOTNULL="false" DEFAULT="0" SEQUENCE="false" COMMENT="Custom - start of self enrolment"/>
        <FIELD NAME="enrolenddate" TYPE="int" LENGTH="10" NOTNULL="false" DEFAULT="0" SEQUENCE="false" COMMENT="Custom - end of enrolment"/>
        <FIELD NAME="expirynotify" TYPE="int" LENGTH="1" NOTNULL="false" DEFAULT="0" SEQUENCE="false" COMMENT="Custom - notify users before expiration"/>
        <FIELD NAME="expirythreshold" TYPE="int" LENGTH="10" NOTNULL="false" DEFAULT="0" SEQUENCE="false" COMMENT="Custom - when should be the participants notified"/>
        <FIELD NAME="notifyall" TYPE="int" LENGTH="1" NOTNULL="false" DEFAULT="0" SEQUENCE="false" COMMENT="Custom - Notify both participant and person responsible for enrolments"/>
        <FIELD NAME="password" TYPE="char" LENGTH="50" NOTNULL="false" SEQUENCE="false" COMMENT="Custom - enrolment or access password"/>
        <FIELD NAME="cost" TYPE="char" LENGTH="20" NOTNULL="false" SEQUENCE="false" COMMENT="Custom - enrolment cost"/>
        <FIELD NAME="currency" TYPE="char" LENGTH="3" NOTNULL="false" SEQUENCE="false" COMMENT="Custom - cost currency"/>
        <FIELD NAME="roleid" TYPE="int" LENGTH="10" NOTNULL="false" DEFAULT="0" SEQUENCE="false" COMMENT="Custom - the default role given to participants who self-enrol"/>
        <FIELD NAME="customint1" TYPE="int" LENGTH="10" NOTNULL="false" SEQUENCE="false" COMMENT="Custom - general int"/>
        <FIELD NAME="customint2" TYPE="int" LENGTH="10" NOTNULL="false" SEQUENCE="false" COMMENT="Custom - general int"/>
        <FIELD NAME="customint3" TYPE="int" LENGTH="10" NOTNULL="false" SEQUENCE="false" COMMENT="Custom - general int"/>
        <FIELD NAME="customint4" TYPE="int" LENGTH="10" NOTNULL="false" SEQUENCE="false" COMMENT="Custom - general int"/>
        <FIELD NAME="customint5" TYPE="int" LENGTH="10" NOTNULL="false" SEQUENCE="false" COMMENT="Custom - general int"/>
        <FIELD NAME="customint6" TYPE="int" LENGTH="10" NOTNULL="false" SEQUENCE="false" COMMENT="Custom - general int"/>
        <FIELD NAME="customint7" TYPE="int" LENGTH="10" NOTNULL="false" SEQUENCE="false" COMMENT="Custom - general int"/>
        <FIELD NAME="customint8" TYPE="int" LENGTH="10" NOTNULL="false" SEQUENCE="false" COMMENT="Custom - general int"/>
        <FIELD NAME="customchar1" TYPE="char" LENGTH="255" NOTNULL="false" SEQUENCE="false" COMMENT="Custom - general short name"/>
        <FIELD NAME="customchar2" TYPE="char" LENGTH="255" NOTNULL="false" SEQUENCE="false" COMMENT="Custom - general short name"/>
        <FIELD NAME="customchar3" TYPE="char" LENGTH="1333" NOTNULL="false" SEQUENCE="false" COMMENT="Custom - general short name"/>
        <FIELD NAME="customdec1" TYPE="number" LENGTH="12" NOTNULL="false" SEQUENCE="false" DECIMALS="7" COMMENT="Custom - general decimal"/>
        <FIELD NAME="customdec2" TYPE="number" LENGTH="12" NOTNULL="false" SEQUENCE="false" DECIMALS="7" COMMENT="Custom - general decimal"/>
        <FIELD NAME="customtext1" TYPE="text" NOTNULL="false" SEQUENCE="false" COMMENT="Custom - general text"/>
        <FIELD NAME="customtext2" TYPE="text" NOTNULL="false" SEQUENCE="false" COMMENT="Custom - general text"/>
        <FIELD NAME="customtext3" TYPE="text" NOTNULL="false" SEQUENCE="false" COMMENT="Custom - general text"/>
        <FIELD NAME="customtext4" TYPE="text" NOTNULL="false" SEQUENCE="false" COMMENT="Custom - general text"/>
        <FIELD NAME="timecreated" TYPE="int" LENGTH="10" NOTNULL="true" DEFAULT="0" SEQUENCE="false"/>
        <FIELD NAME="timemodified" TYPE="int" LENGTH="10" NOTNULL="true" DEFAULT="0" SEQUENCE="false"/>
      </FIELDS>
      <KEYS>
        <KEY NAME="primary" TYPE="primary" FIELDS="id"/>
        <KEY NAME="courseid" TYPE="foreign" FIELDS="courseid" REFTABLE="course" REFFIELDS="id"/>
      </KEYS>
      <INDEXES>
        <INDEX NAME="enrol" UNIQUE="false" FIELDS="enrol"/>
      </INDEXES>
    </TABLE>
    <TABLE NAME="user_enrolments" COMMENT="Users participating in courses (aka enrolled users) - everybody who is participating/visible in course, that means both teachers and students">
      <FIELDS>
        <FIELD NAME="id" TYPE="int" LENGTH="10" NOTNULL="true" SEQUENCE="true"/>
        <FIELD NAME="status" TYPE="int" LENGTH="10" NOTNULL="true" DEFAULT="0" SEQUENCE="false" COMMENT="0..9 are system constants, 0 means active participation, see ENROL_PARTICIPATION_* constants, plugins may define own status greater than 10"/>
        <FIELD NAME="enrolid" TYPE="int" LENGTH="10" NOTNULL="true" SEQUENCE="false"/>
        <FIELD NAME="userid" TYPE="int" LENGTH="10" NOTNULL="true" SEQUENCE="false"/>
        <FIELD NAME="timestart" TYPE="int" LENGTH="10" NOTNULL="true" DEFAULT="0" SEQUENCE="false"/>
        <FIELD NAME="timeend" TYPE="int" LENGTH="10" NOTNULL="true" DEFAULT="2147483647" SEQUENCE="false"/>
        <FIELD NAME="modifierid" TYPE="int" LENGTH="10" NOTNULL="true" DEFAULT="0" SEQUENCE="false"/>
        <FIELD NAME="timecreated" TYPE="int" LENGTH="10" NOTNULL="true" DEFAULT="0" SEQUENCE="false"/>
        <FIELD NAME="timemodified" TYPE="int" LENGTH="10" NOTNULL="true" DEFAULT="0" SEQUENCE="false"/>
      </FIELDS>
      <KEYS>
        <KEY NAME="primary" TYPE="primary" FIELDS="id"/>
        <KEY NAME="enrolid" TYPE="foreign" FIELDS="enrolid" REFTABLE="enrol" REFFIELDS="id"/>
        <KEY NAME="userid" TYPE="foreign" FIELDS="userid" REFTABLE="user" REFFIELDS="id"/>
        <KEY NAME="modifierid" TYPE="foreign" FIELDS="modifierid" REFTABLE="user" REFFIELDS="id"/>
      </KEYS>
      <INDEXES>
        <INDEX NAME="enrolid-userid" UNIQUE="true" FIELDS="enrolid, userid" COMMENT="Only one enrolment per plugin allowed"/>
      </INDEXES>
    </TABLE>
    <TABLE NAME="course_modules" COMMENT="course_modules table retrofitted from MySQL">
      <FIELDS>
        <FIELD NAME="id" TYPE="int" LENGTH="10" NOTNULL="true" SEQUENCE="true"/>
        <FIELD NAME="course" TYPE="int" LENGTH="10" NOTNULL="true" DEFAULT="0" SEQUENCE="false"/>
        <FIELD NAME="module" TYPE="int" LENGTH="10" NOTNULL="true" DEFAULT="0" SEQUENCE="false"/>
        <FIELD NAME="instance" TYPE="int" LENGTH="10" NOTNULL="true" DEFAULT="0" SEQUENCE="false"/>
        <FIELD NAME="section" TYPE="int" LENGTH="10" NOTNULL="true" DEFAULT="0" SEQUENCE="false"/>
        <FIELD NAME="idnumber" TYPE="char" LENGTH="100" NOTNULL="false" SEQUENCE="false" COMMENT="customizable idnumber"/>
        <FIELD NAME="added" TYPE="int" LENGTH="10" NOTNULL="true" DEFAULT="0" SEQUENCE="false"/>
        <FIELD NAME="score" TYPE="int" LENGTH="4" NOTNULL="true" DEFAULT="0" SEQUENCE="false"/>
        <FIELD NAME="indent" TYPE="int" LENGTH="5" NOTNULL="true" DEFAULT="0" SEQUENCE="false"/>
        <FIELD NAME="visible" TYPE="int" LENGTH="1" NOTNULL="true" DEFAULT="1" SEQUENCE="false"/>
        <FIELD NAME="visibleold" TYPE="int" LENGTH="1" NOTNULL="true" DEFAULT="1" SEQUENCE="false"/>
        <FIELD NAME="groupmode" TYPE="int" LENGTH="4" NOTNULL="true" DEFAULT="0" SEQUENCE="false"/>
        <FIELD NAME="groupingid" TYPE="int" LENGTH="10" NOTNULL="true" DEFAULT="0" SEQUENCE="false"/>
        <FIELD NAME="groupmembersonly" TYPE="int" LENGTH="4" NOTNULL="true" DEFAULT="0" SEQUENCE="false" COMMENT="only members of any group are allowed to access the activity"/>
        <FIELD NAME="completion" TYPE="int" LENGTH="1" NOTNULL="true" DEFAULT="0" SEQUENCE="false" COMMENT="Whether the completion-tracking facilities are enabled for this activity. 0 = not enabled (database default) 1 = manual tracking, user can tick this activity off (UI default for most activity types) 2 = automatic tracking, system should mark completion according to rules specified in course_moduleS_completion"/>
        <FIELD NAME="completiongradeitemnumber" TYPE="int" LENGTH="10" NOTNULL="false" SEQUENCE="false" COMMENT="Grade-item number used to track automatic completion, if applicable."/>
        <FIELD NAME="completionview" TYPE="int" LENGTH="1" NOTNULL="true" DEFAULT="0" SEQUENCE="false" COMMENT="Controls whether a page view is part of the automatic completion requirements for this activity. 0 = view not required 1 = view required"/>
        <FIELD NAME="completionexpected" TYPE="int" LENGTH="10" NOTNULL="true" DEFAULT="0" SEQUENCE="false" COMMENT="Date at which students are expected to complete this activity. This field is used when displaying student progress."/>
        <FIELD NAME="availablefrom" TYPE="int" LENGTH="10" NOTNULL="true" DEFAULT="0" SEQUENCE="false" COMMENT="If set non-zero, the activity only becomes available from the time given here."/>
        <FIELD NAME="availableuntil" TYPE="int" LENGTH="10" NOTNULL="true" DEFAULT="0" SEQUENCE="false" COMMENT="If set non-zero, the activity is only available until the time given here."/>
        <FIELD NAME="showavailability" TYPE="int" LENGTH="1" NOTNULL="true" DEFAULT="0" SEQUENCE="false" COMMENT="If this field is set to 1 and the activity is not available because the 'availablefrom' date has not been reached, or one of the conditions in course_modules_availability is not matched, then the item will be displayed greyed-out (unclickable) with an information message such as 'Available from (date)'. Otherwise, the item will not be displayed to students at all."/>
        <FIELD NAME="showdescription" TYPE="int" LENGTH="1" NOTNULL="true" DEFAULT="0" SEQUENCE="false" COMMENT="Some module types support a 'description' which shows within the module pages. This option controls whether it also displays on the course main page. 0 = does not display (default), 1 = displays"/>
      </FIELDS>
      <KEYS>
        <KEY NAME="primary" TYPE="primary" FIELDS="id"/>
        <KEY NAME="groupingid" TYPE="foreign" FIELDS="groupingid" REFTABLE="groupings" REFFIELDS="id"/>
      </KEYS>
      <INDEXES>
        <INDEX NAME="visible" UNIQUE="false" FIELDS="visible"/>
        <INDEX NAME="course" UNIQUE="false" FIELDS="course"/>
        <INDEX NAME="module" UNIQUE="false" FIELDS="module"/>
        <INDEX NAME="instance" UNIQUE="false" FIELDS="instance"/>
        <INDEX NAME="idnumber-course" UNIQUE="false" FIELDS="idnumber, course" COMMENT="non unique index (although programatically we are guarantying some sort of uniqueness both under this table and the grade_items one). TODO: We need a central store of module idnumbers in the future."/>
      </INDEXES>
    </TABLE>
    <TABLE NAME="course_modules_availability" COMMENT="Table stores conditions that affect whether a module/activity is currently available to students or not.">
      <FIELDS>
        <FIELD NAME="id" TYPE="int" LENGTH="10" NOTNULL="true" SEQUENCE="true"/>
        <FIELD NAME="coursemoduleid" TYPE="int" LENGTH="10" NOTNULL="true" SEQUENCE="false" COMMENT="ID of the module whose availability is being restricted by this condition."/>
        <FIELD NAME="sourcecmid" TYPE="int" LENGTH="10" NOTNULL="false" SEQUENCE="false" COMMENT="If this condition is based on completion of another activity, then this is the course-module ID of that activity. Otherwise null."/>
        <FIELD NAME="requiredcompletion" TYPE="int" LENGTH="1" NOTNULL="false" SEQUENCE="false" COMMENT="If this condition is on a module's completion, then this should be set to the required completion state. Otherwise null. Suitable values are 1 = completed, 2 = completed-passed, 3 = completed-failed."/>
        <FIELD NAME="gradeitemid" TYPE="int" LENGTH="10" NOTNULL="false" SEQUENCE="false" COMMENT="If this condition is based on a gradebook score, the item ID is given here (and the item will now not be available until a value is achieved for that grade). Otherwise null."/>
        <FIELD NAME="grademin" TYPE="number" LENGTH="10" NOTNULL="false" SEQUENCE="false" DECIMALS="5" COMMENT="If set, this is the minimum grade percentage that must be reached (greater than or equal) in order for this module to appear. Otherwise null."/>
        <FIELD NAME="grademax" TYPE="number" LENGTH="10" NOTNULL="false" SEQUENCE="false" DECIMALS="5" COMMENT="If set, this is the maximum grade percentage that users must be below (less than) in order to display this item. Otherwise null."/>
      </FIELDS>
      <KEYS>
        <KEY NAME="primary" TYPE="primary" FIELDS="id"/>
        <KEY NAME="coursemoduleid" TYPE="foreign" FIELDS="coursemoduleid" REFTABLE="course_modules" REFFIELDS="id"/>
        <KEY NAME="sourcecmid" TYPE="foreign" FIELDS="sourcecmid" REFTABLE="course_modules" REFFIELDS="id"/>
        <KEY NAME="gradeitemid" TYPE="foreign" FIELDS="gradeitemid" REFTABLE="grade_items" REFFIELDS="id"/>
      </KEYS>
    </TABLE>
    <TABLE NAME="course_modules_avail_fields" COMMENT="Stores user field conditions that affect whether an activity is currently available.">
      <FIELDS>
        <FIELD NAME="id" TYPE="int" LENGTH="10" NOTNULL="true" SEQUENCE="true"/>
        <FIELD NAME="coursemoduleid" TYPE="int" LENGTH="10" NOTNULL="true" SEQUENCE="false" COMMENT="ID of the module whose availability is being restricted by this condition."/>
        <FIELD NAME="userfield" TYPE="char" LENGTH="50" NOTNULL="false" SEQUENCE="false" COMMENT="The user profile field this record relates to if it is not a custom profile field"/>
        <FIELD NAME="customfieldid" TYPE="int" LENGTH="10" NOTNULL="false" SEQUENCE="false" COMMENT="ID for the custom field if this relates to one"/>
        <FIELD NAME="operator" TYPE="char" LENGTH="20" NOTNULL="true" SEQUENCE="false" COMMENT="The operator, such as less than or equal to, between the field and the value"/>
        <FIELD NAME="value" TYPE="char" LENGTH="255" NOTNULL="true" SEQUENCE="false" COMMENT="The required value of the field"/>
      </FIELDS>
      <KEYS>
        <KEY NAME="primary" TYPE="primary" FIELDS="id"/>
        <KEY NAME="coursemoduleid" TYPE="foreign" FIELDS="coursemoduleid" REFTABLE="course_modules" REFFIELDS="id"/>
      </KEYS>
    </TABLE>
    <TABLE NAME="course_modules_completion" COMMENT="Stores the completion state (completed or not completed, etc) of each user on each activity.">
      <FIELDS>
        <FIELD NAME="id" TYPE="int" LENGTH="10" NOTNULL="true" SEQUENCE="true"/>
        <FIELD NAME="coursemoduleid" TYPE="int" LENGTH="10" NOTNULL="true" SEQUENCE="false" COMMENT="Activity that has been completed (or not)."/>
        <FIELD NAME="userid" TYPE="int" LENGTH="10" NOTNULL="true" SEQUENCE="false" COMMENT="ID of user who has (or hasn't) completed the activity."/>
        <FIELD NAME="completionstate" TYPE="int" LENGTH="1" NOTNULL="true" SEQUENCE="false" COMMENT="Whether or not the user has completed the activity. Available states: 0 = not completed [if there's no row in this table, that also counts as 0] 1 = completed 2 = completed, show passed 3 = completed, show failed"/>
        <FIELD NAME="viewed" TYPE="int" LENGTH="1" NOTNULL="false" SEQUENCE="false" COMMENT="Tracks whether or not this activity has been viewed. NULL = we are not tracking viewed for this activity 0 = not viewed 1 = viewed"/>
        <FIELD NAME="timemodified" TYPE="int" LENGTH="10" NOTNULL="true" SEQUENCE="false" COMMENT="Time at which the completion state last changed."/>
      </FIELDS>
      <KEYS>
        <KEY NAME="primary" TYPE="primary" FIELDS="id"/>
      </KEYS>
      <INDEXES>
        <INDEX NAME="coursemoduleid" UNIQUE="false" FIELDS="coursemoduleid" COMMENT="For quick access via course-module (e.g. when displaying course module settings page and we need to determine whether anyone has completed it)."/>
        <INDEX NAME="userid-coursemoduleid" UNIQUE="true" FIELDS="userid, coursemoduleid"/>
      </INDEXES>
    </TABLE>
    <TABLE NAME="course_sections" COMMENT="to define the sections for each course">
      <FIELDS>
        <FIELD NAME="id" TYPE="int" LENGTH="10" NOTNULL="true" SEQUENCE="true"/>
        <FIELD NAME="course" TYPE="int" LENGTH="10" NOTNULL="true" DEFAULT="0" SEQUENCE="false"/>
        <FIELD NAME="section" TYPE="int" LENGTH="10" NOTNULL="true" DEFAULT="0" SEQUENCE="false"/>
        <FIELD NAME="name" TYPE="char" LENGTH="255" NOTNULL="false" SEQUENCE="false"/>
        <FIELD NAME="summary" TYPE="text" NOTNULL="false" SEQUENCE="false"/>
        <FIELD NAME="summaryformat" TYPE="int" LENGTH="2" NOTNULL="true" DEFAULT="0" SEQUENCE="false"/>
        <FIELD NAME="sequence" TYPE="text" NOTNULL="false" SEQUENCE="false"/>
        <FIELD NAME="visible" TYPE="int" LENGTH="1" NOTNULL="true" DEFAULT="1" SEQUENCE="false"/>
        <FIELD NAME="availablefrom" TYPE="int" LENGTH="10" NOTNULL="true" DEFAULT="0" SEQUENCE="false" COMMENT="If set non-zero, the section only becomes available from the time given here."/>
        <FIELD NAME="availableuntil" TYPE="int" LENGTH="10" NOTNULL="true" DEFAULT="0" SEQUENCE="false" COMMENT="If set non-zero, the section is only available until the time given here."/>
        <FIELD NAME="showavailability" TYPE="int" LENGTH="1" NOTNULL="true" DEFAULT="0" SEQUENCE="false" COMMENT="If this field is set to 1 and the section is not available because the 'availablefrom' date has not been reached, or one of the conditions in course_sections_availability_cg is not matched, then the item will be displayed greyed-out (unclickable) with an information message such as 'Available from (date)'. Otherwise, the item will not be displayed to students at all."/>
        <FIELD NAME="groupingid" TYPE="int" LENGTH="10" NOTNULL="true" DEFAULT="0" SEQUENCE="false" COMMENT="Grouping that has access to this section."/>
      </FIELDS>
      <KEYS>
        <KEY NAME="primary" TYPE="primary" FIELDS="id"/>
      </KEYS>
      <INDEXES>
        <INDEX NAME="course_section" UNIQUE="true" FIELDS="course, section"/>
      </INDEXES>
    </TABLE>
    <TABLE NAME="course_sections_availability" COMMENT="Completion or grade conditions that affect if a section is currently available to students.">
      <FIELDS>
        <FIELD NAME="id" TYPE="int" LENGTH="10" NOTNULL="true" SEQUENCE="true"/>
        <FIELD NAME="coursesectionid" TYPE="int" LENGTH="10" NOTNULL="true" SEQUENCE="false" COMMENT="ID of the section whose availability is being restricted by this condition."/>
        <FIELD NAME="sourcecmid" TYPE="int" LENGTH="10" NOTNULL="false" SEQUENCE="false" COMMENT="If this condition is based on completion of some activity, then this is the course-module ID of that activity. Otherwise null."/>
        <FIELD NAME="requiredcompletion" TYPE="int" LENGTH="1" NOTNULL="false" SEQUENCE="false" COMMENT="If this condition is on a module's completion, then this should be set to the required completion state. Otherwise null. Suitable values are 1 = completed, 2 = completed-passed, 3 = completed-failed."/>
        <FIELD NAME="gradeitemid" TYPE="int" LENGTH="10" NOTNULL="false" SEQUENCE="false" COMMENT="If this condition is based on a gradebook score, the item ID is given here (and the item will now not be available until a value is achieved for that grade). Otherwise null."/>
        <FIELD NAME="grademin" TYPE="number" LENGTH="10" NOTNULL="false" SEQUENCE="false" DECIMALS="5" COMMENT="If set, this is the minimum grade percentage that must be reached (greater than or equal) in order for this section to appear. Otherwise null."/>
        <FIELD NAME="grademax" TYPE="number" LENGTH="10" NOTNULL="false" SEQUENCE="false" DECIMALS="5" COMMENT="If set, this is the maximum grade percentage that users must be below (less than) in order to display this item. Otherwise null."/>
      </FIELDS>
      <KEYS>
        <KEY NAME="primary" TYPE="primary" FIELDS="id"/>
        <KEY NAME="coursesectionid" TYPE="foreign" FIELDS="coursesectionid" REFTABLE="course_sections" REFFIELDS="id"/>
        <KEY NAME="sourcecmid" TYPE="foreign" FIELDS="sourcecmid" REFTABLE="course_modules" REFFIELDS="id"/>
        <KEY NAME="gradeitemid" TYPE="foreign" FIELDS="gradeitemid" REFTABLE="grade_items" REFFIELDS="id"/>
      </KEYS>
    </TABLE>
    <TABLE NAME="course_sections_avail_fields" COMMENT="Stores user field conditions that affect whether an activity is currently available.">
      <FIELDS>
        <FIELD NAME="id" TYPE="int" LENGTH="10" NOTNULL="true" SEQUENCE="true"/>
        <FIELD NAME="coursesectionid" TYPE="int" LENGTH="10" NOTNULL="true" SEQUENCE="false" COMMENT="ID of the section whose availability is being restricted by this condition."/>
        <FIELD NAME="userfield" TYPE="char" LENGTH="50" NOTNULL="false" SEQUENCE="false" COMMENT="The user profile field this record relates to if it is not a custom profile field"/>
        <FIELD NAME="customfieldid" TYPE="int" LENGTH="10" NOTNULL="false" SEQUENCE="false" COMMENT="ID for the custom field if this relates to one"/>
        <FIELD NAME="operator" TYPE="char" LENGTH="20" NOTNULL="true" SEQUENCE="false" COMMENT="The operator, such as less than or equal to, between the field and the value"/>
        <FIELD NAME="value" TYPE="char" LENGTH="255" NOTNULL="true" SEQUENCE="false" COMMENT="The required value of the field"/>
      </FIELDS>
      <KEYS>
        <KEY NAME="primary" TYPE="primary" FIELDS="id"/>
        <KEY NAME="coursesectionid" TYPE="foreign" FIELDS="coursesectionid" REFTABLE="course_sections" REFFIELDS="id"/>
      </KEYS>
    </TABLE>
    <TABLE NAME="course_request" COMMENT="course requests">
      <FIELDS>
        <FIELD NAME="id" TYPE="int" LENGTH="10" NOTNULL="true" SEQUENCE="true"/>
        <FIELD NAME="fullname" TYPE="char" LENGTH="254" NOTNULL="true" SEQUENCE="false"/>
        <FIELD NAME="shortname" TYPE="char" LENGTH="100" NOTNULL="true" SEQUENCE="false"/>
        <FIELD NAME="summary" TYPE="text" NOTNULL="true" SEQUENCE="false"/>
        <FIELD NAME="summaryformat" TYPE="int" LENGTH="2" NOTNULL="true" DEFAULT="0" SEQUENCE="false"/>
        <FIELD NAME="category" TYPE="int" LENGTH="10" NOTNULL="true" DEFAULT="0" SEQUENCE="false"/>
        <FIELD NAME="reason" TYPE="text" NOTNULL="true" SEQUENCE="false"/>
        <FIELD NAME="requester" TYPE="int" LENGTH="10" NOTNULL="true" DEFAULT="0" SEQUENCE="false"/>
        <FIELD NAME="password" TYPE="char" LENGTH="50" NOTNULL="true" SEQUENCE="false"/>
      </FIELDS>
      <KEYS>
        <KEY NAME="primary" TYPE="primary" FIELDS="id"/>
      </KEYS>
      <INDEXES>
        <INDEX NAME="shortname" UNIQUE="false" FIELDS="shortname"/>
      </INDEXES>
    </TABLE>
    <TABLE NAME="course_format_options" COMMENT="Stores format-specific options for the course or course section">
      <FIELDS>
        <FIELD NAME="id" TYPE="int" LENGTH="10" NOTNULL="true" SEQUENCE="true"/>
        <FIELD NAME="courseid" TYPE="int" LENGTH="10" NOTNULL="true" SEQUENCE="false" COMMENT="Id of the course"/>
        <FIELD NAME="format" TYPE="char" LENGTH="21" NOTNULL="true" SEQUENCE="false" COMMENT="Format this option is for"/>
        <FIELD NAME="sectionid" TYPE="int" LENGTH="10" NOTNULL="true" DEFAULT="0" SEQUENCE="false" COMMENT="Null if this is a course option, otherwise id of the section this option is for"/>
        <FIELD NAME="name" TYPE="char" LENGTH="100" NOTNULL="true" SEQUENCE="false" COMMENT="Name of the format option"/>
        <FIELD NAME="value" TYPE="text" NOTNULL="false" SEQUENCE="false" COMMENT="Value of the format option"/>
      </FIELDS>
      <KEYS>
        <KEY NAME="primary" TYPE="primary" FIELDS="id"/>
        <KEY NAME="courseid" TYPE="foreign" FIELDS="courseid" REFTABLE="course" REFFIELDS="id"/>
      </KEYS>
      <INDEXES>
        <INDEX NAME="formatoption" UNIQUE="true" FIELDS="courseid, format, sectionid, name"/>
      </INDEXES>
    </TABLE>
    <TABLE NAME="filter_active" COMMENT="Stores information about which filters are active in which contexts. Also the filter sort order. See get_active_filters in lib/filterlib.php for how this data is used.">
      <FIELDS>
        <FIELD NAME="id" TYPE="int" LENGTH="10" NOTNULL="true" SEQUENCE="true"/>
        <FIELD NAME="filter" TYPE="char" LENGTH="32" NOTNULL="true" SEQUENCE="false" COMMENT="The filter internal name, like 'tex'."/>
        <FIELD NAME="contextid" TYPE="int" LENGTH="10" NOTNULL="true" SEQUENCE="false" COMMENT="References context.id."/>
        <FIELD NAME="active" TYPE="int" LENGTH="4" NOTNULL="true" SEQUENCE="false" COMMENT="Whether this filter is active in this context. +1 = On, -1 = Off, no row with this contextid = inherit. As a special case, when contextid points to the system context, -9999 means this filter is completely disabled."/>
        <FIELD NAME="sortorder" TYPE="int" LENGTH="10" NOTNULL="true" DEFAULT="0" SEQUENCE="false" COMMENT="Only relevant if contextid points to the system context. In other cases this field should contain 0. The order in which the filters should be applied."/>
      </FIELDS>
      <KEYS>
        <KEY NAME="primary" TYPE="primary" FIELDS="id"/>
        <KEY NAME="contextid" TYPE="foreign" FIELDS="contextid" REFTABLE="context" REFFIELDS="id"/>
      </KEYS>
      <INDEXES>
        <INDEX NAME="contextid-filter" UNIQUE="true" FIELDS="contextid, filter"/>
      </INDEXES>
    </TABLE>
    <TABLE NAME="filter_config" COMMENT="Stores per-context configuration settings for filters which have them.">
      <FIELDS>
        <FIELD NAME="id" TYPE="int" LENGTH="10" NOTNULL="true" SEQUENCE="true"/>
        <FIELD NAME="filter" TYPE="char" LENGTH="32" NOTNULL="true" SEQUENCE="false" COMMENT="The filter internal name, like 'tex'."/>
        <FIELD NAME="contextid" TYPE="int" LENGTH="10" NOTNULL="true" SEQUENCE="false" COMMENT="References context.id."/>
        <FIELD NAME="name" TYPE="char" LENGTH="255" NOTNULL="true" SEQUENCE="false" COMMENT="The config variable name."/>
        <FIELD NAME="value" TYPE="text" NOTNULL="false" SEQUENCE="false" COMMENT="The correspoding config variable value."/>
      </FIELDS>
      <KEYS>
        <KEY NAME="primary" TYPE="primary" FIELDS="id"/>
        <KEY NAME="contextid" TYPE="foreign" FIELDS="contextid" REFTABLE="context" REFFIELDS="id"/>
      </KEYS>
      <INDEXES>
        <INDEX NAME="contextid-filter-name" UNIQUE="true" FIELDS="contextid, filter, name" COMMENT="In each context, at most one value per name per filter."/>
      </INDEXES>
    </TABLE>
    <TABLE NAME="event" COMMENT="For everything with a time associated to it">
      <FIELDS>
        <FIELD NAME="id" TYPE="int" LENGTH="10" NOTNULL="true" SEQUENCE="true"/>
        <FIELD NAME="name" TYPE="text" NOTNULL="true" SEQUENCE="false"/>
        <FIELD NAME="description" TYPE="text" NOTNULL="true" SEQUENCE="false"/>
        <FIELD NAME="format" TYPE="int" LENGTH="4" NOTNULL="true" DEFAULT="0" SEQUENCE="false"/>
        <FIELD NAME="courseid" TYPE="int" LENGTH="10" NOTNULL="true" DEFAULT="0" SEQUENCE="false"/>
        <FIELD NAME="groupid" TYPE="int" LENGTH="10" NOTNULL="true" DEFAULT="0" SEQUENCE="false"/>
        <FIELD NAME="userid" TYPE="int" LENGTH="10" NOTNULL="true" DEFAULT="0" SEQUENCE="false"/>
        <FIELD NAME="repeatid" TYPE="int" LENGTH="10" NOTNULL="true" DEFAULT="0" SEQUENCE="false"/>
        <FIELD NAME="modulename" TYPE="char" LENGTH="20" NOTNULL="true" SEQUENCE="false"/>
        <FIELD NAME="instance" TYPE="int" LENGTH="10" NOTNULL="true" DEFAULT="0" SEQUENCE="false"/>
        <FIELD NAME="eventtype" TYPE="char" LENGTH="20" NOTNULL="true" SEQUENCE="false"/>
        <FIELD NAME="timestart" TYPE="int" LENGTH="10" NOTNULL="true" DEFAULT="0" SEQUENCE="false"/>
        <FIELD NAME="timeduration" TYPE="int" LENGTH="10" NOTNULL="true" DEFAULT="0" SEQUENCE="false"/>
        <FIELD NAME="visible" TYPE="int" LENGTH="4" NOTNULL="true" DEFAULT="1" SEQUENCE="false"/>
        <FIELD NAME="uuid" TYPE="char" LENGTH="255" NOTNULL="true" SEQUENCE="false"/>
        <FIELD NAME="sequence" TYPE="int" LENGTH="10" NOTNULL="true" DEFAULT="1" SEQUENCE="false"/>
        <FIELD NAME="timemodified" TYPE="int" LENGTH="10" NOTNULL="true" DEFAULT="0" SEQUENCE="false"/>
        <FIELD NAME="subscriptionid" TYPE="int" LENGTH="10" NOTNULL="false" SEQUENCE="false" COMMENT="The event_subscription id this event is associated with."/>
      </FIELDS>
      <KEYS>
        <KEY NAME="primary" TYPE="primary" FIELDS="id"/>
      </KEYS>
      <INDEXES>
        <INDEX NAME="courseid" UNIQUE="false" FIELDS="courseid"/>
        <INDEX NAME="userid" UNIQUE="false" FIELDS="userid"/>
        <INDEX NAME="timestart" UNIQUE="false" FIELDS="timestart"/>
        <INDEX NAME="timeduration" UNIQUE="false" FIELDS="timeduration"/>
        <INDEX NAME="groupid-courseid-visible-userid" UNIQUE="false" FIELDS="groupid, courseid, visible, userid" COMMENT="used for calendar view"/>
      </INDEXES>
    </TABLE>
    <TABLE NAME="cache_filters" COMMENT="For keeping information about cached data">
      <FIELDS>
        <FIELD NAME="id" TYPE="int" LENGTH="10" NOTNULL="true" SEQUENCE="true"/>
        <FIELD NAME="filter" TYPE="char" LENGTH="32" NOTNULL="true" SEQUENCE="false"/>
        <FIELD NAME="version" TYPE="int" LENGTH="10" NOTNULL="true" DEFAULT="0" SEQUENCE="false"/>
        <FIELD NAME="md5key" TYPE="char" LENGTH="32" NOTNULL="true" SEQUENCE="false"/>
        <FIELD NAME="rawtext" TYPE="text" NOTNULL="true" SEQUENCE="false"/>
        <FIELD NAME="timemodified" TYPE="int" LENGTH="10" NOTNULL="true" DEFAULT="0" SEQUENCE="false"/>
      </FIELDS>
      <KEYS>
        <KEY NAME="primary" TYPE="primary" FIELDS="id"/>
      </KEYS>
      <INDEXES>
        <INDEX NAME="filter_md5key" UNIQUE="false" FIELDS="filter, md5key"/>
      </INDEXES>
    </TABLE>
    <TABLE NAME="cache_text" COMMENT="For storing temporary copies of processed texts">
      <FIELDS>
        <FIELD NAME="id" TYPE="int" LENGTH="10" NOTNULL="true" SEQUENCE="true"/>
        <FIELD NAME="md5key" TYPE="char" LENGTH="32" NOTNULL="true" SEQUENCE="false"/>
        <FIELD NAME="formattedtext" TYPE="text" NOTNULL="true" SEQUENCE="false"/>
        <FIELD NAME="timemodified" TYPE="int" LENGTH="10" NOTNULL="true" DEFAULT="0" SEQUENCE="false"/>
      </FIELDS>
      <KEYS>
        <KEY NAME="primary" TYPE="primary" FIELDS="id"/>
      </KEYS>
      <INDEXES>
        <INDEX NAME="md5key" UNIQUE="false" FIELDS="md5key"/>
        <INDEX NAME="timemodified" UNIQUE="false" FIELDS="timemodified" COMMENT="Mainly to help deletion of expired records from cron"/>
      </INDEXES>
    </TABLE>
    <TABLE NAME="log" COMMENT="Every action is logged as far as possible">
      <FIELDS>
        <FIELD NAME="id" TYPE="int" LENGTH="10" NOTNULL="true" SEQUENCE="true"/>
        <FIELD NAME="time" TYPE="int" LENGTH="10" NOTNULL="true" DEFAULT="0" SEQUENCE="false"/>
        <FIELD NAME="userid" TYPE="int" LENGTH="10" NOTNULL="true" DEFAULT="0" SEQUENCE="false"/>
        <FIELD NAME="ip" TYPE="char" LENGTH="45" NOTNULL="true" SEQUENCE="false"/>
        <FIELD NAME="course" TYPE="int" LENGTH="10" NOTNULL="true" DEFAULT="0" SEQUENCE="false"/>
        <FIELD NAME="module" TYPE="char" LENGTH="20" NOTNULL="true" SEQUENCE="false"/>
        <FIELD NAME="cmid" TYPE="int" LENGTH="10" NOTNULL="true" DEFAULT="0" SEQUENCE="false"/>
        <FIELD NAME="action" TYPE="char" LENGTH="40" NOTNULL="true" SEQUENCE="false"/>
        <FIELD NAME="url" TYPE="char" LENGTH="100" NOTNULL="true" SEQUENCE="false"/>
        <FIELD NAME="info" TYPE="char" LENGTH="255" NOTNULL="true" SEQUENCE="false"/>
      </FIELDS>
      <KEYS>
        <KEY NAME="primary" TYPE="primary" FIELDS="id"/>
      </KEYS>
      <INDEXES>
        <INDEX NAME="course-module-action" UNIQUE="false" FIELDS="course, module, action"/>
        <INDEX NAME="time" UNIQUE="false" FIELDS="time"/>
        <INDEX NAME="action" UNIQUE="false" FIELDS="action"/>
        <INDEX NAME="userid-course" UNIQUE="false" FIELDS="userid, course"/>
        <INDEX NAME="cmid" UNIQUE="false" FIELDS="cmid"/>
      </INDEXES>
    </TABLE>
    <TABLE NAME="log_queries" COMMENT="Logged database queries.">
      <FIELDS>
        <FIELD NAME="id" TYPE="int" LENGTH="10" NOTNULL="true" SEQUENCE="true"/>
        <FIELD NAME="qtype" TYPE="int" LENGTH="5" NOTNULL="true" SEQUENCE="false" COMMENT="query type constant"/>
        <FIELD NAME="sqltext" TYPE="text" NOTNULL="true" SEQUENCE="false" COMMENT="query sql"/>
        <FIELD NAME="sqlparams" TYPE="text" NOTNULL="false" SEQUENCE="false" COMMENT="query parameters"/>
        <FIELD NAME="error" TYPE="int" LENGTH="5" NOTNULL="true" DEFAULT="0" SEQUENCE="false" COMMENT="is error"/>
        <FIELD NAME="info" TYPE="text" NOTNULL="false" SEQUENCE="false" COMMENT="detailed info such as error text"/>
        <FIELD NAME="backtrace" TYPE="text" NOTNULL="false" SEQUENCE="false" COMMENT="php execution trace"/>
        <FIELD NAME="exectime" TYPE="number" LENGTH="10" NOTNULL="true" SEQUENCE="false" DECIMALS="5" COMMENT="query execution time in seconds as float"/>
        <FIELD NAME="timelogged" TYPE="int" LENGTH="10" NOTNULL="true" SEQUENCE="false" COMMENT="timestamp when log info stored into db"/>
      </FIELDS>
      <KEYS>
        <KEY NAME="primary" TYPE="primary" FIELDS="id"/>
      </KEYS>
    </TABLE>
    <TABLE NAME="log_display" COMMENT="For a particular module/action, specifies a moodle table/field">
      <FIELDS>
        <FIELD NAME="id" TYPE="int" LENGTH="10" NOTNULL="true" SEQUENCE="true"/>
        <FIELD NAME="module" TYPE="char" LENGTH="20" NOTNULL="true" SEQUENCE="false"/>
        <FIELD NAME="action" TYPE="char" LENGTH="40" NOTNULL="true" SEQUENCE="false"/>
        <FIELD NAME="mtable" TYPE="char" LENGTH="30" NOTNULL="true" SEQUENCE="false"/>
        <FIELD NAME="field" TYPE="char" LENGTH="200" NOTNULL="true" SEQUENCE="false"/>
        <FIELD NAME="component" TYPE="char" LENGTH="100" NOTNULL="true" SEQUENCE="false" COMMENT="owner of the log action"/>
      </FIELDS>
      <KEYS>
        <KEY NAME="primary" TYPE="primary" FIELDS="id"/>
      </KEYS>
      <INDEXES>
        <INDEX NAME="module-action" UNIQUE="true" FIELDS="module, action"/>
      </INDEXES>
    </TABLE>
    <TABLE NAME="message" COMMENT="Stores all unread messages">
      <FIELDS>
        <FIELD NAME="id" TYPE="int" LENGTH="10" NOTNULL="true" SEQUENCE="true"/>
        <FIELD NAME="useridfrom" TYPE="int" LENGTH="10" NOTNULL="true" DEFAULT="0" SEQUENCE="false"/>
        <FIELD NAME="useridto" TYPE="int" LENGTH="10" NOTNULL="true" DEFAULT="0" SEQUENCE="false"/>
        <FIELD NAME="subject" TYPE="text" NOTNULL="false" SEQUENCE="false" COMMENT="The message subject"/>
        <FIELD NAME="fullmessage" TYPE="text" NOTNULL="false" SEQUENCE="false"/>
        <FIELD NAME="fullmessageformat" TYPE="int" LENGTH="4" NOTNULL="false" DEFAULT="0" SEQUENCE="false" COMMENT="The format of the full message"/>
        <FIELD NAME="fullmessagehtml" TYPE="text" NOTNULL="false" SEQUENCE="false" COMMENT="html format of message"/>
        <FIELD NAME="smallmessage" TYPE="text" NOTNULL="false" SEQUENCE="false" COMMENT="Smal version of message (eg sms)"/>
        <FIELD NAME="notification" TYPE="int" LENGTH="1" NOTNULL="false" DEFAULT="0" SEQUENCE="false"/>
        <FIELD NAME="contexturl" TYPE="text" NOTNULL="false" SEQUENCE="false" COMMENT="If this message is a notification of an event contexturl should contain a link to view this event. For example if its a notification of a forum post contexturl should contain a link to the forum post."/>
        <FIELD NAME="contexturlname" TYPE="text" NOTNULL="false" SEQUENCE="false" COMMENT="Display text for the contexturl"/>
        <FIELD NAME="timecreated" TYPE="int" LENGTH="10" NOTNULL="true" DEFAULT="0" SEQUENCE="false"/>
      </FIELDS>
      <KEYS>
        <KEY NAME="primary" TYPE="primary" FIELDS="id"/>
      </KEYS>
      <INDEXES>
        <INDEX NAME="useridfrom" UNIQUE="false" FIELDS="useridfrom"/>
        <INDEX NAME="useridto" UNIQUE="false" FIELDS="useridto"/>
      </INDEXES>
    </TABLE>
    <TABLE NAME="message_read" COMMENT="Stores all messages that have been read">
      <FIELDS>
        <FIELD NAME="id" TYPE="int" LENGTH="10" NOTNULL="true" SEQUENCE="true"/>
        <FIELD NAME="useridfrom" TYPE="int" LENGTH="10" NOTNULL="true" DEFAULT="0" SEQUENCE="false"/>
        <FIELD NAME="useridto" TYPE="int" LENGTH="10" NOTNULL="true" DEFAULT="0" SEQUENCE="false"/>
        <FIELD NAME="subject" TYPE="text" NOTNULL="false" SEQUENCE="false" COMMENT="The message subject"/>
        <FIELD NAME="fullmessage" TYPE="text" NOTNULL="false" SEQUENCE="false"/>
        <FIELD NAME="fullmessageformat" TYPE="int" LENGTH="4" NOTNULL="false" DEFAULT="0" SEQUENCE="false" COMMENT="The format of the full message"/>
        <FIELD NAME="fullmessagehtml" TYPE="text" NOTNULL="false" SEQUENCE="false" COMMENT="html format of message"/>
        <FIELD NAME="smallmessage" TYPE="text" NOTNULL="false" SEQUENCE="false" COMMENT="Smal version of message (eg sms)"/>
        <FIELD NAME="notification" TYPE="int" LENGTH="1" NOTNULL="false" DEFAULT="0" SEQUENCE="false"/>
        <FIELD NAME="contexturl" TYPE="text" NOTNULL="false" SEQUENCE="false" COMMENT="If this message is a notification of an event contexturl should contain a link to view this event. For example if its a notification of a forum post contexturl should contain a link to the forum post."/>
        <FIELD NAME="contexturlname" TYPE="text" NOTNULL="false" SEQUENCE="false" COMMENT="Display text for the contexturl"/>
        <FIELD NAME="timecreated" TYPE="int" LENGTH="10" NOTNULL="true" DEFAULT="0" SEQUENCE="false"/>
        <FIELD NAME="timeread" TYPE="int" LENGTH="10" NOTNULL="true" DEFAULT="0" SEQUENCE="false"/>
      </FIELDS>
      <KEYS>
        <KEY NAME="primary" TYPE="primary" FIELDS="id"/>
      </KEYS>
      <INDEXES>
        <INDEX NAME="useridfrom" UNIQUE="false" FIELDS="useridfrom"/>
        <INDEX NAME="useridto" UNIQUE="false" FIELDS="useridto"/>
      </INDEXES>
    </TABLE>
    <TABLE NAME="message_contacts" COMMENT="Maintains lists of relationships between users">
      <FIELDS>
        <FIELD NAME="id" TYPE="int" LENGTH="10" NOTNULL="true" SEQUENCE="true"/>
        <FIELD NAME="userid" TYPE="int" LENGTH="10" NOTNULL="true" DEFAULT="0" SEQUENCE="false"/>
        <FIELD NAME="contactid" TYPE="int" LENGTH="10" NOTNULL="true" DEFAULT="0" SEQUENCE="false"/>
        <FIELD NAME="blocked" TYPE="int" LENGTH="1" NOTNULL="true" DEFAULT="0" SEQUENCE="false"/>
      </FIELDS>
      <KEYS>
        <KEY NAME="primary" TYPE="primary" FIELDS="id"/>
      </KEYS>
      <INDEXES>
        <INDEX NAME="userid-contactid" UNIQUE="true" FIELDS="userid, contactid"/>
      </INDEXES>
    </TABLE>
    <TABLE NAME="modules" COMMENT="modules available in the site">
      <FIELDS>
        <FIELD NAME="id" TYPE="int" LENGTH="10" NOTNULL="true" SEQUENCE="true"/>
        <FIELD NAME="name" TYPE="char" LENGTH="20" NOTNULL="true" SEQUENCE="false"/>
        <FIELD NAME="cron" TYPE="int" LENGTH="10" NOTNULL="true" DEFAULT="0" SEQUENCE="false"/>
        <FIELD NAME="lastcron" TYPE="int" LENGTH="10" NOTNULL="true" DEFAULT="0" SEQUENCE="false"/>
        <FIELD NAME="search" TYPE="char" LENGTH="255" NOTNULL="true" SEQUENCE="false"/>
        <FIELD NAME="visible" TYPE="int" LENGTH="1" NOTNULL="true" DEFAULT="1" SEQUENCE="false"/>
      </FIELDS>
      <KEYS>
        <KEY NAME="primary" TYPE="primary" FIELDS="id"/>
      </KEYS>
      <INDEXES>
        <INDEX NAME="name" UNIQUE="false" FIELDS="name"/>
      </INDEXES>
    </TABLE>
    <TABLE NAME="my_pages" COMMENT="Extra user pages for the My Moodle system">
      <FIELDS>
        <FIELD NAME="id" TYPE="int" LENGTH="10" NOTNULL="true" SEQUENCE="true"/>
        <FIELD NAME="userid" TYPE="int" LENGTH="10" NOTNULL="false" DEFAULT="0" SEQUENCE="false" COMMENT="The user who owns this page or 0 for system defaults"/>
        <FIELD NAME="name" TYPE="char" LENGTH="200" NOTNULL="true" SEQUENCE="false" COMMENT="The page name (freeform text)"/>
        <FIELD NAME="private" TYPE="int" LENGTH="1" NOTNULL="true" DEFAULT="1" SEQUENCE="false" COMMENT="Whether or not the page is private (dashboard) or public (profile)"/>
        <FIELD NAME="sortorder" TYPE="int" LENGTH="6" NOTNULL="true" DEFAULT="0" SEQUENCE="false" COMMENT="The order of the pages for a user"/>
      </FIELDS>
      <KEYS>
        <KEY NAME="id" TYPE="primary" FIELDS="id"/>
      </KEYS>
      <INDEXES>
        <INDEX NAME="user_idx" UNIQUE="false" FIELDS="userid, private"/>
      </INDEXES>
    </TABLE>
    <TABLE NAME="sessions" COMMENT="Database based session storage - now recommended">
      <FIELDS>
        <FIELD NAME="id" TYPE="int" LENGTH="10" NOTNULL="true" SEQUENCE="true"/>
        <FIELD NAME="state" TYPE="int" LENGTH="10" NOTNULL="true" DEFAULT="0" SEQUENCE="false" COMMENT="0 means normal session"/>
        <FIELD NAME="sid" TYPE="char" LENGTH="128" NOTNULL="true" SEQUENCE="false" COMMENT="Session id"/>
        <FIELD NAME="userid" TYPE="int" LENGTH="10" NOTNULL="true" SEQUENCE="false"/>
        <FIELD NAME="sessdata" TYPE="text" NOTNULL="false" SEQUENCE="false" COMMENT="session content"/>
        <FIELD NAME="timecreated" TYPE="int" LENGTH="10" NOTNULL="true" SEQUENCE="false"/>
        <FIELD NAME="timemodified" TYPE="int" LENGTH="10" NOTNULL="true" SEQUENCE="false"/>
        <FIELD NAME="firstip" TYPE="char" LENGTH="45" NOTNULL="false" SEQUENCE="false"/>
        <FIELD NAME="lastip" TYPE="char" LENGTH="45" NOTNULL="false" SEQUENCE="false"/>
      </FIELDS>
      <KEYS>
        <KEY NAME="primary" TYPE="primary" FIELDS="id"/>
        <KEY NAME="userid" TYPE="foreign" FIELDS="userid" REFTABLE="user" REFFIELDS="id"/>
      </KEYS>
      <INDEXES>
        <INDEX NAME="state" UNIQUE="false" FIELDS="state"/>
        <INDEX NAME="sid" UNIQUE="true" FIELDS="sid"/>
        <INDEX NAME="timecreated" UNIQUE="false" FIELDS="timecreated"/>
        <INDEX NAME="timemodified" UNIQUE="false" FIELDS="timemodified"/>
      </INDEXES>
    </TABLE>
    <TABLE NAME="timezone" COMMENT="Rules for calculating local wall clock time for users">
      <FIELDS>
        <FIELD NAME="id" TYPE="int" LENGTH="10" NOTNULL="true" SEQUENCE="true"/>
        <FIELD NAME="name" TYPE="char" LENGTH="100" NOTNULL="true" SEQUENCE="false"/>
        <FIELD NAME="year" TYPE="int" LENGTH="11" NOTNULL="true" DEFAULT="0" SEQUENCE="false"/>
        <FIELD NAME="tzrule" TYPE="char" LENGTH="20" NOTNULL="true" SEQUENCE="false"/>
        <FIELD NAME="gmtoff" TYPE="int" LENGTH="11" NOTNULL="true" DEFAULT="0" SEQUENCE="false"/>
        <FIELD NAME="dstoff" TYPE="int" LENGTH="11" NOTNULL="true" DEFAULT="0" SEQUENCE="false"/>
        <FIELD NAME="dst_month" TYPE="int" LENGTH="2" NOTNULL="true" DEFAULT="0" SEQUENCE="false"/>
        <FIELD NAME="dst_startday" TYPE="int" LENGTH="3" NOTNULL="true" DEFAULT="0" SEQUENCE="false"/>
        <FIELD NAME="dst_weekday" TYPE="int" LENGTH="3" NOTNULL="true" DEFAULT="0" SEQUENCE="false"/>
        <FIELD NAME="dst_skipweeks" TYPE="int" LENGTH="3" NOTNULL="true" DEFAULT="0" SEQUENCE="false"/>
        <FIELD NAME="dst_time" TYPE="char" LENGTH="6" NOTNULL="true" DEFAULT="00:00" SEQUENCE="false"/>
        <FIELD NAME="std_month" TYPE="int" LENGTH="2" NOTNULL="true" DEFAULT="0" SEQUENCE="false"/>
        <FIELD NAME="std_startday" TYPE="int" LENGTH="3" NOTNULL="true" DEFAULT="0" SEQUENCE="false"/>
        <FIELD NAME="std_weekday" TYPE="int" LENGTH="3" NOTNULL="true" DEFAULT="0" SEQUENCE="false"/>
        <FIELD NAME="std_skipweeks" TYPE="int" LENGTH="3" NOTNULL="true" DEFAULT="0" SEQUENCE="false"/>
        <FIELD NAME="std_time" TYPE="char" LENGTH="6" NOTNULL="true" DEFAULT="00:00" SEQUENCE="false"/>
      </FIELDS>
      <KEYS>
        <KEY NAME="primary" TYPE="primary" FIELDS="id"/>
      </KEYS>
    </TABLE>
    <TABLE NAME="user" COMMENT="One record for each person">
      <FIELDS>
        <FIELD NAME="id" TYPE="int" LENGTH="10" NOTNULL="true" SEQUENCE="true"/>
        <FIELD NAME="auth" TYPE="char" LENGTH="20" NOTNULL="true" DEFAULT="manual" SEQUENCE="false"/>
        <FIELD NAME="confirmed" TYPE="int" LENGTH="1" NOTNULL="true" DEFAULT="0" SEQUENCE="false"/>
        <FIELD NAME="policyagreed" TYPE="int" LENGTH="1" NOTNULL="true" DEFAULT="0" SEQUENCE="false"/>
        <FIELD NAME="deleted" TYPE="int" LENGTH="1" NOTNULL="true" DEFAULT="0" SEQUENCE="false"/>
        <FIELD NAME="suspended" TYPE="int" LENGTH="1" NOTNULL="true" DEFAULT="0" SEQUENCE="false" COMMENT="suspended flag prevents users to log in"/>
        <FIELD NAME="mnethostid" TYPE="int" LENGTH="10" NOTNULL="true" DEFAULT="0" SEQUENCE="false"/>
        <FIELD NAME="username" TYPE="char" LENGTH="100" NOTNULL="true" SEQUENCE="false"/>
        <FIELD NAME="password" TYPE="char" LENGTH="255" NOTNULL="true" SEQUENCE="false"/>
        <FIELD NAME="idnumber" TYPE="char" LENGTH="255" NOTNULL="true" SEQUENCE="false"/>
        <FIELD NAME="firstname" TYPE="char" LENGTH="100" NOTNULL="true" SEQUENCE="false"/>
        <FIELD NAME="lastname" TYPE="char" LENGTH="100" NOTNULL="true" SEQUENCE="false"/>
        <FIELD NAME="email" TYPE="char" LENGTH="100" NOTNULL="true" SEQUENCE="false"/>
        <FIELD NAME="emailstop" TYPE="int" LENGTH="1" NOTNULL="true" DEFAULT="0" SEQUENCE="false"/>
        <FIELD NAME="icq" TYPE="char" LENGTH="15" NOTNULL="true" SEQUENCE="false"/>
        <FIELD NAME="skype" TYPE="char" LENGTH="50" NOTNULL="true" SEQUENCE="false"/>
        <FIELD NAME="yahoo" TYPE="char" LENGTH="50" NOTNULL="true" SEQUENCE="false"/>
        <FIELD NAME="aim" TYPE="char" LENGTH="50" NOTNULL="true" SEQUENCE="false"/>
        <FIELD NAME="msn" TYPE="char" LENGTH="50" NOTNULL="true" SEQUENCE="false"/>
        <FIELD NAME="phone1" TYPE="char" LENGTH="20" NOTNULL="true" SEQUENCE="false"/>
        <FIELD NAME="phone2" TYPE="char" LENGTH="20" NOTNULL="true" SEQUENCE="false"/>
        <FIELD NAME="institution" TYPE="char" LENGTH="255" NOTNULL="true" SEQUENCE="false"/>
        <FIELD NAME="department" TYPE="char" LENGTH="255" NOTNULL="true" SEQUENCE="false"/>
        <FIELD NAME="address" TYPE="char" LENGTH="255" NOTNULL="true" SEQUENCE="false"/>
        <FIELD NAME="city" TYPE="char" LENGTH="120" NOTNULL="true" SEQUENCE="false"/>
        <FIELD NAME="country" TYPE="char" LENGTH="2" NOTNULL="true" SEQUENCE="false"/>
        <FIELD NAME="lang" TYPE="char" LENGTH="30" NOTNULL="true" DEFAULT="en" SEQUENCE="false"/>
        <FIELD NAME="calendartype" TYPE="char" LENGTH="30" NOTNULL="true" DEFAULT="gregorian" SEQUENCE="false"/>
        <FIELD NAME="theme" TYPE="char" LENGTH="50" NOTNULL="true" SEQUENCE="false"/>
        <FIELD NAME="timezone" TYPE="char" LENGTH="100" NOTNULL="true" DEFAULT="99" SEQUENCE="false"/>
        <FIELD NAME="firstaccess" TYPE="int" LENGTH="10" NOTNULL="true" DEFAULT="0" SEQUENCE="false"/>
        <FIELD NAME="lastaccess" TYPE="int" LENGTH="10" NOTNULL="true" DEFAULT="0" SEQUENCE="false"/>
        <FIELD NAME="lastlogin" TYPE="int" LENGTH="10" NOTNULL="true" DEFAULT="0" SEQUENCE="false"/>
        <FIELD NAME="currentlogin" TYPE="int" LENGTH="10" NOTNULL="true" DEFAULT="0" SEQUENCE="false"/>
        <FIELD NAME="lastip" TYPE="char" LENGTH="45" NOTNULL="true" SEQUENCE="false"/>
        <FIELD NAME="secret" TYPE="char" LENGTH="15" NOTNULL="true" SEQUENCE="false"/>
        <FIELD NAME="picture" TYPE="int" LENGTH="10" NOTNULL="true" DEFAULT="0" SEQUENCE="false" COMMENT="0 means no image uploaded, positive values are revisions thta prevent caching problems, negative values are reserved for future use"/>
        <FIELD NAME="url" TYPE="char" LENGTH="255" NOTNULL="true" SEQUENCE="false"/>
        <FIELD NAME="description" TYPE="text" NOTNULL="false" SEQUENCE="false"/>
        <FIELD NAME="descriptionformat" TYPE="int" LENGTH="2" NOTNULL="true" DEFAULT="1" SEQUENCE="false"/>
        <FIELD NAME="mailformat" TYPE="int" LENGTH="1" NOTNULL="true" DEFAULT="1" SEQUENCE="false"/>
        <FIELD NAME="maildigest" TYPE="int" LENGTH="1" NOTNULL="true" DEFAULT="0" SEQUENCE="false"/>
        <FIELD NAME="maildisplay" TYPE="int" LENGTH="2" NOTNULL="true" DEFAULT="2" SEQUENCE="false"/>
        <FIELD NAME="htmleditor" TYPE="int" LENGTH="1" NOTNULL="true" DEFAULT="1" SEQUENCE="false"/>
        <FIELD NAME="autosubscribe" TYPE="int" LENGTH="1" NOTNULL="true" DEFAULT="1" SEQUENCE="false"/>
        <FIELD NAME="trackforums" TYPE="int" LENGTH="1" NOTNULL="true" DEFAULT="0" SEQUENCE="false"/>
        <FIELD NAME="timecreated" TYPE="int" LENGTH="10" NOTNULL="true" DEFAULT="0" SEQUENCE="false"/>
        <FIELD NAME="timemodified" TYPE="int" LENGTH="10" NOTNULL="true" DEFAULT="0" SEQUENCE="false"/>
        <FIELD NAME="trustbitmask" TYPE="int" LENGTH="10" NOTNULL="true" DEFAULT="0" SEQUENCE="false"/>
        <FIELD NAME="imagealt" TYPE="char" LENGTH="255" NOTNULL="false" SEQUENCE="false" COMMENT="alt tag for user uploaded image"/>
        <FIELD NAME="lastnamephonetic" TYPE="char" LENGTH="255" NOTNULL="false" SEQUENCE="false" COMMENT="Last name phonetic"/>
        <FIELD NAME="firstnamephonetic" TYPE="char" LENGTH="255" NOTNULL="false" SEQUENCE="false" COMMENT="First name phonetic"/>
        <FIELD NAME="middlename" TYPE="char" LENGTH="255" NOTNULL="false" SEQUENCE="false" COMMENT="Middle name"/>
        <FIELD NAME="alternatename" TYPE="char" LENGTH="255" NOTNULL="false" SEQUENCE="false" COMMENT="Alternate name - Useful for three-name countries."/>
      </FIELDS>
      <KEYS>
        <KEY NAME="primary" TYPE="primary" FIELDS="id"/>
      </KEYS>
      <INDEXES>
        <INDEX NAME="username" UNIQUE="true" FIELDS="mnethostid, username"/>
        <INDEX NAME="deleted" UNIQUE="false" FIELDS="deleted"/>
        <INDEX NAME="confirmed" UNIQUE="false" FIELDS="confirmed"/>
        <INDEX NAME="firstname" UNIQUE="false" FIELDS="firstname"/>
        <INDEX NAME="lastname" UNIQUE="false" FIELDS="lastname"/>
        <INDEX NAME="city" UNIQUE="false" FIELDS="city"/>
        <INDEX NAME="country" UNIQUE="false" FIELDS="country"/>
        <INDEX NAME="lastaccess" UNIQUE="false" FIELDS="lastaccess"/>
        <INDEX NAME="email" UNIQUE="false" FIELDS="email"/>
        <INDEX NAME="auth" UNIQUE="false" FIELDS="auth"/>
        <INDEX NAME="idnumber" UNIQUE="false" FIELDS="idnumber"/>
        <INDEX NAME="firstnamephonetic" UNIQUE="false" FIELDS="firstnamephonetic"/>
        <INDEX NAME="lastnamephonetic" UNIQUE="false" FIELDS="lastnamephonetic"/>
        <INDEX NAME="middlename" UNIQUE="false" FIELDS="middlename"/>
        <INDEX NAME="alternatename" UNIQUE="false" FIELDS="alternatename"/>
      </INDEXES>
    </TABLE>
    <TABLE NAME="user_preferences" COMMENT="Allows modules to store arbitrary user preferences">
      <FIELDS>
        <FIELD NAME="id" TYPE="int" LENGTH="10" NOTNULL="true" SEQUENCE="true"/>
        <FIELD NAME="userid" TYPE="int" LENGTH="10" NOTNULL="true" DEFAULT="0" SEQUENCE="false"/>
        <FIELD NAME="name" TYPE="char" LENGTH="255" NOTNULL="true" SEQUENCE="false"/>
        <FIELD NAME="value" TYPE="char" LENGTH="1333" NOTNULL="true" SEQUENCE="false"/>
      </FIELDS>
      <KEYS>
        <KEY NAME="primary" TYPE="primary" FIELDS="id"/>
      </KEYS>
      <INDEXES>
        <INDEX NAME="userid-name" UNIQUE="true" FIELDS="userid, name"/>
      </INDEXES>
    </TABLE>
    <TABLE NAME="user_lastaccess" COMMENT="To keep track of course page access times, used in online participants block, and participants list">
      <FIELDS>
        <FIELD NAME="id" TYPE="int" LENGTH="10" NOTNULL="true" SEQUENCE="true"/>
        <FIELD NAME="userid" TYPE="int" LENGTH="10" NOTNULL="true" DEFAULT="0" SEQUENCE="false"/>
        <FIELD NAME="courseid" TYPE="int" LENGTH="10" NOTNULL="true" DEFAULT="0" SEQUENCE="false"/>
        <FIELD NAME="timeaccess" TYPE="int" LENGTH="10" NOTNULL="true" DEFAULT="0" SEQUENCE="false"/>
      </FIELDS>
      <KEYS>
        <KEY NAME="primary" TYPE="primary" FIELDS="id"/>
      </KEYS>
      <INDEXES>
        <INDEX NAME="userid-courseid" UNIQUE="true" FIELDS="userid, courseid"/>
        <INDEX NAME="userid" UNIQUE="false" FIELDS="userid"/>
        <INDEX NAME="courseid" UNIQUE="false" FIELDS="courseid"/>
      </INDEXES>
    </TABLE>
    <TABLE NAME="scale" COMMENT="Defines grading scales">
      <FIELDS>
        <FIELD NAME="id" TYPE="int" LENGTH="10" NOTNULL="true" SEQUENCE="true"/>
        <FIELD NAME="courseid" TYPE="int" LENGTH="10" NOTNULL="true" DEFAULT="0" SEQUENCE="false"/>
        <FIELD NAME="userid" TYPE="int" LENGTH="10" NOTNULL="true" DEFAULT="0" SEQUENCE="false"/>
        <FIELD NAME="name" TYPE="char" LENGTH="255" NOTNULL="true" SEQUENCE="false"/>
        <FIELD NAME="scale" TYPE="text" NOTNULL="true" SEQUENCE="false"/>
        <FIELD NAME="description" TYPE="text" NOTNULL="true" SEQUENCE="false"/>
        <FIELD NAME="descriptionformat" TYPE="int" LENGTH="2" NOTNULL="true" DEFAULT="0" SEQUENCE="false"/>
        <FIELD NAME="timemodified" TYPE="int" LENGTH="10" NOTNULL="true" DEFAULT="0" SEQUENCE="false"/>
      </FIELDS>
      <KEYS>
        <KEY NAME="primary" TYPE="primary" FIELDS="id"/>
      </KEYS>
      <INDEXES>
        <INDEX NAME="courseid" UNIQUE="false" FIELDS="courseid"/>
      </INDEXES>
    </TABLE>
    <TABLE NAME="scale_history" COMMENT="History table">
      <FIELDS>
        <FIELD NAME="id" TYPE="int" LENGTH="10" NOTNULL="true" SEQUENCE="true"/>
        <FIELD NAME="action" TYPE="int" LENGTH="10" NOTNULL="true" DEFAULT="0" SEQUENCE="false" COMMENT="created/modified/deleted constants"/>
        <FIELD NAME="oldid" TYPE="int" LENGTH="10" NOTNULL="true" SEQUENCE="false"/>
        <FIELD NAME="source" TYPE="char" LENGTH="255" NOTNULL="false" SEQUENCE="false" COMMENT="What caused the modification? manual/module/import/..."/>
        <FIELD NAME="timemodified" TYPE="int" LENGTH="10" NOTNULL="false" SEQUENCE="false" COMMENT="The last time this grade_item was modified"/>
        <FIELD NAME="loggeduser" TYPE="int" LENGTH="10" NOTNULL="false" SEQUENCE="false" COMMENT="the userid of the person who last modified this outcome"/>
        <FIELD NAME="courseid" TYPE="int" LENGTH="10" NOTNULL="true" DEFAULT="0" SEQUENCE="false"/>
        <FIELD NAME="userid" TYPE="int" LENGTH="10" NOTNULL="true" DEFAULT="0" SEQUENCE="false"/>
        <FIELD NAME="name" TYPE="char" LENGTH="255" NOTNULL="true" SEQUENCE="false"/>
        <FIELD NAME="scale" TYPE="text" NOTNULL="true" SEQUENCE="false"/>
        <FIELD NAME="description" TYPE="text" NOTNULL="true" SEQUENCE="false"/>
      </FIELDS>
      <KEYS>
        <KEY NAME="primary" TYPE="primary" FIELDS="id"/>
        <KEY NAME="oldid" TYPE="foreign" FIELDS="oldid" REFTABLE="scale" REFFIELDS="id"/>
        <KEY NAME="courseid" TYPE="foreign" FIELDS="courseid" REFTABLE="course" REFFIELDS="id"/>
        <KEY NAME="loggeduser" TYPE="foreign" FIELDS="loggeduser" REFTABLE="user" REFFIELDS="id"/>
      </KEYS>
      <INDEXES>
        <INDEX NAME="action" UNIQUE="false" FIELDS="action" COMMENT="insert/update/delete"/>
      </INDEXES>
    </TABLE>
    <TABLE NAME="stats_daily" COMMENT="to accumulate daily stats">
      <FIELDS>
        <FIELD NAME="id" TYPE="int" LENGTH="10" NOTNULL="true" SEQUENCE="true"/>
        <FIELD NAME="courseid" TYPE="int" LENGTH="10" NOTNULL="true" DEFAULT="0" SEQUENCE="false"/>
        <FIELD NAME="timeend" TYPE="int" LENGTH="10" NOTNULL="true" DEFAULT="0" SEQUENCE="false"/>
        <FIELD NAME="roleid" TYPE="int" LENGTH="10" NOTNULL="true" DEFAULT="0" SEQUENCE="false" COMMENT="id of role for the aggregates"/>
        <FIELD NAME="stattype" TYPE="char" LENGTH="20" NOTNULL="true" DEFAULT="activity" SEQUENCE="false" COMMENT="type of stat"/>
        <FIELD NAME="stat1" TYPE="int" LENGTH="10" NOTNULL="true" DEFAULT="0" SEQUENCE="false" COMMENT="stat1. usually used for reads"/>
        <FIELD NAME="stat2" TYPE="int" LENGTH="10" NOTNULL="true" DEFAULT="0" SEQUENCE="false" COMMENT="stat2. usually used for writes."/>
      </FIELDS>
      <KEYS>
        <KEY NAME="primary" TYPE="primary" FIELDS="id"/>
      </KEYS>
      <INDEXES>
        <INDEX NAME="courseid" UNIQUE="false" FIELDS="courseid"/>
        <INDEX NAME="timeend" UNIQUE="false" FIELDS="timeend"/>
        <INDEX NAME="roleid" UNIQUE="false" FIELDS="roleid"/>
      </INDEXES>
    </TABLE>
    <TABLE NAME="stats_weekly" COMMENT="To accumulate weekly stats">
      <FIELDS>
        <FIELD NAME="id" TYPE="int" LENGTH="10" NOTNULL="true" SEQUENCE="true"/>
        <FIELD NAME="courseid" TYPE="int" LENGTH="10" NOTNULL="true" DEFAULT="0" SEQUENCE="false"/>
        <FIELD NAME="timeend" TYPE="int" LENGTH="10" NOTNULL="true" DEFAULT="0" SEQUENCE="false"/>
        <FIELD NAME="roleid" TYPE="int" LENGTH="10" NOTNULL="true" DEFAULT="0" SEQUENCE="false" COMMENT="id of role for the aggregates"/>
        <FIELD NAME="stattype" TYPE="char" LENGTH="20" NOTNULL="true" DEFAULT="activity" SEQUENCE="false" COMMENT="type of stat"/>
        <FIELD NAME="stat1" TYPE="int" LENGTH="10" NOTNULL="true" DEFAULT="0" SEQUENCE="false" COMMENT="stat1. usually used for reads"/>
        <FIELD NAME="stat2" TYPE="int" LENGTH="10" NOTNULL="true" DEFAULT="0" SEQUENCE="false" COMMENT="stat2. usually used for writes."/>
      </FIELDS>
      <KEYS>
        <KEY NAME="primary" TYPE="primary" FIELDS="id"/>
      </KEYS>
      <INDEXES>
        <INDEX NAME="courseid" UNIQUE="false" FIELDS="courseid"/>
        <INDEX NAME="timeend" UNIQUE="false" FIELDS="timeend"/>
        <INDEX NAME="roleid" UNIQUE="false" FIELDS="roleid"/>
      </INDEXES>
    </TABLE>
    <TABLE NAME="stats_monthly" COMMENT="To accumulate monthly stats">
      <FIELDS>
        <FIELD NAME="id" TYPE="int" LENGTH="10" NOTNULL="true" SEQUENCE="true"/>
        <FIELD NAME="courseid" TYPE="int" LENGTH="10" NOTNULL="true" DEFAULT="0" SEQUENCE="false"/>
        <FIELD NAME="timeend" TYPE="int" LENGTH="10" NOTNULL="true" DEFAULT="0" SEQUENCE="false"/>
        <FIELD NAME="roleid" TYPE="int" LENGTH="10" NOTNULL="true" DEFAULT="0" SEQUENCE="false" COMMENT="id of role for the aggregates"/>
        <FIELD NAME="stattype" TYPE="char" LENGTH="20" NOTNULL="true" DEFAULT="activity" SEQUENCE="false" COMMENT="type of stat"/>
        <FIELD NAME="stat1" TYPE="int" LENGTH="10" NOTNULL="true" DEFAULT="0" SEQUENCE="false" COMMENT="stat1. usually used for reads"/>
        <FIELD NAME="stat2" TYPE="int" LENGTH="10" NOTNULL="true" DEFAULT="0" SEQUENCE="false" COMMENT="stat2. usually used for writes."/>
      </FIELDS>
      <KEYS>
        <KEY NAME="primary" TYPE="primary" FIELDS="id"/>
      </KEYS>
      <INDEXES>
        <INDEX NAME="courseid" UNIQUE="false" FIELDS="courseid"/>
        <INDEX NAME="timeend" UNIQUE="false" FIELDS="timeend"/>
        <INDEX NAME="roleid" UNIQUE="false" FIELDS="roleid"/>
      </INDEXES>
    </TABLE>
    <TABLE NAME="stats_user_daily" COMMENT="To accumulate daily stats per course/user">
      <FIELDS>
        <FIELD NAME="id" TYPE="int" LENGTH="10" NOTNULL="true" SEQUENCE="true"/>
        <FIELD NAME="courseid" TYPE="int" LENGTH="10" NOTNULL="true" DEFAULT="0" SEQUENCE="false"/>
        <FIELD NAME="userid" TYPE="int" LENGTH="10" NOTNULL="true" DEFAULT="0" SEQUENCE="false"/>
        <FIELD NAME="roleid" TYPE="int" LENGTH="10" NOTNULL="true" DEFAULT="0" SEQUENCE="false"/>
        <FIELD NAME="timeend" TYPE="int" LENGTH="10" NOTNULL="true" DEFAULT="0" SEQUENCE="false"/>
        <FIELD NAME="statsreads" TYPE="int" LENGTH="10" NOTNULL="true" DEFAULT="0" SEQUENCE="false"/>
        <FIELD NAME="statswrites" TYPE="int" LENGTH="10" NOTNULL="true" DEFAULT="0" SEQUENCE="false"/>
        <FIELD NAME="stattype" TYPE="char" LENGTH="30" NOTNULL="true" SEQUENCE="false"/>
      </FIELDS>
      <KEYS>
        <KEY NAME="primary" TYPE="primary" FIELDS="id"/>
      </KEYS>
      <INDEXES>
        <INDEX NAME="courseid" UNIQUE="false" FIELDS="courseid"/>
        <INDEX NAME="userid" UNIQUE="false" FIELDS="userid"/>
        <INDEX NAME="roleid" UNIQUE="false" FIELDS="roleid"/>
        <INDEX NAME="timeend" UNIQUE="false" FIELDS="timeend"/>
      </INDEXES>
    </TABLE>
    <TABLE NAME="stats_user_weekly" COMMENT="To accumulate weekly stats per course/user">
      <FIELDS>
        <FIELD NAME="id" TYPE="int" LENGTH="10" NOTNULL="true" SEQUENCE="true"/>
        <FIELD NAME="courseid" TYPE="int" LENGTH="10" NOTNULL="true" DEFAULT="0" SEQUENCE="false"/>
        <FIELD NAME="userid" TYPE="int" LENGTH="10" NOTNULL="true" DEFAULT="0" SEQUENCE="false"/>
        <FIELD NAME="roleid" TYPE="int" LENGTH="10" NOTNULL="true" DEFAULT="0" SEQUENCE="false"/>
        <FIELD NAME="timeend" TYPE="int" LENGTH="10" NOTNULL="true" DEFAULT="0" SEQUENCE="false"/>
        <FIELD NAME="statsreads" TYPE="int" LENGTH="10" NOTNULL="true" DEFAULT="0" SEQUENCE="false"/>
        <FIELD NAME="statswrites" TYPE="int" LENGTH="10" NOTNULL="true" DEFAULT="0" SEQUENCE="false"/>
        <FIELD NAME="stattype" TYPE="char" LENGTH="30" NOTNULL="true" SEQUENCE="false"/>
      </FIELDS>
      <KEYS>
        <KEY NAME="primary" TYPE="primary" FIELDS="id"/>
      </KEYS>
      <INDEXES>
        <INDEX NAME="courseid" UNIQUE="false" FIELDS="courseid"/>
        <INDEX NAME="userid" UNIQUE="false" FIELDS="userid"/>
        <INDEX NAME="roleid" UNIQUE="false" FIELDS="roleid"/>
        <INDEX NAME="timeend" UNIQUE="false" FIELDS="timeend"/>
      </INDEXES>
    </TABLE>
    <TABLE NAME="stats_user_monthly" COMMENT="To accumulate monthly stats per course/user">
      <FIELDS>
        <FIELD NAME="id" TYPE="int" LENGTH="10" NOTNULL="true" SEQUENCE="true"/>
        <FIELD NAME="courseid" TYPE="int" LENGTH="10" NOTNULL="true" DEFAULT="0" SEQUENCE="false"/>
        <FIELD NAME="userid" TYPE="int" LENGTH="10" NOTNULL="true" DEFAULT="0" SEQUENCE="false"/>
        <FIELD NAME="roleid" TYPE="int" LENGTH="10" NOTNULL="true" DEFAULT="0" SEQUENCE="false"/>
        <FIELD NAME="timeend" TYPE="int" LENGTH="10" NOTNULL="true" DEFAULT="0" SEQUENCE="false"/>
        <FIELD NAME="statsreads" TYPE="int" LENGTH="10" NOTNULL="true" DEFAULT="0" SEQUENCE="false"/>
        <FIELD NAME="statswrites" TYPE="int" LENGTH="10" NOTNULL="true" DEFAULT="0" SEQUENCE="false"/>
        <FIELD NAME="stattype" TYPE="char" LENGTH="30" NOTNULL="true" SEQUENCE="false"/>
      </FIELDS>
      <KEYS>
        <KEY NAME="primary" TYPE="primary" FIELDS="id"/>
      </KEYS>
      <INDEXES>
        <INDEX NAME="courseid" UNIQUE="false" FIELDS="courseid"/>
        <INDEX NAME="userid" UNIQUE="false" FIELDS="userid"/>
        <INDEX NAME="roleid" UNIQUE="false" FIELDS="roleid"/>
        <INDEX NAME="timeend" UNIQUE="false" FIELDS="timeend"/>
      </INDEXES>
    </TABLE>
    <TABLE NAME="post" COMMENT="Generic post table to hold data blog entries etc in different modules">
      <FIELDS>
        <FIELD NAME="id" TYPE="int" LENGTH="10" NOTNULL="true" SEQUENCE="true"/>
        <FIELD NAME="module" TYPE="char" LENGTH="20" NOTNULL="true" SEQUENCE="false"/>
        <FIELD NAME="userid" TYPE="int" LENGTH="10" NOTNULL="true" DEFAULT="0" SEQUENCE="false"/>
        <FIELD NAME="courseid" TYPE="int" LENGTH="10" NOTNULL="true" DEFAULT="0" SEQUENCE="false"/>
        <FIELD NAME="groupid" TYPE="int" LENGTH="10" NOTNULL="true" DEFAULT="0" SEQUENCE="false"/>
        <FIELD NAME="moduleid" TYPE="int" LENGTH="10" NOTNULL="true" DEFAULT="0" SEQUENCE="false"/>
        <FIELD NAME="coursemoduleid" TYPE="int" LENGTH="10" NOTNULL="true" DEFAULT="0" SEQUENCE="false"/>
        <FIELD NAME="subject" TYPE="char" LENGTH="128" NOTNULL="true" SEQUENCE="false"/>
        <FIELD NAME="summary" TYPE="text" NOTNULL="false" SEQUENCE="false"/>
        <FIELD NAME="content" TYPE="text" NOTNULL="false" SEQUENCE="false"/>
        <FIELD NAME="uniquehash" TYPE="char" LENGTH="255" NOTNULL="true" SEQUENCE="false"/>
        <FIELD NAME="rating" TYPE="int" LENGTH="10" NOTNULL="true" DEFAULT="0" SEQUENCE="false"/>
        <FIELD NAME="format" TYPE="int" LENGTH="10" NOTNULL="true" DEFAULT="0" SEQUENCE="false"/>
        <FIELD NAME="summaryformat" TYPE="int" LENGTH="2" NOTNULL="true" DEFAULT="0" SEQUENCE="false"/>
        <FIELD NAME="attachment" TYPE="char" LENGTH="100" NOTNULL="false" SEQUENCE="false" COMMENT="attachment"/>
        <FIELD NAME="publishstate" TYPE="char" LENGTH="20" NOTNULL="true" DEFAULT="draft" SEQUENCE="false"/>
        <FIELD NAME="lastmodified" TYPE="int" LENGTH="10" NOTNULL="true" DEFAULT="0" SEQUENCE="false"/>
        <FIELD NAME="created" TYPE="int" LENGTH="10" NOTNULL="true" DEFAULT="0" SEQUENCE="false"/>
        <FIELD NAME="usermodified" TYPE="int" LENGTH="10" NOTNULL="false" SEQUENCE="false"/>
      </FIELDS>
      <KEYS>
        <KEY NAME="primary" TYPE="primary" FIELDS="id"/>
        <KEY NAME="usermodified" TYPE="foreign" FIELDS="usermodified" REFTABLE="user" REFFIELDS="id"/>
      </KEYS>
      <INDEXES>
        <INDEX NAME="id-userid" UNIQUE="true" FIELDS="id, userid"/>
        <INDEX NAME="lastmodified" UNIQUE="false" FIELDS="lastmodified"/>
        <INDEX NAME="module" UNIQUE="false" FIELDS="module"/>
        <INDEX NAME="subject" UNIQUE="false" FIELDS="subject"/>
      </INDEXES>
    </TABLE>
    <TABLE NAME="role" COMMENT="moodle roles">
      <FIELDS>
        <FIELD NAME="id" TYPE="int" LENGTH="10" NOTNULL="true" SEQUENCE="true"/>
        <FIELD NAME="name" TYPE="char" LENGTH="255" NOTNULL="true" SEQUENCE="false" COMMENT="Empty names are automatically localised"/>
        <FIELD NAME="shortname" TYPE="char" LENGTH="100" NOTNULL="true" SEQUENCE="false"/>
        <FIELD NAME="description" TYPE="text" NOTNULL="true" SEQUENCE="false" COMMENT="Empty descriptions may be automatically localised"/>
        <FIELD NAME="sortorder" TYPE="int" LENGTH="10" NOTNULL="true" DEFAULT="0" SEQUENCE="false"/>
        <FIELD NAME="archetype" TYPE="char" LENGTH="30" NOTNULL="true" SEQUENCE="false" COMMENT="Role archetype is used during install and role reset, marks admin role and helps in site settings"/>
      </FIELDS>
      <KEYS>
        <KEY NAME="primary" TYPE="primary" FIELDS="id"/>
      </KEYS>
      <INDEXES>
        <INDEX NAME="sortorder" UNIQUE="true" FIELDS="sortorder"/>
        <INDEX NAME="shortname" UNIQUE="true" FIELDS="shortname" COMMENT="Enforces the constraint that role shortnames must be unique."/>
      </INDEXES>
    </TABLE>
    <TABLE NAME="context" COMMENT="one of these must be set">
      <FIELDS>
        <FIELD NAME="id" TYPE="int" LENGTH="10" NOTNULL="true" SEQUENCE="true"/>
        <FIELD NAME="contextlevel" TYPE="int" LENGTH="10" NOTNULL="true" DEFAULT="0" SEQUENCE="false"/>
        <FIELD NAME="instanceid" TYPE="int" LENGTH="10" NOTNULL="true" DEFAULT="0" SEQUENCE="false"/>
        <FIELD NAME="path" TYPE="char" LENGTH="255" NOTNULL="false" SEQUENCE="false"/>
        <FIELD NAME="depth" TYPE="int" LENGTH="2" NOTNULL="true" DEFAULT="0" SEQUENCE="false"/>
      </FIELDS>
      <KEYS>
        <KEY NAME="primary" TYPE="primary" FIELDS="id"/>
      </KEYS>
      <INDEXES>
        <INDEX NAME="contextlevel-instanceid" UNIQUE="true" FIELDS="contextlevel, instanceid"/>
        <INDEX NAME="instanceid" UNIQUE="false" FIELDS="instanceid"/>
        <INDEX NAME="path" UNIQUE="false" FIELDS="path" HINTS="varchar_pattern_ops"/>
      </INDEXES>
    </TABLE>
    <TABLE NAME="context_temp" COMMENT="Used by build_context_path() in upgrade and cron to keep context depths and paths in sync.">
      <FIELDS>
        <FIELD NAME="id" TYPE="int" LENGTH="10" NOTNULL="true" SEQUENCE="false" COMMENT="This id isn't autonumeric/sequence. It's the context-&gt;id"/>
        <FIELD NAME="path" TYPE="char" LENGTH="255" NOTNULL="true" SEQUENCE="false"/>
        <FIELD NAME="depth" TYPE="int" LENGTH="2" NOTNULL="true" SEQUENCE="false"/>
      </FIELDS>
      <KEYS>
        <KEY NAME="primary" TYPE="primary" FIELDS="id"/>
      </KEYS>
    </TABLE>
    <TABLE NAME="capabilities" COMMENT="this defines all capabilities">
      <FIELDS>
        <FIELD NAME="id" TYPE="int" LENGTH="10" NOTNULL="true" SEQUENCE="true"/>
        <FIELD NAME="name" TYPE="char" LENGTH="255" NOTNULL="true" SEQUENCE="false"/>
        <FIELD NAME="captype" TYPE="char" LENGTH="50" NOTNULL="true" SEQUENCE="false"/>
        <FIELD NAME="contextlevel" TYPE="int" LENGTH="10" NOTNULL="true" DEFAULT="0" SEQUENCE="false"/>
        <FIELD NAME="component" TYPE="char" LENGTH="100" NOTNULL="true" SEQUENCE="false"/>
        <FIELD NAME="riskbitmask" TYPE="int" LENGTH="10" NOTNULL="true" DEFAULT="0" SEQUENCE="false"/>
      </FIELDS>
      <KEYS>
        <KEY NAME="primary" TYPE="primary" FIELDS="id"/>
        <KEY NAME="name" TYPE="unique" FIELDS="name"/>
      </KEYS>
    </TABLE>
    <TABLE NAME="role_allow_assign" COMMENT="this defines what role can assign what role">
      <FIELDS>
        <FIELD NAME="id" TYPE="int" LENGTH="10" NOTNULL="true" SEQUENCE="true"/>
        <FIELD NAME="roleid" TYPE="int" LENGTH="10" NOTNULL="true" DEFAULT="0" SEQUENCE="false"/>
        <FIELD NAME="allowassign" TYPE="int" LENGTH="10" NOTNULL="true" DEFAULT="0" SEQUENCE="false"/>
      </FIELDS>
      <KEYS>
        <KEY NAME="primary" TYPE="primary" FIELDS="id"/>
        <KEY NAME="roleid" TYPE="foreign" FIELDS="roleid" REFTABLE="role" REFFIELDS="id"/>
        <KEY NAME="allowassign" TYPE="foreign" FIELDS="allowassign" REFTABLE="role" REFFIELDS="id"/>
      </KEYS>
      <INDEXES>
        <INDEX NAME="roleid-allowassign" UNIQUE="true" FIELDS="roleid, allowassign"/>
      </INDEXES>
    </TABLE>
    <TABLE NAME="role_allow_override" COMMENT="this defines what role can override what role">
      <FIELDS>
        <FIELD NAME="id" TYPE="int" LENGTH="10" NOTNULL="true" SEQUENCE="true"/>
        <FIELD NAME="roleid" TYPE="int" LENGTH="10" NOTNULL="true" DEFAULT="0" SEQUENCE="false"/>
        <FIELD NAME="allowoverride" TYPE="int" LENGTH="10" NOTNULL="true" DEFAULT="0" SEQUENCE="false"/>
      </FIELDS>
      <KEYS>
        <KEY NAME="primary" TYPE="primary" FIELDS="id"/>
        <KEY NAME="roleid" TYPE="foreign" FIELDS="roleid" REFTABLE="role" REFFIELDS="id"/>
        <KEY NAME="allowoverride" TYPE="foreign" FIELDS="allowoverride" REFTABLE="role" REFFIELDS="id"/>
      </KEYS>
      <INDEXES>
        <INDEX NAME="roleid-allowoverride" UNIQUE="true" FIELDS="roleid, allowoverride"/>
      </INDEXES>
    </TABLE>
    <TABLE NAME="role_allow_switch" COMMENT="This table stores which which other roles a user is allowed to switch to if they have one role.">
      <FIELDS>
        <FIELD NAME="id" TYPE="int" LENGTH="10" NOTNULL="true" SEQUENCE="true"/>
        <FIELD NAME="roleid" TYPE="int" LENGTH="10" NOTNULL="true" SEQUENCE="false" COMMENT="The role the user has."/>
        <FIELD NAME="allowswitch" TYPE="int" LENGTH="10" NOTNULL="true" SEQUENCE="false" COMMENT="The id of a role that the user is allowed to switch to as a result of having this role."/>
      </FIELDS>
      <KEYS>
        <KEY NAME="primary" TYPE="primary" FIELDS="id"/>
        <KEY NAME="roleid" TYPE="foreign" FIELDS="roleid" REFTABLE="role" REFFIELDS="id"/>
        <KEY NAME="allowswitch" TYPE="foreign" FIELDS="allowswitch" REFTABLE="role" REFFIELDS="id"/>
      </KEYS>
      <INDEXES>
        <INDEX NAME="roleid-allowoverride" UNIQUE="true" FIELDS="roleid, allowswitch" COMMENT="Each pair (roleid, allowswitch) must appear at most once."/>
      </INDEXES>
    </TABLE>
    <TABLE NAME="role_assignments" COMMENT="assigning roles in different context">
      <FIELDS>
        <FIELD NAME="id" TYPE="int" LENGTH="10" NOTNULL="true" SEQUENCE="true"/>
        <FIELD NAME="roleid" TYPE="int" LENGTH="10" NOTNULL="true" DEFAULT="0" SEQUENCE="false"/>
        <FIELD NAME="contextid" TYPE="int" LENGTH="10" NOTNULL="true" DEFAULT="0" SEQUENCE="false"/>
        <FIELD NAME="userid" TYPE="int" LENGTH="10" NOTNULL="true" DEFAULT="0" SEQUENCE="false"/>
        <FIELD NAME="timemodified" TYPE="int" LENGTH="10" NOTNULL="true" DEFAULT="0" SEQUENCE="false"/>
        <FIELD NAME="modifierid" TYPE="int" LENGTH="10" NOTNULL="true" DEFAULT="0" SEQUENCE="false"/>
        <FIELD NAME="component" TYPE="char" LENGTH="100" NOTNULL="true" SEQUENCE="false" COMMENT="plugin responsible responsible for role assignment, empty when manually assigned"/>
        <FIELD NAME="itemid" TYPE="int" LENGTH="10" NOTNULL="true" DEFAULT="0" SEQUENCE="false" COMMENT="Id of enrolment/auth instance responsible for this role assignment"/>
        <FIELD NAME="sortorder" TYPE="int" LENGTH="10" NOTNULL="true" DEFAULT="0" SEQUENCE="false"/>
      </FIELDS>
      <KEYS>
        <KEY NAME="primary" TYPE="primary" FIELDS="id"/>
        <KEY NAME="roleid" TYPE="foreign" FIELDS="roleid" REFTABLE="role" REFFIELDS="id"/>
        <KEY NAME="contextid" TYPE="foreign" FIELDS="contextid" REFTABLE="context" REFFIELDS="id"/>
        <KEY NAME="userid" TYPE="foreign" FIELDS="userid" REFTABLE="user" REFFIELDS="id"/>
      </KEYS>
      <INDEXES>
        <INDEX NAME="sortorder" UNIQUE="false" FIELDS="sortorder"/>
        <INDEX NAME="rolecontext" UNIQUE="false" FIELDS="roleid, contextid" COMMENT="Index on roleid and contextid"/>
        <INDEX NAME="usercontextrole" UNIQUE="false" FIELDS="userid, contextid, roleid" COMMENT="Index on userid, contextid and roleid"/>
        <INDEX NAME="component-itemid-userid" UNIQUE="false" FIELDS="component, itemid, userid"/>
      </INDEXES>
    </TABLE>
    <TABLE NAME="role_capabilities" COMMENT="permission has to be signed, overriding a capability for a particular role in a particular context">
      <FIELDS>
        <FIELD NAME="id" TYPE="int" LENGTH="10" NOTNULL="true" SEQUENCE="true"/>
        <FIELD NAME="contextid" TYPE="int" LENGTH="10" NOTNULL="true" DEFAULT="0" SEQUENCE="false"/>
        <FIELD NAME="roleid" TYPE="int" LENGTH="10" NOTNULL="true" DEFAULT="0" SEQUENCE="false"/>
        <FIELD NAME="capability" TYPE="char" LENGTH="255" NOTNULL="true" SEQUENCE="false"/>
        <FIELD NAME="permission" TYPE="int" LENGTH="10" NOTNULL="true" DEFAULT="0" SEQUENCE="false"/>
        <FIELD NAME="timemodified" TYPE="int" LENGTH="10" NOTNULL="true" DEFAULT="0" SEQUENCE="false"/>
        <FIELD NAME="modifierid" TYPE="int" LENGTH="10" NOTNULL="true" DEFAULT="0" SEQUENCE="false"/>
      </FIELDS>
      <KEYS>
        <KEY NAME="primary" TYPE="primary" FIELDS="id"/>
        <KEY NAME="roleid" TYPE="foreign" FIELDS="roleid" REFTABLE="role" REFFIELDS="id"/>
        <KEY NAME="contextid" TYPE="foreign" FIELDS="contextid" REFTABLE="context" REFFIELDS="id"/>
        <KEY NAME="modifierid" TYPE="foreign" FIELDS="modifierid" REFTABLE="user" REFFIELDS="id"/>
        <KEY NAME="capability" TYPE="foreign" FIELDS="capability" REFTABLE="capabilities" REFFIELDS="name"/>
      </KEYS>
      <INDEXES>
        <INDEX NAME="roleid-contextid-capability" UNIQUE="true" FIELDS="roleid, contextid, capability"/>
      </INDEXES>
    </TABLE>
    <TABLE NAME="role_names" COMMENT="role names in native strings">
      <FIELDS>
        <FIELD NAME="id" TYPE="int" LENGTH="10" NOTNULL="true" SEQUENCE="true"/>
        <FIELD NAME="roleid" TYPE="int" LENGTH="10" NOTNULL="true" DEFAULT="0" SEQUENCE="false"/>
        <FIELD NAME="contextid" TYPE="int" LENGTH="10" NOTNULL="true" DEFAULT="0" SEQUENCE="false"/>
        <FIELD NAME="name" TYPE="char" LENGTH="255" NOTNULL="true" SEQUENCE="false"/>
      </FIELDS>
      <KEYS>
        <KEY NAME="primary" TYPE="primary" FIELDS="id"/>
        <KEY NAME="roleid" TYPE="foreign" FIELDS="roleid" REFTABLE="role" REFFIELDS="id"/>
        <KEY NAME="contextid" TYPE="foreign" FIELDS="contextid" REFTABLE="context" REFFIELDS="id"/>
      </KEYS>
      <INDEXES>
        <INDEX NAME="roleid-contextid" UNIQUE="true" FIELDS="roleid, contextid"/>
      </INDEXES>
    </TABLE>
    <TABLE NAME="role_sortorder" COMMENT="sort order of course managers in a course">
      <FIELDS>
        <FIELD NAME="id" TYPE="int" LENGTH="10" NOTNULL="true" SEQUENCE="true"/>
        <FIELD NAME="userid" TYPE="int" LENGTH="10" NOTNULL="true" SEQUENCE="false"/>
        <FIELD NAME="roleid" TYPE="int" LENGTH="10" NOTNULL="true" SEQUENCE="false"/>
        <FIELD NAME="contextid" TYPE="int" LENGTH="10" NOTNULL="true" SEQUENCE="false"/>
        <FIELD NAME="sortoder" TYPE="int" LENGTH="10" NOTNULL="true" SEQUENCE="false"/>
      </FIELDS>
      <KEYS>
        <KEY NAME="primary" TYPE="primary" FIELDS="id"/>
        <KEY NAME="userid" TYPE="foreign" FIELDS="userid" REFTABLE="user" REFFIELDS="id"/>
        <KEY NAME="roleid" TYPE="foreign" FIELDS="roleid" REFTABLE="role" REFFIELDS="id"/>
        <KEY NAME="contextid" TYPE="foreign" FIELDS="contextid" REFTABLE="context" REFFIELDS="id"/>
      </KEYS>
      <INDEXES>
        <INDEX NAME="userid-roleid-contextid" UNIQUE="true" FIELDS="userid, roleid, contextid"/>
      </INDEXES>
    </TABLE>
    <TABLE NAME="role_context_levels" COMMENT="Lists which roles can be assigned at which context levels. The assignment is allowed in the corresponding row is present in this table.">
      <FIELDS>
        <FIELD NAME="id" TYPE="int" LENGTH="10" NOTNULL="true" SEQUENCE="true"/>
        <FIELD NAME="roleid" TYPE="int" LENGTH="10" NOTNULL="true" SEQUENCE="false"/>
        <FIELD NAME="contextlevel" TYPE="int" LENGTH="10" NOTNULL="true" SEQUENCE="false"/>
      </FIELDS>
      <KEYS>
        <KEY NAME="primary" TYPE="primary" FIELDS="id"/>
        <KEY NAME="contextlevel-roleid" TYPE="unique" FIELDS="contextlevel, roleid"/>
        <KEY NAME="roleid" TYPE="foreign" FIELDS="roleid" REFTABLE="role" REFFIELDS="id"/>
      </KEYS>
    </TABLE>
    <TABLE NAME="user_info_field" COMMENT="Customisable user profile fields">
      <FIELDS>
        <FIELD NAME="id" TYPE="int" LENGTH="10" NOTNULL="true" SEQUENCE="true"/>
        <FIELD NAME="shortname" TYPE="char" LENGTH="255" NOTNULL="true" DEFAULT="shortname" SEQUENCE="false" COMMENT="short name for each field"/>
        <FIELD NAME="name" TYPE="text" NOTNULL="true" SEQUENCE="false" COMMENT="field name"/>
        <FIELD NAME="datatype" TYPE="char" LENGTH="255" NOTNULL="true" SEQUENCE="false" COMMENT="Type of data held in this field"/>
        <FIELD NAME="description" TYPE="text" NOTNULL="false" SEQUENCE="false" COMMENT="Description of field"/>
        <FIELD NAME="descriptionformat" TYPE="int" LENGTH="2" NOTNULL="true" DEFAULT="0" SEQUENCE="false"/>
        <FIELD NAME="categoryid" TYPE="int" LENGTH="10" NOTNULL="true" DEFAULT="0" SEQUENCE="false" COMMENT="id from category table"/>
        <FIELD NAME="sortorder" TYPE="int" LENGTH="10" NOTNULL="true" DEFAULT="0" SEQUENCE="false" COMMENT="order within the category"/>
        <FIELD NAME="required" TYPE="int" LENGTH="2" NOTNULL="true" DEFAULT="0" SEQUENCE="false" COMMENT="Field required"/>
        <FIELD NAME="locked" TYPE="int" LENGTH="2" NOTNULL="true" DEFAULT="0" SEQUENCE="false" COMMENT="Field locked"/>
        <FIELD NAME="visible" TYPE="int" LENGTH="4" NOTNULL="true" DEFAULT="0" SEQUENCE="false" COMMENT="Visibility: private, public, hidden"/>
        <FIELD NAME="forceunique" TYPE="int" LENGTH="2" NOTNULL="true" DEFAULT="0" SEQUENCE="false" COMMENT="should the field contain unique data"/>
        <FIELD NAME="signup" TYPE="int" LENGTH="2" NOTNULL="true" DEFAULT="0" SEQUENCE="false" COMMENT="display field on signup page"/>
        <FIELD NAME="defaultdata" TYPE="text" NOTNULL="false" SEQUENCE="false" COMMENT="Default value for this field"/>
        <FIELD NAME="defaultdataformat" TYPE="int" LENGTH="2" NOTNULL="true" DEFAULT="0" SEQUENCE="false"/>
        <FIELD NAME="param1" TYPE="text" NOTNULL="false" SEQUENCE="false" COMMENT="General parameter field"/>
        <FIELD NAME="param2" TYPE="text" NOTNULL="false" SEQUENCE="false" COMMENT="General parameter field"/>
        <FIELD NAME="param3" TYPE="text" NOTNULL="false" SEQUENCE="false" COMMENT="General parameter field"/>
        <FIELD NAME="param4" TYPE="text" NOTNULL="false" SEQUENCE="false" COMMENT="General parameter field"/>
        <FIELD NAME="param5" TYPE="text" NOTNULL="false" SEQUENCE="false" COMMENT="General parameter field"/>
      </FIELDS>
      <KEYS>
        <KEY NAME="primary" TYPE="primary" FIELDS="id"/>
      </KEYS>
    </TABLE>
    <TABLE NAME="user_info_category" COMMENT="Customisable fields categories">
      <FIELDS>
        <FIELD NAME="id" TYPE="int" LENGTH="10" NOTNULL="true" SEQUENCE="true"/>
        <FIELD NAME="name" TYPE="char" LENGTH="255" NOTNULL="true" SEQUENCE="false" COMMENT="Category name"/>
        <FIELD NAME="sortorder" TYPE="int" LENGTH="10" NOTNULL="true" DEFAULT="0" SEQUENCE="false" COMMENT="Display order"/>
      </FIELDS>
      <KEYS>
        <KEY NAME="primary" TYPE="primary" FIELDS="id"/>
      </KEYS>
    </TABLE>
    <TABLE NAME="user_info_data" COMMENT="Data for the customisable user fields">
      <FIELDS>
        <FIELD NAME="id" TYPE="int" LENGTH="10" NOTNULL="true" SEQUENCE="true"/>
        <FIELD NAME="userid" TYPE="int" LENGTH="10" NOTNULL="true" DEFAULT="0" SEQUENCE="false" COMMENT="id from the user table"/>
        <FIELD NAME="fieldid" TYPE="int" LENGTH="10" NOTNULL="true" DEFAULT="0" SEQUENCE="false" COMMENT="id from the field table"/>
        <FIELD NAME="data" TYPE="text" NOTNULL="true" SEQUENCE="false" COMMENT="Field data"/>
        <FIELD NAME="dataformat" TYPE="int" LENGTH="2" NOTNULL="true" DEFAULT="0" SEQUENCE="false"/>
      </FIELDS>
      <KEYS>
        <KEY NAME="primary" TYPE="primary" FIELDS="id"/>
      </KEYS>
      <INDEXES>
        <INDEX NAME="userfieldidx" UNIQUE="false" FIELDS="userid, fieldid"/>
      </INDEXES>
    </TABLE>
    <TABLE NAME="question_categories" COMMENT="Categories are for grouping questions">
      <FIELDS>
        <FIELD NAME="id" TYPE="int" LENGTH="10" NOTNULL="true" SEQUENCE="true"/>
        <FIELD NAME="name" TYPE="char" LENGTH="255" NOTNULL="true" SEQUENCE="false"/>
        <FIELD NAME="contextid" TYPE="int" LENGTH="10" NOTNULL="true" DEFAULT="0" SEQUENCE="false" COMMENT="context that this category is shared in"/>
        <FIELD NAME="info" TYPE="text" NOTNULL="true" SEQUENCE="false"/>
        <FIELD NAME="infoformat" TYPE="int" LENGTH="2" NOTNULL="true" DEFAULT="0" SEQUENCE="false"/>
        <FIELD NAME="stamp" TYPE="char" LENGTH="255" NOTNULL="true" SEQUENCE="false"/>
        <FIELD NAME="parent" TYPE="int" LENGTH="10" NOTNULL="true" DEFAULT="0" SEQUENCE="false"/>
        <FIELD NAME="sortorder" TYPE="int" LENGTH="10" NOTNULL="true" DEFAULT="999" SEQUENCE="false"/>
      </FIELDS>
      <KEYS>
        <KEY NAME="primary" TYPE="primary" FIELDS="id"/>
        <KEY NAME="parent" TYPE="foreign" FIELDS="parent" REFTABLE="question_categories" REFFIELDS="id" COMMENT="note that to make this recursive FK working someday, the parent field must be declared NULL"/>
      </KEYS>
      <INDEXES>
        <INDEX NAME="contextid" UNIQUE="false" FIELDS="contextid" COMMENT="links to context table"/>
      </INDEXES>
    </TABLE>
    <TABLE NAME="question" COMMENT="The questions themselves">
      <FIELDS>
        <FIELD NAME="id" TYPE="int" LENGTH="10" NOTNULL="true" SEQUENCE="true"/>
        <FIELD NAME="category" TYPE="int" LENGTH="10" NOTNULL="true" DEFAULT="0" SEQUENCE="false"/>
        <FIELD NAME="parent" TYPE="int" LENGTH="10" NOTNULL="true" DEFAULT="0" SEQUENCE="false"/>
        <FIELD NAME="name" TYPE="char" LENGTH="255" NOTNULL="true" SEQUENCE="false"/>
        <FIELD NAME="questiontext" TYPE="text" NOTNULL="true" SEQUENCE="false"/>
        <FIELD NAME="questiontextformat" TYPE="int" LENGTH="2" NOTNULL="true" DEFAULT="0" SEQUENCE="false"/>
        <FIELD NAME="generalfeedback" TYPE="text" NOTNULL="true" SEQUENCE="false" COMMENT="to store the question feedback"/>
        <FIELD NAME="generalfeedbackformat" TYPE="int" LENGTH="2" NOTNULL="true" DEFAULT="0" SEQUENCE="false"/>
        <FIELD NAME="defaultmark" TYPE="number" LENGTH="12" NOTNULL="true" DEFAULT="1" SEQUENCE="false" DECIMALS="7"/>
        <FIELD NAME="penalty" TYPE="number" LENGTH="12" NOTNULL="true" DEFAULT="0.3333333" SEQUENCE="false" DECIMALS="7"/>
        <FIELD NAME="qtype" TYPE="char" LENGTH="20" NOTNULL="true" SEQUENCE="false"/>
        <FIELD NAME="length" TYPE="int" LENGTH="10" NOTNULL="true" DEFAULT="1" SEQUENCE="false"/>
        <FIELD NAME="stamp" TYPE="char" LENGTH="255" NOTNULL="true" SEQUENCE="false"/>
        <FIELD NAME="version" TYPE="char" LENGTH="255" NOTNULL="true" SEQUENCE="false"/>
        <FIELD NAME="hidden" TYPE="int" LENGTH="1" NOTNULL="true" DEFAULT="0" SEQUENCE="false"/>
        <FIELD NAME="timecreated" TYPE="int" LENGTH="10" NOTNULL="true" DEFAULT="0" SEQUENCE="false" COMMENT="time question was created"/>
        <FIELD NAME="timemodified" TYPE="int" LENGTH="10" NOTNULL="true" DEFAULT="0" SEQUENCE="false" COMMENT="time that question was last modified"/>
        <FIELD NAME="createdby" TYPE="int" LENGTH="10" NOTNULL="false" SEQUENCE="false" COMMENT="userid of person who created this question"/>
        <FIELD NAME="modifiedby" TYPE="int" LENGTH="10" NOTNULL="false" SEQUENCE="false" COMMENT="userid of person who last edited this question"/>
      </FIELDS>
      <KEYS>
        <KEY NAME="primary" TYPE="primary" FIELDS="id"/>
        <KEY NAME="category" TYPE="foreign" FIELDS="category" REFTABLE="question_categories" REFFIELDS="id"/>
        <KEY NAME="parent" TYPE="foreign" FIELDS="parent" REFTABLE="question" REFFIELDS="id" COMMENT="note that to make this recursive FK working someday, the parent field must be declared NULL"/>
        <KEY NAME="createdby" TYPE="foreign" FIELDS="createdby" REFTABLE="user" REFFIELDS="id" COMMENT="foreign (createdby) references user (id)"/>
        <KEY NAME="modifiedby" TYPE="foreign" FIELDS="modifiedby" REFTABLE="user" REFFIELDS="id" COMMENT="foreign (modifiedby) references user (id)"/>
      </KEYS>
    </TABLE>
    <TABLE NAME="question_answers" COMMENT="Answers, with a fractional grade (0-1) and feedback">
      <FIELDS>
        <FIELD NAME="id" TYPE="int" LENGTH="10" NOTNULL="true" SEQUENCE="true"/>
        <FIELD NAME="question" TYPE="int" LENGTH="10" NOTNULL="true" DEFAULT="0" SEQUENCE="false"/>
        <FIELD NAME="answer" TYPE="text" NOTNULL="true" SEQUENCE="false"/>
        <FIELD NAME="answerformat" TYPE="int" LENGTH="2" NOTNULL="true" DEFAULT="0" SEQUENCE="false"/>
        <FIELD NAME="fraction" TYPE="number" LENGTH="12" NOTNULL="true" DEFAULT="0" SEQUENCE="false" DECIMALS="7"/>
        <FIELD NAME="feedback" TYPE="text" NOTNULL="true" SEQUENCE="false"/>
        <FIELD NAME="feedbackformat" TYPE="int" LENGTH="2" NOTNULL="true" DEFAULT="0" SEQUENCE="false"/>
      </FIELDS>
      <KEYS>
        <KEY NAME="primary" TYPE="primary" FIELDS="id"/>
        <KEY NAME="question" TYPE="foreign" FIELDS="question" REFTABLE="question" REFFIELDS="id"/>
      </KEYS>
    </TABLE>
    <TABLE NAME="question_hints" COMMENT="Stores the the part of the question definition that gives different feedback after each try in interactive and similar behaviours.">
      <FIELDS>
        <FIELD NAME="id" TYPE="int" LENGTH="10" NOTNULL="true" SEQUENCE="true"/>
        <FIELD NAME="questionid" TYPE="int" LENGTH="10" NOTNULL="true" SEQUENCE="false"/>
        <FIELD NAME="hint" TYPE="text" NOTNULL="true" SEQUENCE="false" COMMENT="The text of the feedback to be given."/>
        <FIELD NAME="hintformat" TYPE="int" LENGTH="4" NOTNULL="true" DEFAULT="0" SEQUENCE="false" COMMENT="The format of the hint."/>
        <FIELD NAME="shownumcorrect" TYPE="int" LENGTH="1" NOTNULL="false" SEQUENCE="false" COMMENT="Whether the feedback should include a message about how many things the student got right. This is only applicable to certain question types (for example matching or multiple choice multiple-response)."/>
        <FIELD NAME="clearwrong" TYPE="int" LENGTH="1" NOTNULL="false" SEQUENCE="false" COMMENT="Whether any wrong choices should be cleared before the next try. Whether this is applicable, and what it means, depends on the question type, as with the shownumright option."/>
        <FIELD NAME="options" TYPE="char" LENGTH="255" NOTNULL="false" SEQUENCE="false" COMMENT="A space for any other question-type specific options."/>
      </FIELDS>
      <KEYS>
        <KEY NAME="primary" TYPE="primary" FIELDS="id"/>
        <KEY NAME="questionid" TYPE="foreign" FIELDS="questionid" REFTABLE="question" REFFIELDS="id"/>
      </KEYS>
    </TABLE>
    <TABLE NAME="question_usages" COMMENT="This table's main purpose it to assign a unique id to each attempt at a set of questions by some part of Moodle. A question usage is made up of a number of question_attempts.">
      <FIELDS>
        <FIELD NAME="id" TYPE="int" LENGTH="10" NOTNULL="true" SEQUENCE="true"/>
        <FIELD NAME="contextid" TYPE="int" LENGTH="10" NOTNULL="true" SEQUENCE="false" COMMENT="Every question usage must be associated with some context."/>
        <FIELD NAME="component" TYPE="char" LENGTH="255" NOTNULL="true" SEQUENCE="false" COMMENT="The plugin this attempt belongs to, e.g. 'mod_quiz', 'block_questionoftheday', 'filter_embedquestion'."/>
        <FIELD NAME="preferredbehaviour" TYPE="char" LENGTH="32" NOTNULL="true" SEQUENCE="false" COMMENT="The archetypal behaviour that should be used for question attempts in this usage."/>
      </FIELDS>
      <KEYS>
        <KEY NAME="primary" TYPE="primary" FIELDS="id"/>
        <KEY NAME="contextid" TYPE="foreign" FIELDS="contextid" REFTABLE="context" REFFIELDS="id"/>
      </KEYS>
    </TABLE>
    <TABLE NAME="question_attempts" COMMENT="Each row here corresponds to an attempt at one question, as part of a question_usage. A question_attempt will have some question_attempt_steps">
      <FIELDS>
        <FIELD NAME="id" TYPE="int" LENGTH="10" NOTNULL="true" SEQUENCE="true"/>
        <FIELD NAME="questionusageid" TYPE="int" LENGTH="10" NOTNULL="true" SEQUENCE="false" COMMENT="Foreign key, references question_usages.id"/>
        <FIELD NAME="slot" TYPE="int" LENGTH="10" NOTNULL="true" SEQUENCE="false" COMMENT="Used to number the questions in one attempt sequentially."/>
        <FIELD NAME="behaviour" TYPE="char" LENGTH="32" NOTNULL="true" SEQUENCE="false" COMMENT="The name of the question behaviour that is managing this question attempt."/>
        <FIELD NAME="questionid" TYPE="int" LENGTH="10" NOTNULL="true" SEQUENCE="false" COMMENT="The id of the question being attempted. Foreign key references question.id."/>
        <FIELD NAME="variant" TYPE="int" LENGTH="10" NOTNULL="true" DEFAULT="1" SEQUENCE="false" COMMENT="The variant of the qusetion being used."/>
        <FIELD NAME="maxmark" TYPE="number" LENGTH="12" NOTNULL="true" SEQUENCE="false" DECIMALS="7" COMMENT="The grade this question is marked out of in this attempt."/>
        <FIELD NAME="minfraction" TYPE="number" LENGTH="12" NOTNULL="true" SEQUENCE="false" DECIMALS="7" COMMENT="Some questions can award negative marks. This indicates the most negative mark that can be awarded, on the faction scale where the maximum positive mark is 1."/>
        <FIELD NAME="maxfraction" TYPE="number" LENGTH="12" NOTNULL="true" DEFAULT="1" SEQUENCE="false" DECIMALS="7" COMMENT="Some questions can give fractions greater than 1. This indicates the greatest fraction that can be awarded."/>
        <FIELD NAME="flagged" TYPE="int" LENGTH="1" NOTNULL="true" DEFAULT="0" SEQUENCE="false" COMMENT="Whether this question has been flagged within the attempt."/>
        <FIELD NAME="questionsummary" TYPE="text" NOTNULL="false" SEQUENCE="false" COMMENT="If this question uses randomisation, it should set this field to summarise what random version the student actually saw. This is a human-readable textual summary of the student's response which might, for example, be used in a report."/>
        <FIELD NAME="rightanswer" TYPE="text" NOTNULL="false" SEQUENCE="false" COMMENT="This is a human-readable textual summary of the right answer to this question. Might be used, for example on the quiz preview, to help people who are testing the question. Or might be used in reports."/>
        <FIELD NAME="responsesummary" TYPE="text" NOTNULL="false" SEQUENCE="false" COMMENT="This is a textual summary of the student's response (basically what you would expect to in the Quiz responses report)."/>
        <FIELD NAME="timemodified" TYPE="int" LENGTH="10" NOTNULL="true" SEQUENCE="false" COMMENT="The time this record was last changed."/>
      </FIELDS>
      <KEYS>
        <KEY NAME="primary" TYPE="primary" FIELDS="id"/>
        <KEY NAME="questionid" TYPE="foreign" FIELDS="questionid" REFTABLE="question" REFFIELDS="id"/>
        <KEY NAME="questionusageid" TYPE="foreign" FIELDS="questionusageid" REFTABLE="question_usages" REFFIELDS="id"/>
      </KEYS>
      <INDEXES>
        <INDEX NAME="questionusageid-slot" UNIQUE="true" FIELDS="questionusageid, slot"/>
      </INDEXES>
    </TABLE>
    <TABLE NAME="question_attempt_steps" COMMENT="Stores one step in in a question attempt. As well as the data here, the step will have some data in the question_attempt_step_data table.">
      <FIELDS>
        <FIELD NAME="id" TYPE="int" LENGTH="10" NOTNULL="true" SEQUENCE="true"/>
        <FIELD NAME="questionattemptid" TYPE="int" LENGTH="10" NOTNULL="true" SEQUENCE="false" COMMENT="Foreign key, references question_attempt.id"/>
        <FIELD NAME="sequencenumber" TYPE="int" LENGTH="10" NOTNULL="true" SEQUENCE="false" COMMENT="Numbers the steps in a question attempt sequentially."/>
        <FIELD NAME="state" TYPE="char" LENGTH="13" NOTNULL="true" SEQUENCE="false" COMMENT="One of the constants defined by the question_state class, giving the state of the question at the end of this step."/>
        <FIELD NAME="fraction" TYPE="number" LENGTH="12" NOTNULL="false" SEQUENCE="false" DECIMALS="7" COMMENT="The grade for this question, when graded out of 1. Needs to be multiplied by question_attempt.maxmark to get the actual mark for the question."/>
        <FIELD NAME="timecreated" TYPE="int" LENGTH="10" NOTNULL="true" SEQUENCE="false" COMMENT="Time-stamp of the action that lead to this state being created."/>
        <FIELD NAME="userid" TYPE="int" LENGTH="10" NOTNULL="false" SEQUENCE="false" COMMENT="The user whose action lead to this state being created."/>
      </FIELDS>
      <KEYS>
        <KEY NAME="primary" TYPE="primary" FIELDS="id"/>
        <KEY NAME="questionattemptid" TYPE="foreign" FIELDS="questionattemptid" REFTABLE="question_attempts" REFFIELDS="id"/>
        <KEY NAME="userid" TYPE="foreign" FIELDS="userid" REFTABLE="user" REFFIELDS="id"/>
      </KEYS>
      <INDEXES>
        <INDEX NAME="questionattemptid-sequencenumber" UNIQUE="true" FIELDS="questionattemptid, sequencenumber"/>
      </INDEXES>
    </TABLE>
    <TABLE NAME="question_attempt_step_data" COMMENT="Each question_attempt_step has an associative array of the data that was submitted by the user in the POST request. It can also contain extra data from the question type or behaviour to avoid re-computation. The convention is that names belonging to the behaviour start with -, and cached values added to the submitted data start with _, or _-">
      <FIELDS>
        <FIELD NAME="id" TYPE="int" LENGTH="10" NOTNULL="true" SEQUENCE="true"/>
        <FIELD NAME="attemptstepid" TYPE="int" LENGTH="10" NOTNULL="true" SEQUENCE="false" COMMENT="Foreign key, references question_attempt_steps.id"/>
        <FIELD NAME="name" TYPE="char" LENGTH="32" NOTNULL="true" SEQUENCE="false" COMMENT="The name of this bit of data."/>
        <FIELD NAME="value" TYPE="text" NOTNULL="false" SEQUENCE="false" COMMENT="The corresponding value"/>
      </FIELDS>
      <KEYS>
        <KEY NAME="primary" TYPE="primary" FIELDS="id"/>
        <KEY NAME="attemptstepid" TYPE="foreign" FIELDS="attemptstepid" REFTABLE="question_attempt_steps" REFFIELDS="id"/>
      </KEYS>
      <INDEXES>
        <INDEX NAME="attemptstepid-name" UNIQUE="true" FIELDS="attemptstepid, name"/>
      </INDEXES>
    </TABLE>
    <TABLE NAME="question_states" COMMENT="Stores user responses to an attempt, and percentage grades">
      <FIELDS>
        <FIELD NAME="id" TYPE="int" LENGTH="10" NOTNULL="true" SEQUENCE="true"/>
        <FIELD NAME="attempt" TYPE="int" LENGTH="10" NOTNULL="true" DEFAULT="0" SEQUENCE="false"/>
        <FIELD NAME="question" TYPE="int" LENGTH="10" NOTNULL="true" DEFAULT="0" SEQUENCE="false"/>
        <FIELD NAME="seq_number" TYPE="int" LENGTH="6" NOTNULL="true" DEFAULT="0" SEQUENCE="false"/>
        <FIELD NAME="answer" TYPE="text" NOTNULL="true" SEQUENCE="false"/>
        <FIELD NAME="timestamp" TYPE="int" LENGTH="10" NOTNULL="true" DEFAULT="0" SEQUENCE="false"/>
        <FIELD NAME="event" TYPE="int" LENGTH="4" NOTNULL="true" DEFAULT="0" SEQUENCE="false"/>
        <FIELD NAME="grade" TYPE="number" LENGTH="12" NOTNULL="true" DEFAULT="0" SEQUENCE="false" DECIMALS="7"/>
        <FIELD NAME="raw_grade" TYPE="number" LENGTH="12" NOTNULL="true" DEFAULT="0" SEQUENCE="false" DECIMALS="7"/>
        <FIELD NAME="penalty" TYPE="number" LENGTH="12" NOTNULL="true" DEFAULT="0" SEQUENCE="false" DECIMALS="7"/>
      </FIELDS>
      <KEYS>
        <KEY NAME="primary" TYPE="primary" FIELDS="id"/>
        <KEY NAME="attempt" TYPE="foreign" FIELDS="attempt" REFTABLE="question_attempts" REFFIELDS="id"/>
        <KEY NAME="question" TYPE="foreign" FIELDS="question" REFTABLE="question" REFFIELDS="id"/>
      </KEYS>
    </TABLE>
    <TABLE NAME="question_sessions" COMMENT="Gives ids of the newest open and newest graded states">
      <FIELDS>
        <FIELD NAME="id" TYPE="int" LENGTH="10" NOTNULL="true" SEQUENCE="true"/>
        <FIELD NAME="attemptid" TYPE="int" LENGTH="10" NOTNULL="true" DEFAULT="0" SEQUENCE="false"/>
        <FIELD NAME="questionid" TYPE="int" LENGTH="10" NOTNULL="true" DEFAULT="0" SEQUENCE="false"/>
        <FIELD NAME="newest" TYPE="int" LENGTH="10" NOTNULL="true" DEFAULT="0" SEQUENCE="false"/>
        <FIELD NAME="newgraded" TYPE="int" LENGTH="10" NOTNULL="true" DEFAULT="0" SEQUENCE="false"/>
        <FIELD NAME="sumpenalty" TYPE="number" LENGTH="12" NOTNULL="true" DEFAULT="0" SEQUENCE="false" DECIMALS="7"/>
        <FIELD NAME="manualcomment" TYPE="text" NOTNULL="true" SEQUENCE="false"/>
        <FIELD NAME="manualcommentformat" TYPE="int" LENGTH="2" NOTNULL="true" DEFAULT="0" SEQUENCE="false"/>
        <FIELD NAME="flagged" TYPE="int" LENGTH="2" NOTNULL="true" DEFAULT="0" SEQUENCE="false" COMMENT="The person attempting the question may mark certain questions within their question_attempt if the module that owns the attempt allow it. This field stores the status of that flag."/>
      </FIELDS>
      <KEYS>
        <KEY NAME="primary" TYPE="primary" FIELDS="id"/>
        <KEY NAME="attemptid" TYPE="foreign" FIELDS="attemptid" REFTABLE="question_attempts" REFFIELDS="id"/>
        <KEY NAME="questionid" TYPE="foreign" FIELDS="questionid" REFTABLE="question" REFFIELDS="id"/>
        <KEY NAME="newest" TYPE="foreign" FIELDS="newest" REFTABLE="question_states" REFFIELDS="id"/>
        <KEY NAME="newgraded" TYPE="foreign" FIELDS="newgraded" REFTABLE="question_states" REFFIELDS="id"/>
      </KEYS>
      <INDEXES>
        <INDEX NAME="attemptid-questionid" UNIQUE="true" FIELDS="attemptid, questionid"/>
      </INDEXES>
    </TABLE>
      <TABLE NAME="question_statistics" COMMENT="Statistics for individual questions used in an activity.">
          <FIELDS>
              <FIELD NAME="id" TYPE="int" LENGTH="10" NOTNULL="true" SEQUENCE="true"/>
              <FIELD NAME="hashcode" TYPE="char" LENGTH="40" NOTNULL="true" SEQUENCE="false" COMMENT="sha1 hash of serialized qubaids_condition class. Unique for every combination of class name and property."/>
              <FIELD NAME="timemodified" TYPE="int" LENGTH="10" NOTNULL="true" SEQUENCE="false"/>
              <FIELD NAME="questionid" TYPE="int" LENGTH="10" NOTNULL="true" SEQUENCE="false"/>
              <FIELD NAME="slot" TYPE="int" LENGTH="10" NOTNULL="false" SEQUENCE="false" COMMENT="The position in the quiz where this question appears"/>
              <FIELD NAME="subquestion" TYPE="int" LENGTH="4" NOTNULL="true" SEQUENCE="false"/>
              <FIELD NAME="s" TYPE="int" LENGTH="10" NOTNULL="true" DEFAULT="0" SEQUENCE="false"/>
              <FIELD NAME="effectiveweight" TYPE="number" LENGTH="15" NOTNULL="false" SEQUENCE="false" DECIMALS="5"/>
              <FIELD NAME="negcovar" TYPE="int" LENGTH="2" NOTNULL="true" DEFAULT="0" SEQUENCE="false"/>
              <FIELD NAME="discriminationindex" TYPE="number" LENGTH="15" NOTNULL="false" SEQUENCE="false" DECIMALS="5"/>
              <FIELD NAME="discriminativeefficiency" TYPE="number" LENGTH="15" NOTNULL="false" SEQUENCE="false" DECIMALS="5"/>
              <FIELD NAME="sd" TYPE="number" LENGTH="15" NOTNULL="false" SEQUENCE="false" DECIMALS="10"/>
              <FIELD NAME="facility" TYPE="number" LENGTH="15" NOTNULL="false" SEQUENCE="false" DECIMALS="10"/>
              <FIELD NAME="subquestions" TYPE="text" NOTNULL="false" SEQUENCE="false"/>
              <FIELD NAME="maxmark" TYPE="number" LENGTH="12" NOTNULL="false" SEQUENCE="false" DECIMALS="7"/>
              <FIELD NAME="positions" TYPE="text" NOTNULL="false" SEQUENCE="false" COMMENT="positions in which this item appears. Only used for random questions."/>
              <FIELD NAME="randomguessscore" TYPE="number" LENGTH="12" NOTNULL="false" SEQUENCE="false" DECIMALS="7" COMMENT="An estimate of the score a student would get by guessing randomly."/>
          </FIELDS>
          <KEYS>
              <KEY NAME="primary" TYPE="primary" FIELDS="id"/>
          </KEYS>
      </TABLE>
      <TABLE NAME="question_response_analysis" COMMENT="Analysis of student responses given to questions.">
          <FIELDS>
              <FIELD NAME="id" TYPE="int" LENGTH="10" NOTNULL="true" SEQUENCE="true"/>
              <FIELD NAME="hashcode" TYPE="char" LENGTH="40" NOTNULL="true" SEQUENCE="false" COMMENT="sha1 hash of serialized qubaids_condition class. Unique for every combination of class name and property."/>
              <FIELD NAME="timemodified" TYPE="int" LENGTH="10" NOTNULL="true" SEQUENCE="false"/>
              <FIELD NAME="questionid" TYPE="int" LENGTH="10" NOTNULL="true" SEQUENCE="false"/>
              <FIELD NAME="subqid" TYPE="char" LENGTH="100" NOTNULL="true" SEQUENCE="false"/>
              <FIELD NAME="aid" TYPE="char" LENGTH="100" NOTNULL="false" SEQUENCE="false"/>
              <FIELD NAME="response" TYPE="text" LENGTH="big" NOTNULL="false" SEQUENCE="false"/>
              <FIELD NAME="rcount" TYPE="int" LENGTH="10" NOTNULL="false" SEQUENCE="false"/>
              <FIELD NAME="credit" TYPE="number" LENGTH="15" NOTNULL="true" SEQUENCE="false" DECIMALS="5"/>
          </FIELDS>
          <KEYS>
              <KEY NAME="primary" TYPE="primary" FIELDS="id"/>
          </KEYS>
      </TABLE>
    <TABLE NAME="mnet_application" COMMENT="Information about applications on remote hosts">
      <FIELDS>
        <FIELD NAME="id" TYPE="int" LENGTH="10" NOTNULL="true" SEQUENCE="true"/>
        <FIELD NAME="name" TYPE="char" LENGTH="50" NOTNULL="true" SEQUENCE="false"/>
        <FIELD NAME="display_name" TYPE="char" LENGTH="50" NOTNULL="true" SEQUENCE="false"/>
        <FIELD NAME="xmlrpc_server_url" TYPE="char" LENGTH="255" NOTNULL="true" SEQUENCE="false"/>
        <FIELD NAME="sso_land_url" TYPE="char" LENGTH="255" NOTNULL="true" SEQUENCE="false"/>
        <FIELD NAME="sso_jump_url" TYPE="char" LENGTH="255" NOTNULL="true" SEQUENCE="false"/>
      </FIELDS>
      <KEYS>
        <KEY NAME="primary" TYPE="primary" FIELDS="id"/>
      </KEYS>
    </TABLE>
    <TABLE NAME="mnet_host" COMMENT="Information about the local and remote hosts for RPC">
      <FIELDS>
        <FIELD NAME="id" TYPE="int" LENGTH="10" NOTNULL="true" SEQUENCE="true" COMMENT="Unique Host ID"/>
        <FIELD NAME="deleted" TYPE="int" LENGTH="1" NOTNULL="true" DEFAULT="0" SEQUENCE="false"/>
        <FIELD NAME="wwwroot" TYPE="char" LENGTH="255" NOTNULL="true" SEQUENCE="false"/>
        <FIELD NAME="ip_address" TYPE="char" LENGTH="45" NOTNULL="true" SEQUENCE="false"/>
        <FIELD NAME="name" TYPE="char" LENGTH="80" NOTNULL="true" SEQUENCE="false"/>
        <FIELD NAME="public_key" TYPE="text" NOTNULL="true" SEQUENCE="false"/>
        <FIELD NAME="public_key_expires" TYPE="int" LENGTH="10" NOTNULL="true" DEFAULT="0" SEQUENCE="false"/>
        <FIELD NAME="transport" TYPE="int" LENGTH="2" NOTNULL="true" DEFAULT="0" SEQUENCE="false"/>
        <FIELD NAME="portno" TYPE="int" LENGTH="5" NOTNULL="true" DEFAULT="0" SEQUENCE="false"/>
        <FIELD NAME="last_connect_time" TYPE="int" LENGTH="10" NOTNULL="true" DEFAULT="0" SEQUENCE="false"/>
        <FIELD NAME="last_log_id" TYPE="int" LENGTH="10" NOTNULL="true" DEFAULT="0" SEQUENCE="false"/>
        <FIELD NAME="force_theme" TYPE="int" LENGTH="1" NOTNULL="true" DEFAULT="0" SEQUENCE="false"/>
        <FIELD NAME="theme" TYPE="char" LENGTH="100" NOTNULL="false" SEQUENCE="false"/>
        <FIELD NAME="applicationid" TYPE="int" LENGTH="10" NOTNULL="true" DEFAULT="1" SEQUENCE="false"/>
      </FIELDS>
      <KEYS>
        <KEY NAME="primary" TYPE="primary" FIELDS="id" COMMENT="primary key of the mnet_host table"/>
        <KEY NAME="applicationid" TYPE="foreign" FIELDS="applicationid" REFTABLE="mnet_application" REFFIELDS="id"/>
      </KEYS>
    </TABLE>
    <TABLE NAME="mnet_host2service" COMMENT="Information about the services for a given host">
      <FIELDS>
        <FIELD NAME="id" TYPE="int" LENGTH="10" NOTNULL="true" SEQUENCE="true"/>
        <FIELD NAME="hostid" TYPE="int" LENGTH="10" NOTNULL="true" DEFAULT="0" SEQUENCE="false"/>
        <FIELD NAME="serviceid" TYPE="int" LENGTH="10" NOTNULL="true" DEFAULT="0" SEQUENCE="false"/>
        <FIELD NAME="publish" TYPE="int" LENGTH="1" NOTNULL="true" DEFAULT="0" SEQUENCE="false"/>
        <FIELD NAME="subscribe" TYPE="int" LENGTH="1" NOTNULL="true" DEFAULT="0" SEQUENCE="false"/>
      </FIELDS>
      <KEYS>
        <KEY NAME="primary" TYPE="primary" FIELDS="id" COMMENT="primary key of the mnet_host2service table"/>
      </KEYS>
      <INDEXES>
        <INDEX NAME="hostid_serviceid" UNIQUE="true" FIELDS="hostid, serviceid"/>
      </INDEXES>
    </TABLE>
    <TABLE NAME="mnet_log" COMMENT="Store session data from users migrating to other sites">
      <FIELDS>
        <FIELD NAME="id" TYPE="int" LENGTH="10" NOTNULL="true" SEQUENCE="true"/>
        <FIELD NAME="hostid" TYPE="int" LENGTH="10" NOTNULL="true" DEFAULT="0" SEQUENCE="false" COMMENT="Unique host ID"/>
        <FIELD NAME="remoteid" TYPE="int" LENGTH="10" NOTNULL="true" DEFAULT="0" SEQUENCE="false"/>
        <FIELD NAME="time" TYPE="int" LENGTH="10" NOTNULL="true" DEFAULT="0" SEQUENCE="false"/>
        <FIELD NAME="userid" TYPE="int" LENGTH="10" NOTNULL="true" DEFAULT="0" SEQUENCE="false"/>
        <FIELD NAME="ip" TYPE="char" LENGTH="45" NOTNULL="true" SEQUENCE="false"/>
        <FIELD NAME="course" TYPE="int" LENGTH="10" NOTNULL="true" DEFAULT="0" SEQUENCE="false"/>
        <FIELD NAME="coursename" TYPE="char" LENGTH="40" NOTNULL="true" SEQUENCE="false"/>
        <FIELD NAME="module" TYPE="char" LENGTH="20" NOTNULL="true" SEQUENCE="false"/>
        <FIELD NAME="cmid" TYPE="int" LENGTH="10" NOTNULL="true" DEFAULT="0" SEQUENCE="false"/>
        <FIELD NAME="action" TYPE="char" LENGTH="40" NOTNULL="true" SEQUENCE="false"/>
        <FIELD NAME="url" TYPE="char" LENGTH="100" NOTNULL="true" SEQUENCE="false"/>
        <FIELD NAME="info" TYPE="char" LENGTH="255" NOTNULL="true" SEQUENCE="false"/>
      </FIELDS>
      <KEYS>
        <KEY NAME="primary" TYPE="primary" FIELDS="id" COMMENT="primary key of the mnet_log table"/>
      </KEYS>
      <INDEXES>
        <INDEX NAME="hostid_userid_course" UNIQUE="false" FIELDS="hostid, userid, course"/>
      </INDEXES>
    </TABLE>
    <TABLE NAME="mnet_rpc" COMMENT="Functions or methods that we may publish or subscribe to">
      <FIELDS>
        <FIELD NAME="id" TYPE="int" LENGTH="10" NOTNULL="true" SEQUENCE="true" COMMENT="Unique Function ID"/>
        <FIELD NAME="functionname" TYPE="char" LENGTH="40" NOTNULL="true" SEQUENCE="false"/>
        <FIELD NAME="xmlrpcpath" TYPE="char" LENGTH="80" NOTNULL="true" SEQUENCE="false"/>
        <FIELD NAME="plugintype" TYPE="char" LENGTH="20" NOTNULL="true" SEQUENCE="false"/>
        <FIELD NAME="pluginname" TYPE="char" LENGTH="20" NOTNULL="true" SEQUENCE="false"/>
        <FIELD NAME="enabled" TYPE="int" LENGTH="1" NOTNULL="true" DEFAULT="0" SEQUENCE="false"/>
        <FIELD NAME="help" TYPE="text" NOTNULL="true" SEQUENCE="false"/>
        <FIELD NAME="profile" TYPE="text" NOTNULL="true" SEQUENCE="false" COMMENT="Method signature"/>
        <FIELD NAME="filename" TYPE="char" LENGTH="100" NOTNULL="true" SEQUENCE="false"/>
        <FIELD NAME="classname" TYPE="char" LENGTH="150" NOTNULL="false" SEQUENCE="false"/>
        <FIELD NAME="static" TYPE="int" LENGTH="1" NOTNULL="false" SEQUENCE="false"/>
      </FIELDS>
      <KEYS>
        <KEY NAME="primary" TYPE="primary" FIELDS="id" COMMENT="primary key of the mnet_rpc table"/>
      </KEYS>
      <INDEXES>
        <INDEX NAME="enabled_xmlrpcpath" UNIQUE="false" FIELDS="enabled, xmlrpcpath"/>
      </INDEXES>
    </TABLE>
    <TABLE NAME="mnet_remote_rpc" COMMENT="This table describes functions that might be called remotely (we have less information about them than local functions)">
      <FIELDS>
        <FIELD NAME="id" TYPE="int" LENGTH="10" NOTNULL="true" SEQUENCE="true"/>
        <FIELD NAME="functionname" TYPE="char" LENGTH="40" NOTNULL="true" SEQUENCE="false"/>
        <FIELD NAME="xmlrpcpath" TYPE="char" LENGTH="80" NOTNULL="true" SEQUENCE="false"/>
        <FIELD NAME="plugintype" TYPE="char" LENGTH="20" NOTNULL="true" SEQUENCE="false"/>
        <FIELD NAME="pluginname" TYPE="char" LENGTH="20" NOTNULL="true" SEQUENCE="false"/>
        <FIELD NAME="enabled" TYPE="int" LENGTH="1" NOTNULL="true" SEQUENCE="false"/>
      </FIELDS>
      <KEYS>
        <KEY NAME="primary" TYPE="primary" FIELDS="id"/>
      </KEYS>
    </TABLE>
    <TABLE NAME="mnet_service" COMMENT="A service is a group of functions">
      <FIELDS>
        <FIELD NAME="id" TYPE="int" LENGTH="10" NOTNULL="true" SEQUENCE="true" COMMENT="Unique Service ID"/>
        <FIELD NAME="name" TYPE="char" LENGTH="40" NOTNULL="true" SEQUENCE="false"/>
        <FIELD NAME="description" TYPE="char" LENGTH="40" NOTNULL="true" SEQUENCE="false"/>
        <FIELD NAME="apiversion" TYPE="char" LENGTH="10" NOTNULL="true" SEQUENCE="false"/>
        <FIELD NAME="offer" TYPE="int" LENGTH="1" NOTNULL="true" DEFAULT="0" SEQUENCE="false" COMMENT="Do we even offer this service?"/>
      </FIELDS>
      <KEYS>
        <KEY NAME="primary" TYPE="primary" FIELDS="id" COMMENT="primary key of the mnet_service table"/>
      </KEYS>
    </TABLE>
    <TABLE NAME="mnet_service2rpc" COMMENT="Group functions or methods under a service">
      <FIELDS>
        <FIELD NAME="id" TYPE="int" LENGTH="10" NOTNULL="true" SEQUENCE="true" COMMENT="Required ID field"/>
        <FIELD NAME="serviceid" TYPE="int" LENGTH="10" NOTNULL="true" DEFAULT="0" SEQUENCE="false" COMMENT="Unique service ID"/>
        <FIELD NAME="rpcid" TYPE="int" LENGTH="10" NOTNULL="true" DEFAULT="0" SEQUENCE="false" COMMENT="Unique Function ID"/>
      </FIELDS>
      <KEYS>
        <KEY NAME="primary" TYPE="primary" FIELDS="id" COMMENT="primary key of the mnet_service2rpc table"/>
      </KEYS>
      <INDEXES>
        <INDEX NAME="rpcid_serviceid" UNIQUE="true" FIELDS="rpcid, serviceid"/>
      </INDEXES>
    </TABLE>
    <TABLE NAME="mnet_remote_service2rpc" COMMENT="Group functions or methods under a service">
      <FIELDS>
        <FIELD NAME="id" TYPE="int" LENGTH="10" NOTNULL="true" SEQUENCE="true" COMMENT="Required ID field"/>
        <FIELD NAME="serviceid" TYPE="int" LENGTH="10" NOTNULL="true" DEFAULT="0" SEQUENCE="false" COMMENT="Unique service ID"/>
        <FIELD NAME="rpcid" TYPE="int" LENGTH="10" NOTNULL="true" DEFAULT="0" SEQUENCE="false" COMMENT="Unique Function ID"/>
      </FIELDS>
      <KEYS>
        <KEY NAME="primary" TYPE="primary" FIELDS="id" COMMENT="primary key of the mnet_remote_service2rpc table"/>
      </KEYS>
      <INDEXES>
        <INDEX NAME="rpcid_serviceid" UNIQUE="true" FIELDS="rpcid, serviceid"/>
      </INDEXES>
    </TABLE>
    <TABLE NAME="mnet_session" COMMENT="Store session data from users migrating to other sites">
      <FIELDS>
        <FIELD NAME="id" TYPE="int" LENGTH="10" NOTNULL="true" SEQUENCE="true" COMMENT="Required ID field"/>
        <FIELD NAME="userid" TYPE="int" LENGTH="10" NOTNULL="true" DEFAULT="0" SEQUENCE="false" COMMENT="Unique user ID"/>
        <FIELD NAME="username" TYPE="char" LENGTH="100" NOTNULL="true" SEQUENCE="false" COMMENT="Unique username"/>
        <FIELD NAME="token" TYPE="char" LENGTH="40" NOTNULL="true" SEQUENCE="false" COMMENT="Unique SHA1 Token"/>
        <FIELD NAME="mnethostid" TYPE="int" LENGTH="10" NOTNULL="true" DEFAULT="0" SEQUENCE="false" COMMENT="Unique remote host ID"/>
        <FIELD NAME="useragent" TYPE="char" LENGTH="40" NOTNULL="true" SEQUENCE="false" COMMENT="SHA1 hash of User Agent"/>
        <FIELD NAME="confirm_timeout" TYPE="int" LENGTH="10" NOTNULL="true" DEFAULT="0" SEQUENCE="false" COMMENT="UNIX timestamp for expiry of session"/>
        <FIELD NAME="session_id" TYPE="char" LENGTH="40" NOTNULL="true" SEQUENCE="false" COMMENT="The PHP Session ID"/>
        <FIELD NAME="expires" TYPE="int" LENGTH="10" NOTNULL="true" DEFAULT="0" SEQUENCE="false" COMMENT="Expire time of session on peer"/>
      </FIELDS>
      <KEYS>
        <KEY NAME="primary" TYPE="primary" FIELDS="id" COMMENT="primary key of the mnet_session table"/>
      </KEYS>
      <INDEXES>
        <INDEX NAME="token" UNIQUE="true" FIELDS="token"/>
      </INDEXES>
    </TABLE>
    <TABLE NAME="mnet_sso_access_control" COMMENT="Users by host permitted (or not) to login from a remote provider">
      <FIELDS>
        <FIELD NAME="id" TYPE="int" LENGTH="10" NOTNULL="true" SEQUENCE="true" COMMENT="Required ID field"/>
        <FIELD NAME="username" TYPE="char" LENGTH="100" NOTNULL="true" SEQUENCE="false" COMMENT="Username"/>
        <FIELD NAME="mnet_host_id" TYPE="int" LENGTH="10" NOTNULL="true" DEFAULT="0" SEQUENCE="false" COMMENT="id of mnet host"/>
        <FIELD NAME="accessctrl" TYPE="char" LENGTH="20" NOTNULL="true" DEFAULT="allow" SEQUENCE="false" COMMENT="Whether or not this user/host can login"/>
      </FIELDS>
      <KEYS>
        <KEY NAME="primary" TYPE="primary" FIELDS="id" COMMENT="primary key of the mnet_sso_access_control table"/>
      </KEYS>
      <INDEXES>
        <INDEX NAME="mnethostid_username" UNIQUE="true" FIELDS="mnet_host_id, username"/>
      </INDEXES>
    </TABLE>
    <TABLE NAME="events_queue" COMMENT="This table is for storing queued events. It stores only one copy of the eventdata here, and entries from this table are being references by the event_queue_handlers table.">
      <FIELDS>
        <FIELD NAME="id" TYPE="int" LENGTH="10" NOTNULL="true" SEQUENCE="true"/>
        <FIELD NAME="eventdata" TYPE="text" NOTNULL="true" SEQUENCE="false" COMMENT="serialized version of the data object passed to the event handler."/>
        <FIELD NAME="stackdump" TYPE="text" NOTNULL="false" SEQUENCE="false" COMMENT="serialized debug_backtrace showing where the event was fired from"/>
        <FIELD NAME="userid" TYPE="int" LENGTH="10" NOTNULL="false" SEQUENCE="false" COMMENT="$USER-&amp;gt;id when the event was fired"/>
        <FIELD NAME="timecreated" TYPE="int" LENGTH="10" NOTNULL="true" SEQUENCE="false" COMMENT="time stamp of the first time this was added"/>
      </FIELDS>
      <KEYS>
        <KEY NAME="primary" TYPE="primary" FIELDS="id"/>
        <KEY NAME="userid" TYPE="foreign" FIELDS="userid" REFTABLE="user" REFFIELDS="id"/>
      </KEYS>
    </TABLE>
    <TABLE NAME="events_handlers" COMMENT="This table is for storing which components requests what type of event, and the location of the responsible handlers. For example, the assignment registers 'grade_updated' event with a function assignment_grade_handler() that should be called event time an 'grade_updated' event is triggered by grade_update() function.">
      <FIELDS>
        <FIELD NAME="id" TYPE="int" LENGTH="10" NOTNULL="true" SEQUENCE="true"/>
        <FIELD NAME="eventname" TYPE="char" LENGTH="166" NOTNULL="true" SEQUENCE="false" COMMENT="name of the event, e.g. 'grade_updated'"/>
        <FIELD NAME="component" TYPE="char" LENGTH="166" NOTNULL="true" SEQUENCE="false" COMMENT="e.g. moodle, mod_forum, block_rss_client"/>
        <FIELD NAME="handlerfile" TYPE="char" LENGTH="255" NOTNULL="true" SEQUENCE="false" COMMENT="path to the file of the function, eg /grade/export/lib.php"/>
        <FIELD NAME="handlerfunction" TYPE="text" NOTNULL="false" SEQUENCE="false" COMMENT="serialized string or array describing function, suitable to be passed to call_user_func()"/>
        <FIELD NAME="schedule" TYPE="char" LENGTH="255" NOTNULL="false" SEQUENCE="false" COMMENT="'cron' or 'instant'."/>
        <FIELD NAME="status" TYPE="int" LENGTH="10" NOTNULL="true" DEFAULT="0" SEQUENCE="false" COMMENT="number of failed attempts to process this handler"/>
        <FIELD NAME="internal" TYPE="int" LENGTH="2" NOTNULL="true" DEFAULT="1" SEQUENCE="false" COMMENT="1 means standard plugin handler, 0 indicates if event handler sends data to external systems, this is used for example to prevent immediate sending of events from pending db transactions"/>
      </FIELDS>
      <KEYS>
        <KEY NAME="primary" TYPE="primary" FIELDS="id"/>
      </KEYS>
      <INDEXES>
        <INDEX NAME="eventname-component" UNIQUE="true" FIELDS="eventname, component"/>
      </INDEXES>
    </TABLE>
    <TABLE NAME="events_queue_handlers" COMMENT="This is the list of queued handlers for processing. The event object is retrieved from the events_queue table. When no further reference is made to the event_queues table, the corresponding entry in the events_queue table should be deleted. Entry should get deleted after a successful event processing by the specified handler.">
      <FIELDS>
        <FIELD NAME="id" TYPE="int" LENGTH="10" NOTNULL="true" SEQUENCE="true"/>
        <FIELD NAME="queuedeventid" TYPE="int" LENGTH="10" NOTNULL="true" SEQUENCE="false" COMMENT="foreign key id corresponding to the id of the event_queues table"/>
        <FIELD NAME="handlerid" TYPE="int" LENGTH="10" NOTNULL="true" SEQUENCE="false" COMMENT="foreign key id corresponding to the id of the event_handlers table"/>
        <FIELD NAME="status" TYPE="int" LENGTH="10" NOTNULL="false" SEQUENCE="false" COMMENT="number of failed attempts to process this handler"/>
        <FIELD NAME="errormessage" TYPE="text" NOTNULL="false" SEQUENCE="false" COMMENT="if an error happened last time we tried to process this event, record it here."/>
        <FIELD NAME="timemodified" TYPE="int" LENGTH="10" NOTNULL="true" SEQUENCE="false" COMMENT="time stamp of the last attempt to run this from the queue"/>
      </FIELDS>
      <KEYS>
        <KEY NAME="primary" TYPE="primary" FIELDS="id"/>
        <KEY NAME="queuedeventid" TYPE="foreign" FIELDS="queuedeventid" REFTABLE="events_queue" REFFIELDS="id"/>
        <KEY NAME="handlerid" TYPE="foreign" FIELDS="handlerid" REFTABLE="events_handlers" REFFIELDS="id"/>
      </KEYS>
    </TABLE>
    <TABLE NAME="grade_outcomes" COMMENT="This table describes the outcomes used in the system. An outcome is a statement tied to a rubric scale from low to high, such as âNot met, Borderline, Metâ (stored as 0,1 or 2)">
      <FIELDS>
        <FIELD NAME="id" TYPE="int" LENGTH="10" NOTNULL="true" SEQUENCE="true" COMMENT="id of the table"/>
        <FIELD NAME="courseid" TYPE="int" LENGTH="10" NOTNULL="false" SEQUENCE="false" COMMENT="Mostly these are defined site wide ie NULL"/>
        <FIELD NAME="shortname" TYPE="char" LENGTH="255" NOTNULL="true" SEQUENCE="false" COMMENT="The short name or code for this outcome statement"/>
        <FIELD NAME="fullname" TYPE="text" NOTNULL="true" SEQUENCE="false" COMMENT="The full description of the outcome (usually 1 sentence)"/>
        <FIELD NAME="scaleid" TYPE="int" LENGTH="10" NOTNULL="false" SEQUENCE="false" COMMENT="The recommended scale for this outcome."/>
        <FIELD NAME="description" TYPE="text" NOTNULL="false" SEQUENCE="false" COMMENT="outcome description"/>
        <FIELD NAME="descriptionformat" TYPE="int" LENGTH="2" NOTNULL="true" DEFAULT="0" SEQUENCE="false"/>
        <FIELD NAME="timecreated" TYPE="int" LENGTH="10" NOTNULL="false" SEQUENCE="false" COMMENT="the time this outcome was first created"/>
        <FIELD NAME="timemodified" TYPE="int" LENGTH="10" NOTNULL="false" SEQUENCE="false" COMMENT="the time this outcome was last updated"/>
        <FIELD NAME="usermodified" TYPE="int" LENGTH="10" NOTNULL="false" SEQUENCE="false" COMMENT="the userid of the person who last modified this outcome"/>
      </FIELDS>
      <KEYS>
        <KEY NAME="primary" TYPE="primary" FIELDS="id"/>
        <KEY NAME="courseid" TYPE="foreign" FIELDS="courseid" REFTABLE="course" REFFIELDS="id"/>
        <KEY NAME="scaleid" TYPE="foreign" FIELDS="scaleid" REFTABLE="scale" REFFIELDS="id"/>
        <KEY NAME="usermodified" TYPE="foreign" FIELDS="usermodified" REFTABLE="user" REFFIELDS="id"/>
        <KEY NAME="courseid-shortname" TYPE="unique" FIELDS="courseid, shortname"/>
      </KEYS>
    </TABLE>
    <TABLE NAME="grade_outcomes_courses" COMMENT="stores what outcomes are used in what courses.">
      <FIELDS>
        <FIELD NAME="id" TYPE="int" LENGTH="10" NOTNULL="true" SEQUENCE="true"/>
        <FIELD NAME="courseid" TYPE="int" LENGTH="10" NOTNULL="true" SEQUENCE="false" COMMENT="id of the course"/>
        <FIELD NAME="outcomeid" TYPE="int" LENGTH="10" NOTNULL="true" SEQUENCE="false" COMMENT="id of the outcome"/>
      </FIELDS>
      <KEYS>
        <KEY NAME="primary" TYPE="primary" FIELDS="id"/>
        <KEY NAME="courseid" TYPE="foreign" FIELDS="courseid" REFTABLE="course" REFFIELDS="id"/>
        <KEY NAME="outcomeid" TYPE="foreign" FIELDS="outcomeid" REFTABLE="grade_outcomes" REFFIELDS="id"/>
        <KEY NAME="courseid-outcomeid" TYPE="unique" FIELDS="courseid, outcomeid"/>
      </KEYS>
    </TABLE>
    <TABLE NAME="grade_categories" COMMENT="This table keeps information about categories, used for grouping items.">
      <FIELDS>
        <FIELD NAME="id" TYPE="int" LENGTH="10" NOTNULL="true" SEQUENCE="true"/>
        <FIELD NAME="courseid" TYPE="int" LENGTH="10" NOTNULL="true" SEQUENCE="false" COMMENT="The course this grade category is part of"/>
        <FIELD NAME="parent" TYPE="int" LENGTH="10" NOTNULL="false" SEQUENCE="false" COMMENT="Categories can be hierarchical"/>
        <FIELD NAME="depth" TYPE="int" LENGTH="10" NOTNULL="true" DEFAULT="0" SEQUENCE="false" COMMENT="How many parents does this category have?"/>
        <FIELD NAME="path" TYPE="char" LENGTH="255" NOTNULL="false" SEQUENCE="false" COMMENT="shows the path as /1/2/3 (like course_categories)"/>
        <FIELD NAME="fullname" TYPE="char" LENGTH="255" NOTNULL="true" SEQUENCE="false" COMMENT="The name of this grade category"/>
        <FIELD NAME="aggregation" TYPE="int" LENGTH="10" NOTNULL="true" DEFAULT="0" SEQUENCE="false" COMMENT="A constant pointing to one of the predefined aggregation strategies (none, mean,median,sum, etc)"/>
        <FIELD NAME="keephigh" TYPE="int" LENGTH="10" NOTNULL="true" DEFAULT="0" SEQUENCE="false" COMMENT="Keep only the X highest items"/>
        <FIELD NAME="droplow" TYPE="int" LENGTH="10" NOTNULL="true" DEFAULT="0" SEQUENCE="false" COMMENT="Drop the X lowest items"/>
        <FIELD NAME="aggregateonlygraded" TYPE="int" LENGTH="1" NOTNULL="true" DEFAULT="0" SEQUENCE="false" COMMENT="aggregate only graded activities"/>
        <FIELD NAME="aggregateoutcomes" TYPE="int" LENGTH="1" NOTNULL="true" DEFAULT="0" SEQUENCE="false" COMMENT="Aggregate outcomes"/>
        <FIELD NAME="aggregatesubcats" TYPE="int" LENGTH="1" NOTNULL="true" DEFAULT="0" SEQUENCE="false" COMMENT="ignore subcategories in aggregation"/>
        <FIELD NAME="timecreated" TYPE="int" LENGTH="10" NOTNULL="true" SEQUENCE="false"/>
        <FIELD NAME="timemodified" TYPE="int" LENGTH="10" NOTNULL="true" SEQUENCE="false"/>
        <FIELD NAME="hidden" TYPE="int" LENGTH="1" NOTNULL="true" DEFAULT="0" SEQUENCE="false"/>
      </FIELDS>
      <KEYS>
        <KEY NAME="primary" TYPE="primary" FIELDS="id"/>
        <KEY NAME="courseid" TYPE="foreign" FIELDS="courseid" REFTABLE="course" REFFIELDS="id"/>
        <KEY NAME="parent" TYPE="foreign" FIELDS="parent" REFTABLE="grade_categories" REFFIELDS="id"/>
      </KEYS>
    </TABLE>
    <TABLE NAME="grade_items" COMMENT="This table keeps information about gradeable items (ie columns). If an activity (eg an assignment or quiz) has multiple grade_items associated with it (eg several outcomes or numerical grades), then there will be a corresponding multiple number of rows in this table.">
      <FIELDS>
        <FIELD NAME="id" TYPE="int" LENGTH="10" NOTNULL="true" SEQUENCE="true"/>
        <FIELD NAME="courseid" TYPE="int" LENGTH="10" NOTNULL="false" SEQUENCE="false" COMMENT="The course this item is part of"/>
        <FIELD NAME="categoryid" TYPE="int" LENGTH="10" NOTNULL="false" SEQUENCE="false" COMMENT="(optional) the category group this item belongs to"/>
        <FIELD NAME="itemname" TYPE="char" LENGTH="255" NOTNULL="false" SEQUENCE="false" COMMENT="The name of this item (pushed in by the module)"/>
        <FIELD NAME="itemtype" TYPE="char" LENGTH="30" NOTNULL="true" SEQUENCE="false" COMMENT="'mod', 'blocks', 'import', 'calculated' etc"/>
        <FIELD NAME="itemmodule" TYPE="char" LENGTH="30" NOTNULL="false" SEQUENCE="false" COMMENT="'forum', 'quiz', 'csv', etc"/>
        <FIELD NAME="iteminstance" TYPE="int" LENGTH="10" NOTNULL="false" SEQUENCE="false" COMMENT="id of the item module"/>
        <FIELD NAME="itemnumber" TYPE="int" LENGTH="10" NOTNULL="false" SEQUENCE="false" COMMENT="Can be used to distinguish multiple grades for an activity"/>
        <FIELD NAME="iteminfo" TYPE="text" NOTNULL="false" SEQUENCE="false" COMMENT="Info and notes about this item XXX"/>
        <FIELD NAME="idnumber" TYPE="char" LENGTH="255" NOTNULL="false" SEQUENCE="false" COMMENT="Arbitrary idnumber provided by the module responsible"/>
        <FIELD NAME="calculation" TYPE="text" NOTNULL="false" SEQUENCE="false" COMMENT="Formula describing how to derive this grade from other items, referring to them using giXXX where XXX is grade item id ... eg something like: =sin(square([#gi20#])) + [#gi30#]"/>
        <FIELD NAME="gradetype" TYPE="int" LENGTH="4" NOTNULL="true" DEFAULT="1" SEQUENCE="false" COMMENT="0 = none, 1 = value, 2 = scale, 3 = text"/>
        <FIELD NAME="grademax" TYPE="number" LENGTH="10" NOTNULL="true" DEFAULT="100" SEQUENCE="false" DECIMALS="5" COMMENT="What is the maximum allowable grade?"/>
        <FIELD NAME="grademin" TYPE="number" LENGTH="10" NOTNULL="true" DEFAULT="0" SEQUENCE="false" DECIMALS="5" COMMENT="What is the minimum allowable grade?"/>
        <FIELD NAME="scaleid" TYPE="int" LENGTH="10" NOTNULL="false" SEQUENCE="false" COMMENT="If this grade is based on a scale, which one is it?"/>
        <FIELD NAME="outcomeid" TYPE="int" LENGTH="10" NOTNULL="false" SEQUENCE="false" COMMENT="If this grade is related to an outcome, which one is it?"/>
        <FIELD NAME="gradepass" TYPE="number" LENGTH="10" NOTNULL="true" DEFAULT="0" SEQUENCE="false" DECIMALS="5" COMMENT="What grade is needed to pass? grademin &amp;lt; gradepass &amp;lt;= grademax"/>
        <FIELD NAME="multfactor" TYPE="number" LENGTH="10" NOTNULL="true" DEFAULT="1.0" SEQUENCE="false" DECIMALS="5" COMMENT="Multiply all grades by this"/>
        <FIELD NAME="plusfactor" TYPE="number" LENGTH="10" NOTNULL="true" DEFAULT="0" SEQUENCE="false" DECIMALS="5" COMMENT="Add this to all grades"/>
        <FIELD NAME="aggregationcoef" TYPE="number" LENGTH="10" NOTNULL="true" DEFAULT="0" SEQUENCE="false" DECIMALS="5" COMMENT="Aggregation coefficient used for category weights or other aggregation types"/>
        <FIELD NAME="sortorder" TYPE="int" LENGTH="10" NOTNULL="true" DEFAULT="0" SEQUENCE="false" COMMENT="Sorting order of the columns"/>
        <FIELD NAME="display" TYPE="int" LENGTH="10" NOTNULL="true" DEFAULT="0" SEQUENCE="false" COMMENT="Display as real grades, percentages (in reference to the minimum and maximum grades) or letters (A, B, C etc..), or course default (0)"/>
        <FIELD NAME="decimals" TYPE="int" LENGTH="1" NOTNULL="false" SEQUENCE="false" COMMENT="Also known as precision, the number of digits after the decimal point symbol."/>
        <FIELD NAME="hidden" TYPE="int" LENGTH="10" NOTNULL="true" DEFAULT="0" SEQUENCE="false" COMMENT="1 is hidden, &amp;gt; 1 is a date to hide until (prevents viewing)"/>
        <FIELD NAME="locked" TYPE="int" LENGTH="10" NOTNULL="true" DEFAULT="0" SEQUENCE="false" COMMENT="1 is locked, &amp;gt; 1 is a date to lock until (prevents update)"/>
        <FIELD NAME="locktime" TYPE="int" LENGTH="10" NOTNULL="true" DEFAULT="0" SEQUENCE="false" COMMENT="lock all final grades after this date"/>
        <FIELD NAME="needsupdate" TYPE="int" LENGTH="10" NOTNULL="true" DEFAULT="0" SEQUENCE="false" COMMENT="If this flag is set, then the whole column will be recalculated"/>
        <FIELD NAME="timecreated" TYPE="int" LENGTH="10" NOTNULL="false" SEQUENCE="false" COMMENT="The first time this grade_item was created"/>
        <FIELD NAME="timemodified" TYPE="int" LENGTH="10" NOTNULL="false" SEQUENCE="false" COMMENT="The last time this grade_item was modified"/>
      </FIELDS>
      <KEYS>
        <KEY NAME="primary" TYPE="primary" FIELDS="id"/>
        <KEY NAME="courseid" TYPE="foreign" FIELDS="courseid" REFTABLE="course" REFFIELDS="id"/>
        <KEY NAME="categoryid" TYPE="foreign" FIELDS="categoryid" REFTABLE="grade_categories" REFFIELDS="id"/>
        <KEY NAME="scaleid" TYPE="foreign" FIELDS="scaleid" REFTABLE="scale" REFFIELDS="id"/>
        <KEY NAME="outcomeid" TYPE="foreign" FIELDS="outcomeid" REFTABLE="grade_outcomes" REFFIELDS="id"/>
      </KEYS>
      <INDEXES>
        <INDEX NAME="locked-locktime" UNIQUE="false" FIELDS="locked, locktime" COMMENT="used in grading cron"/>
        <INDEX NAME="itemtype-needsupdate" UNIQUE="false" FIELDS="itemtype, needsupdate" COMMENT="used in grading cron"/>
        <INDEX NAME="gradetype" UNIQUE="false" FIELDS="gradetype" COMMENT="index for gradetype"/>
        <INDEX NAME="idnumber-courseid" UNIQUE="false" FIELDS="idnumber, courseid" COMMENT="non unique index (although programatically we are guarantying some sort of uniqueness both under this table and the course_modules one). TODO: We need a central store of module idnumbers in the future."/>
      </INDEXES>
    </TABLE>
    <TABLE NAME="grade_grades" COMMENT="grade_grades  This table keeps individual grades for each user and each item, exactly as imported or submitted by modules. The rawgrademax/min and rawscaleid are stored here to record the values at the time the grade was stored, because teachers might change this for an activity! All the results are normalised/resampled for the final grade value.">
      <FIELDS>
        <FIELD NAME="id" TYPE="int" LENGTH="10" NOTNULL="true" SEQUENCE="true"/>
        <FIELD NAME="itemid" TYPE="int" LENGTH="10" NOTNULL="true" SEQUENCE="false" COMMENT="The item this grade belongs to"/>
        <FIELD NAME="userid" TYPE="int" LENGTH="10" NOTNULL="true" SEQUENCE="false" COMMENT="The user who this grade is for"/>
        <FIELD NAME="rawgrade" TYPE="number" LENGTH="10" NOTNULL="false" SEQUENCE="false" DECIMALS="5" COMMENT="If the grade is a float value (or has been converted to one)"/>
        <FIELD NAME="rawgrademax" TYPE="number" LENGTH="10" NOTNULL="true" DEFAULT="100" SEQUENCE="false" DECIMALS="5" COMMENT="The maximum allowable grade when this was created"/>
        <FIELD NAME="rawgrademin" TYPE="number" LENGTH="10" NOTNULL="true" DEFAULT="0" SEQUENCE="false" DECIMALS="5" COMMENT="The minimum allowable grade when this was created"/>
        <FIELD NAME="rawscaleid" TYPE="int" LENGTH="10" NOTNULL="false" SEQUENCE="false" COMMENT="If this grade is based on a scale, which one was it?"/>
        <FIELD NAME="usermodified" TYPE="int" LENGTH="10" NOTNULL="false" SEQUENCE="false" COMMENT="the userid of the person who last modified this grade"/>
        <FIELD NAME="finalgrade" TYPE="number" LENGTH="10" NOTNULL="false" SEQUENCE="false" DECIMALS="5" COMMENT="The final grade (cached) after all calculations are made"/>
        <FIELD NAME="hidden" TYPE="int" LENGTH="10" NOTNULL="true" DEFAULT="0" SEQUENCE="false" COMMENT="show 0, hide 1 or hide until date"/>
        <FIELD NAME="locked" TYPE="int" LENGTH="10" NOTNULL="true" DEFAULT="0" SEQUENCE="false" COMMENT="not locked 0, locked from date"/>
        <FIELD NAME="locktime" TYPE="int" LENGTH="10" NOTNULL="true" DEFAULT="0" SEQUENCE="false" COMMENT="automatic locking of final grade, 0 means none, date otherwise"/>
        <FIELD NAME="exported" TYPE="int" LENGTH="10" NOTNULL="true" DEFAULT="0" SEQUENCE="false" COMMENT="date of last grade export, 0 if none"/>
        <FIELD NAME="overridden" TYPE="int" LENGTH="10" NOTNULL="true" DEFAULT="0" SEQUENCE="false" COMMENT="indicates grade overridden from gradebook, 0 means none, date means overridden"/>
        <FIELD NAME="excluded" TYPE="int" LENGTH="10" NOTNULL="true" DEFAULT="0" SEQUENCE="false" COMMENT="grade excluded from aggregation functions, date means when excluded"/>
        <FIELD NAME="feedback" TYPE="text" NOTNULL="false" SEQUENCE="false" COMMENT="grading feedback"/>
        <FIELD NAME="feedbackformat" TYPE="int" LENGTH="10" NOTNULL="true" DEFAULT="0" SEQUENCE="false" COMMENT="format of feedback text"/>
        <FIELD NAME="information" TYPE="text" NOTNULL="false" SEQUENCE="false" COMMENT="optiona information"/>
        <FIELD NAME="informationformat" TYPE="int" LENGTH="10" NOTNULL="true" DEFAULT="0" SEQUENCE="false" COMMENT="format of information text"/>
        <FIELD NAME="timecreated" TYPE="int" LENGTH="10" NOTNULL="false" SEQUENCE="false" COMMENT="the time this grade was first created"/>
        <FIELD NAME="timemodified" TYPE="int" LENGTH="10" NOTNULL="false" SEQUENCE="false" COMMENT="the time this grade was last modified"/>
      </FIELDS>
      <KEYS>
        <KEY NAME="primary" TYPE="primary" FIELDS="id"/>
        <KEY NAME="itemid" TYPE="foreign" FIELDS="itemid" REFTABLE="grade_items" REFFIELDS="id"/>
        <KEY NAME="userid" TYPE="foreign" FIELDS="userid" REFTABLE="user" REFFIELDS="id"/>
        <KEY NAME="rawscaleid" TYPE="foreign" FIELDS="rawscaleid" REFTABLE="scale" REFFIELDS="id"/>
        <KEY NAME="usermodified" TYPE="foreign" FIELDS="usermodified" REFTABLE="user" REFFIELDS="id"/>
        <KEY NAME="userid-itemid" TYPE="unique" FIELDS="userid, itemid" COMMENT="one entry per user per item"/>
      </KEYS>
      <INDEXES>
        <INDEX NAME="locked-locktime" UNIQUE="false" FIELDS="locked, locktime" COMMENT="used in grading cron"/>
      </INDEXES>
    </TABLE>
    <TABLE NAME="grade_outcomes_history" COMMENT="History table">
      <FIELDS>
        <FIELD NAME="id" TYPE="int" LENGTH="10" NOTNULL="true" SEQUENCE="true"/>
        <FIELD NAME="action" TYPE="int" LENGTH="10" NOTNULL="true" DEFAULT="0" SEQUENCE="false" COMMENT="created/modified/deleted constants"/>
        <FIELD NAME="oldid" TYPE="int" LENGTH="10" NOTNULL="true" SEQUENCE="false"/>
        <FIELD NAME="source" TYPE="char" LENGTH="255" NOTNULL="false" SEQUENCE="false" COMMENT="What caused the modification? manual/module/import/..."/>
        <FIELD NAME="timemodified" TYPE="int" LENGTH="10" NOTNULL="false" SEQUENCE="false" COMMENT="The last time this grade_item was modified"/>
        <FIELD NAME="loggeduser" TYPE="int" LENGTH="10" NOTNULL="false" SEQUENCE="false" COMMENT="the userid of the person who last modified this outcome"/>
        <FIELD NAME="courseid" TYPE="int" LENGTH="10" NOTNULL="false" SEQUENCE="false" COMMENT="Mostly these are defined site wide ie NULL"/>
        <FIELD NAME="shortname" TYPE="char" LENGTH="255" NOTNULL="true" SEQUENCE="false" COMMENT="The short name or code for this outcome statement"/>
        <FIELD NAME="fullname" TYPE="text" NOTNULL="true" SEQUENCE="false" COMMENT="The full description of the outcome (usually 1 sentence)"/>
        <FIELD NAME="scaleid" TYPE="int" LENGTH="10" NOTNULL="false" SEQUENCE="false" COMMENT="The recommended scale for this outcome."/>
        <FIELD NAME="description" TYPE="text" NOTNULL="false" SEQUENCE="false" COMMENT="Outcome description"/>
        <FIELD NAME="descriptionformat" TYPE="int" LENGTH="2" NOTNULL="true" DEFAULT="0" SEQUENCE="false"/>
      </FIELDS>
      <KEYS>
        <KEY NAME="primary" TYPE="primary" FIELDS="id"/>
        <KEY NAME="oldid" TYPE="foreign" FIELDS="oldid" REFTABLE="grade_outcomes" REFFIELDS="id"/>
        <KEY NAME="courseid" TYPE="foreign" FIELDS="courseid" REFTABLE="course" REFFIELDS="id"/>
        <KEY NAME="scaleid" TYPE="foreign" FIELDS="scaleid" REFTABLE="scale" REFFIELDS="id"/>
        <KEY NAME="loggeduser" TYPE="foreign" FIELDS="loggeduser" REFTABLE="user" REFFIELDS="id"/>
      </KEYS>
      <INDEXES>
        <INDEX NAME="action" UNIQUE="false" FIELDS="action" COMMENT="insert/update/delete"/>
      </INDEXES>
    </TABLE>
    <TABLE NAME="grade_categories_history" COMMENT="History of grade_categories">
      <FIELDS>
        <FIELD NAME="id" TYPE="int" LENGTH="10" NOTNULL="true" SEQUENCE="true"/>
        <FIELD NAME="action" TYPE="int" LENGTH="10" NOTNULL="true" DEFAULT="0" SEQUENCE="false" COMMENT="created/modified/deleted constants"/>
        <FIELD NAME="oldid" TYPE="int" LENGTH="10" NOTNULL="true" SEQUENCE="false"/>
        <FIELD NAME="source" TYPE="char" LENGTH="255" NOTNULL="false" SEQUENCE="false" COMMENT="What caused the modification? manual/module/import/..."/>
        <FIELD NAME="timemodified" TYPE="int" LENGTH="10" NOTNULL="false" SEQUENCE="false" COMMENT="The last time this grade_item was modified"/>
        <FIELD NAME="loggeduser" TYPE="int" LENGTH="10" NOTNULL="false" SEQUENCE="false" COMMENT="the userid of the person who last modified this outcome"/>
        <FIELD NAME="courseid" TYPE="int" LENGTH="10" NOTNULL="true" SEQUENCE="false" COMMENT="The course this grade category is part of"/>
        <FIELD NAME="parent" TYPE="int" LENGTH="10" NOTNULL="false" SEQUENCE="false" COMMENT="Categories can be hierarchical"/>
        <FIELD NAME="depth" TYPE="int" LENGTH="10" NOTNULL="true" DEFAULT="0" SEQUENCE="false" COMMENT="How many parents does this category have?"/>
        <FIELD NAME="path" TYPE="char" LENGTH="255" NOTNULL="false" SEQUENCE="false" COMMENT="shows the path as /1/2/3 (like course_categories)"/>
        <FIELD NAME="fullname" TYPE="char" LENGTH="255" NOTNULL="true" SEQUENCE="false" COMMENT="The name of this grade category"/>
        <FIELD NAME="aggregation" TYPE="int" LENGTH="10" NOTNULL="true" DEFAULT="0" SEQUENCE="false" COMMENT="A constant pointing to one of the predefined aggregation strategies (none, mean,median,sum, etc)"/>
        <FIELD NAME="keephigh" TYPE="int" LENGTH="10" NOTNULL="true" DEFAULT="0" SEQUENCE="false" COMMENT="Keep only the X highest items"/>
        <FIELD NAME="droplow" TYPE="int" LENGTH="10" NOTNULL="true" DEFAULT="0" SEQUENCE="false" COMMENT="Drop the X lowest items"/>
        <FIELD NAME="aggregateonlygraded" TYPE="int" LENGTH="1" NOTNULL="true" DEFAULT="0" SEQUENCE="false" COMMENT="aggregate only graded items"/>
        <FIELD NAME="aggregateoutcomes" TYPE="int" LENGTH="1" NOTNULL="true" DEFAULT="0" SEQUENCE="false" COMMENT="Aggregate outcomes"/>
        <FIELD NAME="aggregatesubcats" TYPE="int" LENGTH="1" NOTNULL="true" DEFAULT="0" SEQUENCE="false" COMMENT="ignore subcategories in aggregation"/>
        <FIELD NAME="hidden" TYPE="int" LENGTH="1" NOTNULL="true" DEFAULT="0" SEQUENCE="false"/>
      </FIELDS>
      <KEYS>
        <KEY NAME="primary" TYPE="primary" FIELDS="id"/>
        <KEY NAME="oldid" TYPE="foreign" FIELDS="oldid" REFTABLE="grade_categories" REFFIELDS="id"/>
        <KEY NAME="courseid" TYPE="foreign" FIELDS="courseid" REFTABLE="course" REFFIELDS="id"/>
        <KEY NAME="parent" TYPE="foreign" FIELDS="parent" REFTABLE="grade_categories" REFFIELDS="id"/>
        <KEY NAME="loggeduser" TYPE="foreign" FIELDS="loggeduser" REFTABLE="user" REFFIELDS="id"/>
      </KEYS>
      <INDEXES>
        <INDEX NAME="action" UNIQUE="false" FIELDS="action" COMMENT="insert/update/delete"/>
      </INDEXES>
    </TABLE>
    <TABLE NAME="grade_items_history" COMMENT="History of grade_items">
      <FIELDS>
        <FIELD NAME="id" TYPE="int" LENGTH="10" NOTNULL="true" SEQUENCE="true"/>
        <FIELD NAME="action" TYPE="int" LENGTH="10" NOTNULL="true" DEFAULT="0" SEQUENCE="false" COMMENT="created/modified/deleted constants"/>
        <FIELD NAME="oldid" TYPE="int" LENGTH="10" NOTNULL="true" SEQUENCE="false"/>
        <FIELD NAME="source" TYPE="char" LENGTH="255" NOTNULL="false" SEQUENCE="false" COMMENT="What caused the modification? manual/module/import/..."/>
        <FIELD NAME="timemodified" TYPE="int" LENGTH="10" NOTNULL="false" SEQUENCE="false" COMMENT="The last time this grade_item was modified"/>
        <FIELD NAME="loggeduser" TYPE="int" LENGTH="10" NOTNULL="false" SEQUENCE="false" COMMENT="the userid of the person who last modified this outcome"/>
        <FIELD NAME="courseid" TYPE="int" LENGTH="10" NOTNULL="false" SEQUENCE="false" COMMENT="The course this item is part of"/>
        <FIELD NAME="categoryid" TYPE="int" LENGTH="10" NOTNULL="false" SEQUENCE="false" COMMENT="(optional) the category group this item belongs to"/>
        <FIELD NAME="itemname" TYPE="char" LENGTH="255" NOTNULL="false" SEQUENCE="false" COMMENT="The name of this item (pushed in by the module)"/>
        <FIELD NAME="itemtype" TYPE="char" LENGTH="30" NOTNULL="true" SEQUENCE="false" COMMENT="'mod', 'blocks', 'import', 'calculated' etc"/>
        <FIELD NAME="itemmodule" TYPE="char" LENGTH="30" NOTNULL="false" SEQUENCE="false" COMMENT="'forum', 'quiz', 'csv', etc"/>
        <FIELD NAME="iteminstance" TYPE="int" LENGTH="10" NOTNULL="false" SEQUENCE="false" COMMENT="id of the item module"/>
        <FIELD NAME="itemnumber" TYPE="int" LENGTH="10" NOTNULL="false" SEQUENCE="false" COMMENT="Can be used to distinguish multiple grades for an activity"/>
        <FIELD NAME="iteminfo" TYPE="text" NOTNULL="false" SEQUENCE="false" COMMENT="Info and notes about this item XXX"/>
        <FIELD NAME="idnumber" TYPE="char" LENGTH="255" NOTNULL="false" SEQUENCE="false" COMMENT="Arbitrary idnumber provided by the module responsible"/>
        <FIELD NAME="calculation" TYPE="text" NOTNULL="false" SEQUENCE="false" COMMENT="Formula describing how to derive this grade from other items, referring to them using giXXX where XXX is grade item id ... eg something like: =sin(square([#gi20#])) + [#gi30#]"/>
        <FIELD NAME="gradetype" TYPE="int" LENGTH="4" NOTNULL="true" DEFAULT="1" SEQUENCE="false" COMMENT="0 = none, 1 = value, 2 = scale, 3 = text"/>
        <FIELD NAME="grademax" TYPE="number" LENGTH="10" NOTNULL="true" DEFAULT="100" SEQUENCE="false" DECIMALS="5" COMMENT="What is the maximum allowable grade?"/>
        <FIELD NAME="grademin" TYPE="number" LENGTH="10" NOTNULL="true" DEFAULT="0" SEQUENCE="false" DECIMALS="5" COMMENT="What is the minimum allowable grade?"/>
        <FIELD NAME="scaleid" TYPE="int" LENGTH="10" NOTNULL="false" SEQUENCE="false" COMMENT="If this grade is based on a scale, which one is it?"/>
        <FIELD NAME="outcomeid" TYPE="int" LENGTH="10" NOTNULL="false" SEQUENCE="false" COMMENT="If this grade is related to an outcome, which one is it?"/>
        <FIELD NAME="gradepass" TYPE="number" LENGTH="10" NOTNULL="true" DEFAULT="0" SEQUENCE="false" DECIMALS="5" COMMENT="What grade is needed to pass? grademin &amp;lt; gradepass &amp;lt;= grademax"/>
        <FIELD NAME="multfactor" TYPE="number" LENGTH="10" NOTNULL="true" DEFAULT="1.0" SEQUENCE="false" DECIMALS="5" COMMENT="Multiply all grades by this"/>
        <FIELD NAME="plusfactor" TYPE="number" LENGTH="10" NOTNULL="true" DEFAULT="0" SEQUENCE="false" DECIMALS="5" COMMENT="Add this to all grades"/>
        <FIELD NAME="aggregationcoef" TYPE="number" LENGTH="10" NOTNULL="true" DEFAULT="0" SEQUENCE="false" DECIMALS="5" COMMENT="Aggregation coefficient used for category weights or other aggregation types"/>
        <FIELD NAME="sortorder" TYPE="int" LENGTH="10" NOTNULL="true" DEFAULT="0" SEQUENCE="false" COMMENT="Sorting order of the columns"/>
        <FIELD NAME="hidden" TYPE="int" LENGTH="10" NOTNULL="true" DEFAULT="0" SEQUENCE="false" COMMENT="1 is hidden, &amp;gt; 1 is a date to hide until (prevents viewing)"/>
        <FIELD NAME="locked" TYPE="int" LENGTH="10" NOTNULL="true" DEFAULT="0" SEQUENCE="false" COMMENT="1 is locked, &amp;gt; 1 is a date to lock until (prevents update)"/>
        <FIELD NAME="locktime" TYPE="int" LENGTH="10" NOTNULL="true" DEFAULT="0" SEQUENCE="false" COMMENT="lock all final grades after this date"/>
        <FIELD NAME="needsupdate" TYPE="int" LENGTH="10" NOTNULL="true" DEFAULT="0" SEQUENCE="false" COMMENT="If this flag is set, then the whole column will be recalculated"/>
        <FIELD NAME="display" TYPE="int" LENGTH="10" NOTNULL="true" DEFAULT="0" SEQUENCE="false"/>
        <FIELD NAME="decimals" TYPE="int" LENGTH="1" NOTNULL="false" SEQUENCE="false"/>
      </FIELDS>
      <KEYS>
        <KEY NAME="primary" TYPE="primary" FIELDS="id"/>
        <KEY NAME="oldid" TYPE="foreign" FIELDS="oldid" REFTABLE="grade_items" REFFIELDS="id"/>
        <KEY NAME="courseid" TYPE="foreign" FIELDS="courseid" REFTABLE="course" REFFIELDS="id"/>
        <KEY NAME="categoryid" TYPE="foreign" FIELDS="categoryid" REFTABLE="grade_categories" REFFIELDS="id"/>
        <KEY NAME="scaleid" TYPE="foreign" FIELDS="scaleid" REFTABLE="scale" REFFIELDS="id"/>
        <KEY NAME="outcomeid" TYPE="foreign" FIELDS="outcomeid" REFTABLE="grade_outcomes" REFFIELDS="id"/>
        <KEY NAME="loggeduser" TYPE="foreign" FIELDS="loggeduser" REFTABLE="user" REFFIELDS="id"/>
      </KEYS>
      <INDEXES>
        <INDEX NAME="action" UNIQUE="false" FIELDS="action" COMMENT="insert/update/delete"/>
      </INDEXES>
    </TABLE>
    <TABLE NAME="grade_grades_history" COMMENT="History table">
      <FIELDS>
        <FIELD NAME="id" TYPE="int" LENGTH="10" NOTNULL="true" SEQUENCE="true"/>
        <FIELD NAME="action" TYPE="int" LENGTH="10" NOTNULL="true" DEFAULT="0" SEQUENCE="false" COMMENT="created/modified/deleted constants"/>
        <FIELD NAME="oldid" TYPE="int" LENGTH="10" NOTNULL="true" SEQUENCE="false"/>
        <FIELD NAME="source" TYPE="char" LENGTH="255" NOTNULL="false" SEQUENCE="false" COMMENT="What caused the modification? manual/module/import/..."/>
        <FIELD NAME="timemodified" TYPE="int" LENGTH="10" NOTNULL="false" SEQUENCE="false" COMMENT="The last time this grade_item was modified"/>
        <FIELD NAME="loggeduser" TYPE="int" LENGTH="10" NOTNULL="false" SEQUENCE="false" COMMENT="the userid of the person who last modified this outcome"/>
        <FIELD NAME="itemid" TYPE="int" LENGTH="10" NOTNULL="true" SEQUENCE="false" COMMENT="The item this grade belongs to"/>
        <FIELD NAME="userid" TYPE="int" LENGTH="10" NOTNULL="true" SEQUENCE="false" COMMENT="The user who this grade is for"/>
        <FIELD NAME="rawgrade" TYPE="number" LENGTH="10" NOTNULL="false" SEQUENCE="false" DECIMALS="5" COMMENT="If the grade is a float value (or has been converted to one)"/>
        <FIELD NAME="rawgrademax" TYPE="number" LENGTH="10" NOTNULL="true" DEFAULT="100" SEQUENCE="false" DECIMALS="5" COMMENT="The maximum allowable grade when this was created"/>
        <FIELD NAME="rawgrademin" TYPE="number" LENGTH="10" NOTNULL="true" DEFAULT="0" SEQUENCE="false" DECIMALS="5" COMMENT="The minimum allowable grade when this was created"/>
        <FIELD NAME="rawscaleid" TYPE="int" LENGTH="10" NOTNULL="false" SEQUENCE="false" COMMENT="If this grade is based on a scale, which one was it?"/>
        <FIELD NAME="usermodified" TYPE="int" LENGTH="10" NOTNULL="false" SEQUENCE="false" COMMENT="the userid of the person who last modified this grade"/>
        <FIELD NAME="finalgrade" TYPE="number" LENGTH="10" NOTNULL="false" SEQUENCE="false" DECIMALS="5" COMMENT="The final grade (cached) after all calculations are made"/>
        <FIELD NAME="hidden" TYPE="int" LENGTH="10" NOTNULL="true" DEFAULT="0" SEQUENCE="false" COMMENT="show 0, hide 1 or hide until date"/>
        <FIELD NAME="locked" TYPE="int" LENGTH="10" NOTNULL="true" DEFAULT="0" SEQUENCE="false" COMMENT="not locked 0, locked from date"/>
        <FIELD NAME="locktime" TYPE="int" LENGTH="10" NOTNULL="true" DEFAULT="0" SEQUENCE="false" COMMENT="automatic locking of final grade, 0 means none, date otherwise"/>
        <FIELD NAME="exported" TYPE="int" LENGTH="10" NOTNULL="true" DEFAULT="0" SEQUENCE="false" COMMENT="date of last grade export, 0 if none"/>
        <FIELD NAME="overridden" TYPE="int" LENGTH="10" NOTNULL="true" DEFAULT="0" SEQUENCE="false" COMMENT="indicates grade overridden from gradebook, 0 means none, date means overridden"/>
        <FIELD NAME="excluded" TYPE="int" LENGTH="10" NOTNULL="true" DEFAULT="0" SEQUENCE="false" COMMENT="grade excluded from aggregation functions, date means when excluded"/>
        <FIELD NAME="feedback" TYPE="text" NOTNULL="false" SEQUENCE="false" COMMENT="grading feedback"/>
        <FIELD NAME="feedbackformat" TYPE="int" LENGTH="10" NOTNULL="true" DEFAULT="0" SEQUENCE="false" COMMENT="format of feedback text"/>
        <FIELD NAME="information" TYPE="text" NOTNULL="false" SEQUENCE="false" COMMENT="optiona information"/>
        <FIELD NAME="informationformat" TYPE="int" LENGTH="10" NOTNULL="true" DEFAULT="0" SEQUENCE="false" COMMENT="format of information text"/>
      </FIELDS>
      <KEYS>
        <KEY NAME="primary" TYPE="primary" FIELDS="id"/>
        <KEY NAME="oldid" TYPE="foreign" FIELDS="oldid" REFTABLE="grade_grades" REFFIELDS="id"/>
        <KEY NAME="itemid" TYPE="foreign" FIELDS="itemid" REFTABLE="grade_items" REFFIELDS="id"/>
        <KEY NAME="userid" TYPE="foreign" FIELDS="userid" REFTABLE="user" REFFIELDS="id"/>
        <KEY NAME="rawscaleid" TYPE="foreign" FIELDS="rawscaleid" REFTABLE="scale" REFFIELDS="id"/>
        <KEY NAME="usermodified" TYPE="foreign" FIELDS="usermodified" REFTABLE="user" REFFIELDS="id"/>
        <KEY NAME="loggeduser" TYPE="foreign" FIELDS="loggeduser" REFTABLE="user" REFFIELDS="id"/>
      </KEYS>
      <INDEXES>
        <INDEX NAME="action" UNIQUE="false" FIELDS="action" COMMENT="insert/update/delete"/>
        <INDEX NAME="timemodified" UNIQUE="false" FIELDS="timemodified"/>
      </INDEXES>
    </TABLE>
    <TABLE NAME="grade_import_newitem" COMMENT="temporary table for storing new grade_item names from grade import">
      <FIELDS>
        <FIELD NAME="id" TYPE="int" LENGTH="10" NOTNULL="true" SEQUENCE="true"/>
        <FIELD NAME="itemname" TYPE="char" LENGTH="255" NOTNULL="true" SEQUENCE="false" COMMENT="new grade item name"/>
        <FIELD NAME="importcode" TYPE="int" LENGTH="10" NOTNULL="true" SEQUENCE="false" COMMENT="import batch code for identification"/>
        <FIELD NAME="importer" TYPE="int" LENGTH="10" NOTNULL="true" SEQUENCE="false" COMMENT="user importing the data"/>
      </FIELDS>
      <KEYS>
        <KEY NAME="primary" TYPE="primary" FIELDS="id"/>
        <KEY NAME="importer" TYPE="foreign" FIELDS="importer" REFTABLE="user" REFFIELDS="id"/>
      </KEYS>
    </TABLE>
    <TABLE NAME="grade_import_values" COMMENT="Temporary table for importing grades">
      <FIELDS>
        <FIELD NAME="id" TYPE="int" LENGTH="10" NOTNULL="true" SEQUENCE="true"/>
        <FIELD NAME="itemid" TYPE="int" LENGTH="10" NOTNULL="false" SEQUENCE="false" COMMENT="if set, this points to existing grade_items id"/>
        <FIELD NAME="newgradeitem" TYPE="int" LENGTH="10" NOTNULL="false" SEQUENCE="false" COMMENT="if set, points to the id of grade_import_newitem"/>
        <FIELD NAME="userid" TYPE="int" LENGTH="10" NOTNULL="true" SEQUENCE="false"/>
        <FIELD NAME="finalgrade" TYPE="number" LENGTH="10" NOTNULL="false" SEQUENCE="false" DECIMALS="5" COMMENT="raw grade value"/>
        <FIELD NAME="feedback" TYPE="text" NOTNULL="false" SEQUENCE="false"/>
        <FIELD NAME="importcode" TYPE="int" LENGTH="10" NOTNULL="true" SEQUENCE="false" COMMENT="similar to backup_code, a unique batch code for identifying one batch of imports"/>
        <FIELD NAME="importer" TYPE="int" LENGTH="10" NOTNULL="false" SEQUENCE="false"/>
      </FIELDS>
      <KEYS>
        <KEY NAME="primary" TYPE="primary" FIELDS="id"/>
        <KEY NAME="itemid" TYPE="foreign" FIELDS="itemid" REFTABLE="grade_items" REFFIELDS="id"/>
        <KEY NAME="newgradeitem" TYPE="foreign" FIELDS="newgradeitem" REFTABLE="grade_import_newitem" REFFIELDS="id"/>
        <KEY NAME="importer" TYPE="foreign" FIELDS="importer" REFTABLE="user" REFFIELDS="id" COMMENT="user who is importing"/>
      </KEYS>
    </TABLE>
    <TABLE NAME="tag" COMMENT="Tag table - this generic table will replace the old &quot;tags&quot; table.">
      <FIELDS>
        <FIELD NAME="id" TYPE="int" LENGTH="10" NOTNULL="true" SEQUENCE="true"/>
        <FIELD NAME="userid" TYPE="int" LENGTH="10" NOTNULL="true" SEQUENCE="false"/>
        <FIELD NAME="name" TYPE="char" LENGTH="255" NOTNULL="true" SEQUENCE="false"/>
        <FIELD NAME="rawname" TYPE="char" LENGTH="255" NOTNULL="true" SEQUENCE="false" COMMENT="The raw, unnormalised name for the tag as entered by users"/>
        <FIELD NAME="tagtype" TYPE="char" LENGTH="255" NOTNULL="false" SEQUENCE="false"/>
        <FIELD NAME="description" TYPE="text" NOTNULL="false" SEQUENCE="false"/>
        <FIELD NAME="descriptionformat" TYPE="int" LENGTH="2" NOTNULL="true" DEFAULT="0" SEQUENCE="false"/>
        <FIELD NAME="flag" TYPE="int" LENGTH="4" NOTNULL="false" DEFAULT="0" SEQUENCE="false" COMMENT="a tag can be 'flagged' as inappropriate"/>
        <FIELD NAME="timemodified" TYPE="int" LENGTH="10" NOTNULL="false" SEQUENCE="false"/>
      </FIELDS>
      <KEYS>
        <KEY NAME="primary" TYPE="primary" FIELDS="id"/>
        <KEY NAME="userid" TYPE="foreign" FIELDS="userid" REFTABLE="user" REFFIELDS="id"/>
      </KEYS>
      <INDEXES>
        <INDEX NAME="name" UNIQUE="true" FIELDS="name" COMMENT="tag names are unique"/>
        <INDEX NAME="idname" UNIQUE="true" FIELDS="id, name" COMMENT="Improves performance of autocomplete in tag block"/>
      </INDEXES>
    </TABLE>
    <TABLE NAME="tag_correlation" COMMENT="The rationale for the 'tag_correlation' table is performance.   It works as a cache for a potentially heavy load query done at the 'tag_instance' table.   So, the 'tag_correlation' table stores redundant information derived from the 'tag_instance' table">
      <FIELDS>
        <FIELD NAME="id" TYPE="int" LENGTH="10" NOTNULL="true" SEQUENCE="true"/>
        <FIELD NAME="tagid" TYPE="int" LENGTH="10" NOTNULL="true" SEQUENCE="false"/>
        <FIELD NAME="correlatedtags" TYPE="text" NOTNULL="true" SEQUENCE="false"/>
      </FIELDS>
      <KEYS>
        <KEY NAME="primary" TYPE="primary" FIELDS="id"/>
        <KEY NAME="tagid" TYPE="foreign" FIELDS="tagid" REFTABLE="tag" REFFIELDS="id"/>
      </KEYS>
    </TABLE>
    <TABLE NAME="tag_instance" COMMENT="tag_instance table holds the information of associations between tags and other items">
      <FIELDS>
        <FIELD NAME="id" TYPE="int" LENGTH="10" NOTNULL="true" SEQUENCE="true"/>
        <FIELD NAME="tagid" TYPE="int" LENGTH="10" NOTNULL="true" SEQUENCE="false"/>
        <FIELD NAME="itemtype" TYPE="char" LENGTH="255" NOTNULL="true" SEQUENCE="false"/>
        <FIELD NAME="itemid" TYPE="int" LENGTH="10" NOTNULL="true" SEQUENCE="false"/>
        <FIELD NAME="tiuserid" TYPE="int" LENGTH="10" NOTNULL="true" DEFAULT="0" SEQUENCE="false"/>
        <FIELD NAME="ordering" TYPE="int" LENGTH="10" NOTNULL="false" SEQUENCE="false" COMMENT="Maintains the order of the tag instances of an item"/>
        <FIELD NAME="timemodified" TYPE="int" LENGTH="10" NOTNULL="true" DEFAULT="0" SEQUENCE="false" COMMENT="timemodified"/>
      </FIELDS>
      <KEYS>
        <KEY NAME="primary" TYPE="primary" FIELDS="id"/>
        <KEY NAME="tagid" TYPE="foreign" FIELDS="tagid" REFTABLE="tag" REFFIELDS="id"/>
      </KEYS>
      <INDEXES>
        <INDEX NAME="itemtype-itemid-tagid-tiuserid" UNIQUE="true" FIELDS="itemtype, itemid, tagid, tiuserid"/>
      </INDEXES>
    </TABLE>
    <TABLE NAME="groups" COMMENT="Each record represents a group.">
      <FIELDS>
        <FIELD NAME="id" TYPE="int" LENGTH="10" NOTNULL="true" SEQUENCE="true"/>
        <FIELD NAME="courseid" TYPE="int" LENGTH="10" NOTNULL="true" SEQUENCE="false"/>
        <FIELD NAME="idnumber" TYPE="char" LENGTH="100" NOTNULL="true" SEQUENCE="false"/>
        <FIELD NAME="name" TYPE="char" LENGTH="254" NOTNULL="true" SEQUENCE="false" COMMENT="Short human readable unique name for the group."/>
        <FIELD NAME="description" TYPE="text" NOTNULL="false" SEQUENCE="false"/>
        <FIELD NAME="descriptionformat" TYPE="int" LENGTH="2" NOTNULL="true" DEFAULT="0" SEQUENCE="false"/>
        <FIELD NAME="enrolmentkey" TYPE="char" LENGTH="50" NOTNULL="false" SEQUENCE="false"/>
        <FIELD NAME="picture" TYPE="int" LENGTH="10" NOTNULL="true" DEFAULT="0" SEQUENCE="false"/>
        <FIELD NAME="hidepicture" TYPE="int" LENGTH="1" NOTNULL="true" DEFAULT="0" SEQUENCE="false"/>
        <FIELD NAME="timecreated" TYPE="int" LENGTH="10" NOTNULL="true" DEFAULT="0" SEQUENCE="false"/>
        <FIELD NAME="timemodified" TYPE="int" LENGTH="10" NOTNULL="true" DEFAULT="0" SEQUENCE="false"/>
      </FIELDS>
      <KEYS>
        <KEY NAME="primary" TYPE="primary" FIELDS="id"/>
        <KEY NAME="courseid" TYPE="foreign" FIELDS="courseid" REFTABLE="course" REFFIELDS="id"/>
      </KEYS>
      <INDEXES>
        <INDEX NAME="idnumber" UNIQUE="false" FIELDS="idnumber"/>
      </INDEXES>
    </TABLE>
    <TABLE NAME="groupings" COMMENT="A grouping is a collection of groups. WAS: groups_groupings">
      <FIELDS>
        <FIELD NAME="id" TYPE="int" LENGTH="10" NOTNULL="true" SEQUENCE="true"/>
        <FIELD NAME="courseid" TYPE="int" LENGTH="10" NOTNULL="true" DEFAULT="0" SEQUENCE="false"/>
        <FIELD NAME="name" TYPE="char" LENGTH="255" NOTNULL="true" SEQUENCE="false" COMMENT="Short human readable unique name for group."/>
        <FIELD NAME="idnumber" TYPE="char" LENGTH="100" NOTNULL="true" SEQUENCE="false"/>
        <FIELD NAME="description" TYPE="text" NOTNULL="false" SEQUENCE="false"/>
        <FIELD NAME="descriptionformat" TYPE="int" LENGTH="2" NOTNULL="true" DEFAULT="0" SEQUENCE="false"/>
        <FIELD NAME="configdata" TYPE="text" NOTNULL="false" SEQUENCE="false" COMMENT="extra configuration data - may be used by group IU tools"/>
        <FIELD NAME="timecreated" TYPE="int" LENGTH="10" NOTNULL="true" DEFAULT="0" SEQUENCE="false"/>
        <FIELD NAME="timemodified" TYPE="int" LENGTH="10" NOTNULL="true" DEFAULT="0" SEQUENCE="false"/>
      </FIELDS>
      <KEYS>
        <KEY NAME="primary" TYPE="primary" FIELDS="id"/>
        <KEY NAME="courseid" TYPE="foreign" FIELDS="courseid" REFTABLE="course" REFFIELDS="id"/>
      </KEYS>
      <INDEXES>
        <INDEX NAME="idnumber" UNIQUE="false" FIELDS="idnumber"/>
      </INDEXES>
    </TABLE>
    <TABLE NAME="groups_members" COMMENT="Link a user to a group.">
      <FIELDS>
        <FIELD NAME="id" TYPE="int" LENGTH="10" NOTNULL="true" SEQUENCE="true"/>
        <FIELD NAME="groupid" TYPE="int" LENGTH="10" NOTNULL="true" DEFAULT="0" SEQUENCE="false"/>
        <FIELD NAME="userid" TYPE="int" LENGTH="10" NOTNULL="true" DEFAULT="0" SEQUENCE="false"/>
        <FIELD NAME="timeadded" TYPE="int" LENGTH="10" NOTNULL="true" DEFAULT="0" SEQUENCE="false"/>
        <FIELD NAME="component" TYPE="char" LENGTH="100" NOTNULL="true" SEQUENCE="false" COMMENT="Defines the Moodle component which added this group membership (e.g. 'auth_myplugin'), or blank if it was added manually. (Entries which are created by a Moodle component cannot be removed in the normal user interface.)"/>
        <FIELD NAME="itemid" TYPE="int" LENGTH="10" NOTNULL="true" DEFAULT="0" SEQUENCE="false" COMMENT="If the 'component' field is set, this can be used to define the instance of the component that created the entry. Otherwise should be left as default (0)."/>
      </FIELDS>
      <KEYS>
        <KEY NAME="primary" TYPE="primary" FIELDS="id"/>
        <KEY NAME="groupid" TYPE="foreign" FIELDS="groupid" REFTABLE="groups" REFFIELDS="id"/>
        <KEY NAME="userid" TYPE="foreign" FIELDS="userid" REFTABLE="user" REFFIELDS="id"/>
      </KEYS>
    </TABLE>
    <TABLE NAME="groupings_groups" COMMENT="Link a grouping to a group (note, groups can be in multiple groupings ONLY in a course). WAS: groups_groupings_groups">
      <FIELDS>
        <FIELD NAME="id" TYPE="int" LENGTH="10" NOTNULL="true" SEQUENCE="true"/>
        <FIELD NAME="groupingid" TYPE="int" LENGTH="10" NOTNULL="true" DEFAULT="0" SEQUENCE="false"/>
        <FIELD NAME="groupid" TYPE="int" LENGTH="10" NOTNULL="true" DEFAULT="0" SEQUENCE="false"/>
        <FIELD NAME="timeadded" TYPE="int" LENGTH="10" NOTNULL="true" DEFAULT="0" SEQUENCE="false"/>
      </FIELDS>
      <KEYS>
        <KEY NAME="primary" TYPE="primary" FIELDS="id"/>
        <KEY NAME="groupingid" TYPE="foreign" FIELDS="groupingid" REFTABLE="groupings" REFFIELDS="id"/>
        <KEY NAME="groupid" TYPE="foreign" FIELDS="groupid" REFTABLE="groups" REFFIELDS="id"/>
      </KEYS>
    </TABLE>
    <TABLE NAME="cohort" COMMENT="Each record represents one cohort (aka site-wide group).">
      <FIELDS>
        <FIELD NAME="id" TYPE="int" LENGTH="10" NOTNULL="true" SEQUENCE="true"/>
        <FIELD NAME="contextid" TYPE="int" LENGTH="10" NOTNULL="true" SEQUENCE="false" COMMENT="Context is usually ignored in sync operations so that the cohorts may be moved freely around in the context tree without any side affects."/>
        <FIELD NAME="name" TYPE="char" LENGTH="254" NOTNULL="true" SEQUENCE="false" COMMENT="Short human readable name for the cohort, does not have to be unique"/>
        <FIELD NAME="idnumber" TYPE="char" LENGTH="100" NOTNULL="false" SEQUENCE="false" COMMENT="Unique identifier of a cohort, useful especially for mapping to external entities"/>
        <FIELD NAME="description" TYPE="text" NOTNULL="false" SEQUENCE="false" COMMENT="Standard description text box"/>
        <FIELD NAME="descriptionformat" TYPE="int" LENGTH="2" NOTNULL="true" SEQUENCE="false"/>
        <FIELD NAME="component" TYPE="char" LENGTH="100" NOTNULL="true" SEQUENCE="false" COMMENT="Component (plugintype_pluignname) that manages the cohort, manual modifications are allowed only when set to NULL"/>
        <FIELD NAME="timecreated" TYPE="int" LENGTH="10" NOTNULL="true" SEQUENCE="false"/>
        <FIELD NAME="timemodified" TYPE="int" LENGTH="10" NOTNULL="true" SEQUENCE="false"/>
      </FIELDS>
      <KEYS>
        <KEY NAME="primary" TYPE="primary" FIELDS="id"/>
        <KEY NAME="context" TYPE="foreign" FIELDS="contextid" REFTABLE="context" REFFIELDS="id"/>
      </KEYS>
    </TABLE>
    <TABLE NAME="cohort_members" COMMENT="Link a user to a cohort.">
      <FIELDS>
        <FIELD NAME="id" TYPE="int" LENGTH="10" NOTNULL="true" SEQUENCE="true"/>
        <FIELD NAME="cohortid" TYPE="int" LENGTH="10" NOTNULL="true" DEFAULT="0" SEQUENCE="false"/>
        <FIELD NAME="userid" TYPE="int" LENGTH="10" NOTNULL="true" DEFAULT="0" SEQUENCE="false"/>
        <FIELD NAME="timeadded" TYPE="int" LENGTH="10" NOTNULL="true" DEFAULT="0" SEQUENCE="false"/>
      </FIELDS>
      <KEYS>
        <KEY NAME="primary" TYPE="primary" FIELDS="id"/>
        <KEY NAME="cohortid" TYPE="foreign" FIELDS="cohortid" REFTABLE="cohort" REFFIELDS="id"/>
        <KEY NAME="userid" TYPE="foreign" FIELDS="userid" REFTABLE="user" REFFIELDS="id"/>
      </KEYS>
      <INDEXES>
        <INDEX NAME="cohortid-userid" UNIQUE="true" FIELDS="cohortid, userid" COMMENT="enforce unique index"/>
      </INDEXES>
    </TABLE>
    <TABLE NAME="user_private_key" COMMENT="access keys used in cookieless scripts - rss, etc.">
      <FIELDS>
        <FIELD NAME="id" TYPE="int" LENGTH="10" NOTNULL="true" SEQUENCE="true"/>
        <FIELD NAME="script" TYPE="char" LENGTH="128" NOTNULL="true" SEQUENCE="false" COMMENT="plugin, module - unique identifier"/>
        <FIELD NAME="value" TYPE="char" LENGTH="128" NOTNULL="true" SEQUENCE="false" COMMENT="private access key value"/>
        <FIELD NAME="userid" TYPE="int" LENGTH="10" NOTNULL="true" SEQUENCE="false" COMMENT="owner"/>
        <FIELD NAME="instance" TYPE="int" LENGTH="10" NOTNULL="false" SEQUENCE="false" COMMENT="optional instance id"/>
        <FIELD NAME="iprestriction" TYPE="char" LENGTH="255" NOTNULL="false" SEQUENCE="false" COMMENT="ip restriction"/>
        <FIELD NAME="validuntil" TYPE="int" LENGTH="10" NOTNULL="false" SEQUENCE="false" COMMENT="timestampt - valid until data"/>
        <FIELD NAME="timecreated" TYPE="int" LENGTH="10" NOTNULL="false" SEQUENCE="false" COMMENT="created timestamp"/>
      </FIELDS>
      <KEYS>
        <KEY NAME="primary" TYPE="primary" FIELDS="id"/>
        <KEY NAME="userid" TYPE="foreign" FIELDS="userid" REFTABLE="user" REFFIELDS="id" COMMENT="id from user table"/>
      </KEYS>
      <INDEXES>
        <INDEX NAME="script-value" UNIQUE="false" FIELDS="script, value" COMMENT="index used for key validation"/>
      </INDEXES>
    </TABLE>
    <TABLE NAME="grade_letters" COMMENT="Repository for grade letters, for courses and other moodle entities that use grades.">
      <FIELDS>
        <FIELD NAME="id" TYPE="int" LENGTH="10" NOTNULL="true" SEQUENCE="true"/>
        <FIELD NAME="contextid" TYPE="int" LENGTH="10" NOTNULL="true" SEQUENCE="false" COMMENT="What contextid does this letter apply to (for now these will always be courses, but later...)"/>
        <FIELD NAME="lowerboundary" TYPE="number" LENGTH="10" NOTNULL="true" SEQUENCE="false" DECIMALS="5" COMMENT="The lower boundary of the letter. Its upper boundary is the lower boundary of the next highest letter, unless there is none above, in which case it's grademax for that grade_item."/>
        <FIELD NAME="letter" TYPE="char" LENGTH="255" NOTNULL="true" SEQUENCE="false" COMMENT="The display value of the letter. Can be any character or string of characters (OK, A, 10% etc..)"/>
      </FIELDS>
      <KEYS>
        <KEY NAME="primary" TYPE="primary" FIELDS="id"/>
      </KEYS>
      <INDEXES>
        <INDEX NAME="contextid-lowerboundary-letter" UNIQUE="true" FIELDS="contextid, lowerboundary, letter" COMMENT="index used when fetching context letters"/>
      </INDEXES>
    </TABLE>
    <TABLE NAME="cache_flags" COMMENT="Cache of time-sensitive flags">
      <FIELDS>
        <FIELD NAME="id" TYPE="int" LENGTH="10" NOTNULL="true" SEQUENCE="true"/>
        <FIELD NAME="flagtype" TYPE="char" LENGTH="255" NOTNULL="true" SEQUENCE="false"/>
        <FIELD NAME="name" TYPE="char" LENGTH="255" NOTNULL="true" SEQUENCE="false"/>
        <FIELD NAME="timemodified" TYPE="int" LENGTH="10" NOTNULL="true" DEFAULT="0" SEQUENCE="false"/>
        <FIELD NAME="value" TYPE="text" NOTNULL="true" SEQUENCE="false"/>
        <FIELD NAME="expiry" TYPE="int" LENGTH="10" NOTNULL="true" SEQUENCE="false"/>
      </FIELDS>
      <KEYS>
        <KEY NAME="primary" TYPE="primary" FIELDS="id"/>
      </KEYS>
      <INDEXES>
        <INDEX NAME="flagtype" UNIQUE="false" FIELDS="flagtype"/>
        <INDEX NAME="name" UNIQUE="false" FIELDS="name"/>
      </INDEXES>
    </TABLE>
    <TABLE NAME="grade_settings" COMMENT="gradebook settings">
      <FIELDS>
        <FIELD NAME="id" TYPE="int" LENGTH="10" NOTNULL="true" SEQUENCE="true"/>
        <FIELD NAME="courseid" TYPE="int" LENGTH="10" NOTNULL="true" SEQUENCE="false"/>
        <FIELD NAME="name" TYPE="char" LENGTH="255" NOTNULL="true" SEQUENCE="false"/>
        <FIELD NAME="value" TYPE="text" NOTNULL="false" SEQUENCE="false"/>
      </FIELDS>
      <KEYS>
        <KEY NAME="primary" TYPE="primary" FIELDS="id"/>
        <KEY NAME="courseid" TYPE="foreign" FIELDS="courseid" REFTABLE="course" REFFIELDS="id"/>
      </KEYS>
      <INDEXES>
        <INDEX NAME="courseid-name" UNIQUE="true" FIELDS="courseid, name"/>
      </INDEXES>
    </TABLE>
    <TABLE NAME="webdav_locks" COMMENT="Resource locks for WebDAV users">
      <FIELDS>
        <FIELD NAME="id" TYPE="int" LENGTH="10" NOTNULL="true" SEQUENCE="true"/>
        <FIELD NAME="token" TYPE="char" LENGTH="255" NOTNULL="true" SEQUENCE="false"/>
        <FIELD NAME="path" TYPE="char" LENGTH="255" NOTNULL="true" SEQUENCE="false"/>
        <FIELD NAME="expiry" TYPE="int" LENGTH="10" NOTNULL="true" DEFAULT="0" SEQUENCE="false"/>
        <FIELD NAME="userid" TYPE="int" LENGTH="10" NOTNULL="true" DEFAULT="0" SEQUENCE="false"/>
        <FIELD NAME="recursive" TYPE="int" LENGTH="1" NOTNULL="true" DEFAULT="0" SEQUENCE="false"/>
        <FIELD NAME="exclusivelock" TYPE="int" LENGTH="1" NOTNULL="true" DEFAULT="0" SEQUENCE="false"/>
        <FIELD NAME="created" TYPE="int" LENGTH="10" NOTNULL="true" DEFAULT="0" SEQUENCE="false"/>
        <FIELD NAME="modified" TYPE="int" LENGTH="10" NOTNULL="true" DEFAULT="0" SEQUENCE="false"/>
        <FIELD NAME="owner" TYPE="char" LENGTH="255" NOTNULL="false" SEQUENCE="false"/>
      </FIELDS>
      <KEYS>
        <KEY NAME="primary" TYPE="primary" FIELDS="id"/>
        <KEY NAME="token" TYPE="unique" FIELDS="token"/>
      </KEYS>
      <INDEXES>
        <INDEX NAME="path" UNIQUE="false" FIELDS="path"/>
        <INDEX NAME="expiry" UNIQUE="false" FIELDS="expiry"/>
      </INDEXES>
    </TABLE>
    <TABLE NAME="portfolio_instance" COMMENT="base table (not including config data) for instances of portfolio plugins.">
      <FIELDS>
        <FIELD NAME="id" TYPE="int" LENGTH="10" NOTNULL="true" SEQUENCE="true"/>
        <FIELD NAME="plugin" TYPE="char" LENGTH="50" NOTNULL="true" SEQUENCE="false" COMMENT="fk to plugin"/>
        <FIELD NAME="name" TYPE="char" LENGTH="255" NOTNULL="true" SEQUENCE="false" COMMENT="name of plugin instance"/>
        <FIELD NAME="visible" TYPE="int" LENGTH="1" NOTNULL="true" DEFAULT="1" SEQUENCE="false" COMMENT="whether this instance is visible or not"/>
      </FIELDS>
      <KEYS>
        <KEY NAME="primary" TYPE="primary" FIELDS="id"/>
      </KEYS>
    </TABLE>
    <TABLE NAME="portfolio_instance_config" COMMENT="config for portfolio plugin instances">
      <FIELDS>
        <FIELD NAME="id" TYPE="int" LENGTH="10" NOTNULL="true" SEQUENCE="true"/>
        <FIELD NAME="instance" TYPE="int" LENGTH="10" NOTNULL="true" SEQUENCE="false" COMMENT="instance of plugin we're configurating"/>
        <FIELD NAME="name" TYPE="char" LENGTH="255" NOTNULL="true" SEQUENCE="false" COMMENT="config field"/>
        <FIELD NAME="value" TYPE="text" NOTNULL="false" SEQUENCE="false" COMMENT="config value"/>
      </FIELDS>
      <KEYS>
        <KEY NAME="primary" TYPE="primary" FIELDS="id"/>
        <KEY NAME="instancefk" TYPE="foreign" FIELDS="instance" REFTABLE="portfolio_instance" REFFIELDS="id" COMMENT="fk to plugin instance"/>
      </KEYS>
      <INDEXES>
        <INDEX NAME="name" UNIQUE="false" FIELDS="name" COMMENT="name index"/>
      </INDEXES>
    </TABLE>
    <TABLE NAME="portfolio_instance_user" COMMENT="user data for portfolio instances.">
      <FIELDS>
        <FIELD NAME="id" TYPE="int" LENGTH="10" NOTNULL="true" SEQUENCE="true"/>
        <FIELD NAME="instance" TYPE="int" LENGTH="10" NOTNULL="true" SEQUENCE="false" COMMENT="fk to instance table"/>
        <FIELD NAME="userid" TYPE="int" LENGTH="10" NOTNULL="true" SEQUENCE="false" COMMENT="fk to user table"/>
        <FIELD NAME="name" TYPE="char" LENGTH="255" NOTNULL="true" SEQUENCE="false" COMMENT="name of config item"/>
        <FIELD NAME="value" TYPE="text" NOTNULL="false" SEQUENCE="false" COMMENT="value of config item"/>
      </FIELDS>
      <KEYS>
        <KEY NAME="primary" TYPE="primary" FIELDS="id"/>
        <KEY NAME="instancefk" TYPE="foreign" FIELDS="instance" REFTABLE="portfolio_instance" REFFIELDS="id" COMMENT="fk to portfolio_instance"/>
        <KEY NAME="userfk" TYPE="foreign" FIELDS="userid" REFTABLE="user" REFFIELDS="id" COMMENT="fk to user table"/>
      </KEYS>
    </TABLE>
    <TABLE NAME="portfolio_log" COMMENT="log of portfolio transfers (used to later check for duplicates)">
      <FIELDS>
        <FIELD NAME="id" TYPE="int" LENGTH="10" NOTNULL="true" SEQUENCE="true"/>
        <FIELD NAME="userid" TYPE="int" LENGTH="10" NOTNULL="true" SEQUENCE="false" COMMENT="user who exported content"/>
        <FIELD NAME="time" TYPE="int" LENGTH="10" NOTNULL="true" SEQUENCE="false" COMMENT="time of transfer (in the case of a queued transfer this is the time the actual transfer ran, not when the user started)"/>
        <FIELD NAME="portfolio" TYPE="int" LENGTH="10" NOTNULL="true" SEQUENCE="false" COMMENT="fk to portfolio_instance"/>
        <FIELD NAME="caller_class" TYPE="char" LENGTH="150" NOTNULL="true" SEQUENCE="false" COMMENT="the name of the class used to create the transfer"/>
        <FIELD NAME="caller_file" TYPE="char" LENGTH="255" NOTNULL="true" SEQUENCE="false" COMMENT="path to file to include where the class definition lives. (relative to dirroot)"/>
        <FIELD NAME="caller_component" TYPE="char" LENGTH="255" NOTNULL="false" SEQUENCE="false" COMMENT="the component name responsible for exporting"/>
        <FIELD NAME="caller_sha1" TYPE="char" LENGTH="255" NOTNULL="true" SEQUENCE="false" COMMENT="sha1 of exported content as far as the caller is concerned (before the portfolio plugin gets a hold of it)"/>
        <FIELD NAME="tempdataid" TYPE="int" LENGTH="10" NOTNULL="true" DEFAULT="0" SEQUENCE="false" COMMENT="old id from portfolio_tempdata.  This is so that we can gracefully catch a race condition between an external system requesting a file and causing the tempdata to be deleted, before the user gets the &quot;your transfer is requested&quot; page"/>
        <FIELD NAME="returnurl" TYPE="char" LENGTH="255" NOTNULL="true" SEQUENCE="false" COMMENT="the original &quot;returnurl&quot; of the export - takes us to the moodle page we started from"/>
        <FIELD NAME="continueurl" TYPE="char" LENGTH="255" NOTNULL="true" SEQUENCE="false" COMMENT="the url the external system has set to view the transfer"/>
      </FIELDS>
      <KEYS>
        <KEY NAME="primary" TYPE="primary" FIELDS="id"/>
        <KEY NAME="userfk" TYPE="foreign" FIELDS="userid" REFTABLE="user" REFFIELDS="id" COMMENT="fk to user table"/>
        <KEY NAME="portfoliofk" TYPE="foreign" FIELDS="portfolio" REFTABLE="portfolio_instance" REFFIELDS="id" COMMENT="fk to portfolio_instance"/>
      </KEYS>
    </TABLE>
    <TABLE NAME="portfolio_tempdata" COMMENT="stores temporary data for portfolio exports. the id of this table is used for the itemid for the temporary files area.  cron can clean up stale records (and associated file data) after expirytime.">
      <FIELDS>
        <FIELD NAME="id" TYPE="int" LENGTH="10" NOTNULL="true" SEQUENCE="true"/>
        <FIELD NAME="data" TYPE="text" NOTNULL="false" SEQUENCE="false" COMMENT="dumping ground for portfolio callers to store their data in."/>
        <FIELD NAME="expirytime" TYPE="int" LENGTH="10" NOTNULL="true" SEQUENCE="false" COMMENT="time this record will expire (used for cron cleanups) - the start of export + 24 hours"/>
        <FIELD NAME="userid" TYPE="int" LENGTH="10" NOTNULL="true" SEQUENCE="false" COMMENT="psuedo fk to user.  this is stored in the serialised data structure in the data field, but added here for ease of lookups."/>
        <FIELD NAME="instance" TYPE="int" LENGTH="10" NOTNULL="false" DEFAULT="0" SEQUENCE="false" COMMENT="which portfolio plugin instance is being used"/>
      </FIELDS>
      <KEYS>
        <KEY NAME="primary" TYPE="primary" FIELDS="id"/>
        <KEY NAME="userfk" TYPE="foreign" FIELDS="userid" REFTABLE="user" REFFIELDS="id" COMMENT="fk to usertable"/>
        <KEY NAME="instance" TYPE="foreign" FIELDS="instance" REFTABLE="portfolio_instance" REFFIELDS="id" COMMENT="fk to portfolio_instance"/>
      </KEYS>
    </TABLE>
    <TABLE NAME="message_providers" COMMENT="This table stores the message providers (modules and core systems)">
      <FIELDS>
        <FIELD NAME="id" TYPE="int" LENGTH="10" NOTNULL="true" SEQUENCE="true" COMMENT="id of the table, please edit me"/>
        <FIELD NAME="name" TYPE="char" LENGTH="100" NOTNULL="true" SEQUENCE="false" COMMENT="The full name of the message provider in standard form"/>
        <FIELD NAME="component" TYPE="char" LENGTH="200" NOTNULL="true" SEQUENCE="false" COMMENT="The name of the component that produces these messages"/>
        <FIELD NAME="capability" TYPE="char" LENGTH="255" NOTNULL="false" SEQUENCE="false" COMMENT="Optional: permission that is required on the user's setting screen to see this message provider."/>
      </FIELDS>
      <KEYS>
        <KEY NAME="primary" TYPE="primary" FIELDS="id" COMMENT="primary key of the table, please edit me"/>
      </KEYS>
      <INDEXES>
        <INDEX NAME="componentname" UNIQUE="true" FIELDS="component, name" COMMENT="Unique index"/>
      </INDEXES>
    </TABLE>
    <TABLE NAME="message_processors" COMMENT="List of message output plugins">
      <FIELDS>
        <FIELD NAME="id" TYPE="int" LENGTH="10" NOTNULL="true" SEQUENCE="true"/>
        <FIELD NAME="name" TYPE="char" LENGTH="166" NOTNULL="true" SEQUENCE="false" COMMENT="Name of the message processor"/>
        <FIELD NAME="enabled" TYPE="int" LENGTH="1" NOTNULL="true" DEFAULT="1" SEQUENCE="false" COMMENT="Defines if processor is enabled"/>
      </FIELDS>
      <KEYS>
        <KEY NAME="primary" TYPE="primary" FIELDS="id" COMMENT="primary key of the table, please edit me"/>
      </KEYS>
    </TABLE>
    <TABLE NAME="message_working" COMMENT="Lists all the messages and processors that need to be processed">
      <FIELDS>
        <FIELD NAME="id" TYPE="int" LENGTH="10" NOTNULL="true" SEQUENCE="true" COMMENT="id of the table, please edit me"/>
        <FIELD NAME="unreadmessageid" TYPE="int" LENGTH="10" NOTNULL="true" SEQUENCE="false" COMMENT="message that still needs some processing (on message table)"/>
        <FIELD NAME="processorid" TYPE="int" LENGTH="10" NOTNULL="true" SEQUENCE="false" COMMENT="The processor with processes the message"/>
      </FIELDS>
      <KEYS>
        <KEY NAME="primary" TYPE="primary" FIELDS="id" COMMENT="primary key of the table, please edit me"/>
      </KEYS>
      <INDEXES>
        <INDEX NAME="unreadmessageid_idx" UNIQUE="false" FIELDS="unreadmessageid" COMMENT="Index on unreadmessage id"/>
      </INDEXES>
    </TABLE>
    <TABLE NAME="files" COMMENT="description of files, content is stored in sha1 file pool">
      <FIELDS>
        <FIELD NAME="id" TYPE="int" LENGTH="10" NOTNULL="true" SEQUENCE="true"/>
        <FIELD NAME="contenthash" TYPE="char" LENGTH="40" NOTNULL="true" SEQUENCE="false" COMMENT="sha1 hash of file content"/>
        <FIELD NAME="pathnamehash" TYPE="char" LENGTH="40" NOTNULL="true" SEQUENCE="false" COMMENT="complete file path sha1 hash - unique for each file"/>
        <FIELD NAME="contextid" TYPE="int" LENGTH="10" NOTNULL="true" SEQUENCE="false" COMMENT="The context id defined in context table - identifies the instance of plugin owning the file"/>
        <FIELD NAME="component" TYPE="char" LENGTH="100" NOTNULL="true" SEQUENCE="false" COMMENT="Full name of the component owning the area"/>
        <FIELD NAME="filearea" TYPE="char" LENGTH="50" NOTNULL="true" SEQUENCE="false" COMMENT="Like &quot;coursefiles&quot;. &quot;submission&quot;, &quot;intro&quot; and &quot;content&quot; (images and swf linked from summaries), etc."/>
        <FIELD NAME="itemid" TYPE="int" LENGTH="10" NOTNULL="true" SEQUENCE="false" COMMENT="Optional - some plugin specific item id (eg. forum post, blog entry or assignment submission, user id for user files)"/>
        <FIELD NAME="filepath" TYPE="char" LENGTH="255" NOTNULL="true" SEQUENCE="false" COMMENT="Optional - relative path to file from module content root, useful in Scorm and Resource mod - most of the mods do not need this"/>
        <FIELD NAME="filename" TYPE="char" LENGTH="255" NOTNULL="true" SEQUENCE="false" COMMENT="The full Unicode name of this file (case sensitive) - some chars are not allowed though"/>
        <FIELD NAME="userid" TYPE="int" LENGTH="10" NOTNULL="false" SEQUENCE="false" COMMENT="Optional - general userid field - meaning depending on plugin"/>
        <FIELD NAME="filesize" TYPE="int" LENGTH="10" NOTNULL="true" SEQUENCE="false"/>
        <FIELD NAME="mimetype" TYPE="char" LENGTH="100" NOTNULL="false" SEQUENCE="false" COMMENT="type of file - jpeg image, open document spreadsheet"/>
        <FIELD NAME="status" TYPE="int" LENGTH="10" NOTNULL="true" DEFAULT="0" SEQUENCE="false" COMMENT="number greater than 0 means something is wrong with this file (virus, missing, etc.)"/>
        <FIELD NAME="source" TYPE="text" NOTNULL="false" SEQUENCE="false" COMMENT="contains the reference if the file is imported from external sites"/>
        <FIELD NAME="author" TYPE="char" LENGTH="255" NOTNULL="false" SEQUENCE="false" COMMENT="The original author of the file"/>
        <FIELD NAME="license" TYPE="char" LENGTH="255" NOTNULL="false" SEQUENCE="false" COMMENT="license of the file to guide reuse"/>
        <FIELD NAME="timecreated" TYPE="int" LENGTH="10" NOTNULL="true" SEQUENCE="false"/>
        <FIELD NAME="timemodified" TYPE="int" LENGTH="10" NOTNULL="true" SEQUENCE="false"/>
        <FIELD NAME="sortorder" TYPE="int" LENGTH="10" NOTNULL="true" DEFAULT="0" SEQUENCE="false" COMMENT="order of files"/>
        <FIELD NAME="referencefileid" TYPE="int" LENGTH="10" NOTNULL="false" SEQUENCE="false" COMMENT="Use to indicate file is a proxy for repository file"/>
      </FIELDS>
      <KEYS>
        <KEY NAME="primary" TYPE="primary" FIELDS="id"/>
        <KEY NAME="contextid" TYPE="foreign" FIELDS="contextid" REFTABLE="context" REFFIELDS="id"/>
        <KEY NAME="userid" TYPE="foreign" FIELDS="userid" REFTABLE="user" REFFIELDS="id"/>
        <KEY NAME="referencefileid" TYPE="foreign" FIELDS="referencefileid" REFTABLE="files_reference" REFFIELDS="id"/>
      </KEYS>
      <INDEXES>
        <INDEX NAME="component-filearea-contextid-itemid" UNIQUE="false" FIELDS="component, filearea, contextid, itemid"/>
        <INDEX NAME="contenthash" UNIQUE="false" FIELDS="contenthash"/>
        <INDEX NAME="pathnamehash" UNIQUE="true" FIELDS="pathnamehash"/>
      </INDEXES>
    </TABLE>
    <TABLE NAME="files_reference" COMMENT="Store files references">
      <FIELDS>
        <FIELD NAME="id" TYPE="int" LENGTH="10" NOTNULL="true" SEQUENCE="true"/>
        <FIELD NAME="repositoryid" TYPE="int" LENGTH="10" NOTNULL="true" SEQUENCE="false"/>
        <FIELD NAME="lastsync" TYPE="int" LENGTH="10" NOTNULL="false" SEQUENCE="false" COMMENT="Last time the proxy file was synced with repository"/>
        <FIELD NAME="lifetime" TYPE="int" LENGTH="10" NOTNULL="false" SEQUENCE="false" COMMENT="How often do we have to sync proxy file with repository"/>
        <FIELD NAME="reference" TYPE="text" NOTNULL="false" SEQUENCE="false" COMMENT="Identification of the external file. Repository plugins are interpreting it to locate the external file."/>
        <FIELD NAME="referencehash" TYPE="char" LENGTH="40" NOTNULL="true" SEQUENCE="false" COMMENT="Internal implementation detail, contains SHA1 hash of the reference field. Can be indexed and used for comparison. Not meant to be used by a non-core code."/>
      </FIELDS>
      <KEYS>
        <KEY NAME="primary" TYPE="primary" FIELDS="id"/>
        <KEY NAME="repositoryid" TYPE="foreign" FIELDS="repositoryid" REFTABLE="repository_instances" REFFIELDS="id"/>
      </KEYS>
      <INDEXES>
        <INDEX NAME="uq_external_file" UNIQUE="true" FIELDS="repositoryid, referencehash" COMMENT="The combination of repositoryid and reference field is supposed to be a unique identification of an external file. Because the reference is a TEXT field, we can't use to compose the index. So we use the referencehash instead and the file API is responsible to keep it up-to-date"/>
      </INDEXES>
    </TABLE>
    <TABLE NAME="repository" COMMENT="This table contains one entry for every configured external repository instance.">
      <FIELDS>
        <FIELD NAME="id" TYPE="int" LENGTH="10" NOTNULL="true" SEQUENCE="true"/>
        <FIELD NAME="type" TYPE="char" LENGTH="255" NOTNULL="true" SEQUENCE="false"/>
        <FIELD NAME="visible" TYPE="int" LENGTH="1" NOTNULL="false" DEFAULT="1" SEQUENCE="false"/>
        <FIELD NAME="sortorder" TYPE="int" LENGTH="10" NOTNULL="true" DEFAULT="0" SEQUENCE="false"/>
      </FIELDS>
      <KEYS>
        <KEY NAME="primary" TYPE="primary" FIELDS="id"/>
      </KEYS>
    </TABLE>
    <TABLE NAME="repository_instances" COMMENT="This table contains one entry for every configured external repository instance.">
      <FIELDS>
        <FIELD NAME="id" TYPE="int" LENGTH="10" NOTNULL="true" SEQUENCE="true"/>
        <FIELD NAME="name" TYPE="char" LENGTH="255" NOTNULL="true" SEQUENCE="false"/>
        <FIELD NAME="typeid" TYPE="int" LENGTH="10" NOTNULL="true" SEQUENCE="false"/>
        <FIELD NAME="userid" TYPE="int" LENGTH="10" NOTNULL="true" DEFAULT="0" SEQUENCE="false"/>
        <FIELD NAME="contextid" TYPE="int" LENGTH="10" NOTNULL="true" SEQUENCE="false"/>
        <FIELD NAME="username" TYPE="char" LENGTH="255" NOTNULL="false" SEQUENCE="false"/>
        <FIELD NAME="password" TYPE="char" LENGTH="255" NOTNULL="false" SEQUENCE="false"/>
        <FIELD NAME="timecreated" TYPE="int" LENGTH="10" NOTNULL="false" SEQUENCE="false"/>
        <FIELD NAME="timemodified" TYPE="int" LENGTH="10" NOTNULL="false" SEQUENCE="false"/>
        <FIELD NAME="readonly" TYPE="int" LENGTH="1" NOTNULL="true" DEFAULT="0" SEQUENCE="false"/>
      </FIELDS>
      <KEYS>
        <KEY NAME="primary" TYPE="primary" FIELDS="id"/>
      </KEYS>
    </TABLE>
    <TABLE NAME="repository_instance_config" COMMENT="The config for intances">
      <FIELDS>
        <FIELD NAME="id" TYPE="int" LENGTH="10" NOTNULL="true" SEQUENCE="true"/>
        <FIELD NAME="instanceid" TYPE="int" LENGTH="10" NOTNULL="true" SEQUENCE="false"/>
        <FIELD NAME="name" TYPE="char" LENGTH="255" NOTNULL="true" SEQUENCE="false"/>
        <FIELD NAME="value" TYPE="text" NOTNULL="false" SEQUENCE="false"/>
      </FIELDS>
      <KEYS>
        <KEY NAME="primary" TYPE="primary" FIELDS="id"/>
      </KEYS>
    </TABLE>
    <TABLE NAME="backup_courses" COMMENT="To store every course backup status">
      <FIELDS>
        <FIELD NAME="id" TYPE="int" LENGTH="10" NOTNULL="true" SEQUENCE="true"/>
        <FIELD NAME="courseid" TYPE="int" LENGTH="10" NOTNULL="true" DEFAULT="0" SEQUENCE="false"/>
        <FIELD NAME="laststarttime" TYPE="int" LENGTH="10" NOTNULL="true" DEFAULT="0" SEQUENCE="false"/>
        <FIELD NAME="lastendtime" TYPE="int" LENGTH="10" NOTNULL="true" DEFAULT="0" SEQUENCE="false"/>
        <FIELD NAME="laststatus" TYPE="char" LENGTH="1" NOTNULL="true" DEFAULT="0" SEQUENCE="false"/>
        <FIELD NAME="nextstarttime" TYPE="int" LENGTH="10" NOTNULL="true" DEFAULT="0" SEQUENCE="false"/>
      </FIELDS>
      <KEYS>
        <KEY NAME="primary" TYPE="primary" FIELDS="id"/>
        <KEY NAME="courseid" TYPE="unique" FIELDS="courseid"/>
      </KEYS>
    </TABLE>
    <TABLE NAME="block" COMMENT="contains all installed blocks">
      <FIELDS>
        <FIELD NAME="id" TYPE="int" LENGTH="10" NOTNULL="true" SEQUENCE="true"/>
        <FIELD NAME="name" TYPE="char" LENGTH="40" NOTNULL="true" SEQUENCE="false"/>
        <FIELD NAME="cron" TYPE="int" LENGTH="10" NOTNULL="true" DEFAULT="0" SEQUENCE="false"/>
        <FIELD NAME="lastcron" TYPE="int" LENGTH="10" NOTNULL="true" DEFAULT="0" SEQUENCE="false"/>
        <FIELD NAME="visible" TYPE="int" LENGTH="1" NOTNULL="true" DEFAULT="1" SEQUENCE="false"/>
      </FIELDS>
      <KEYS>
        <KEY NAME="primary" TYPE="primary" FIELDS="id"/>
      </KEYS>
      <INDEXES>
        <INDEX NAME="name" UNIQUE="true" FIELDS="name"/>
      </INDEXES>
    </TABLE>
    <TABLE NAME="block_instances" COMMENT="This table stores block instances. The type of block this is is given by the blockname column. The places this block instance appears is controlled by the parentcontexid, showinsubcontexts, pagetypepattern and subpagepattern fields. Where the block appears on the page (by default) is controlled by the defaultposition and defaultweight columns. The block's own configuration is stored serialized in configdata.">
      <FIELDS>
        <FIELD NAME="id" TYPE="int" LENGTH="10" NOTNULL="true" SEQUENCE="true"/>
        <FIELD NAME="blockname" TYPE="char" LENGTH="40" NOTNULL="true" SEQUENCE="false" COMMENT="The type of block this is. Foreign key, references block.name."/>
        <FIELD NAME="parentcontextid" TYPE="int" LENGTH="10" NOTNULL="true" SEQUENCE="false" COMMENT="The context within which this block appears. Foreign key, references context.id."/>
        <FIELD NAME="showinsubcontexts" TYPE="int" LENGTH="4" NOTNULL="true" SEQUENCE="false" COMMENT="If 1, this block appears on all matching pages in subcontexts of parentcontextid, as well in pages belonging to parentcontextid."/>
        <FIELD NAME="pagetypepattern" TYPE="char" LENGTH="64" NOTNULL="true" SEQUENCE="false" COMMENT="The types of page this block appears on. Either an exact page type like mod-quiz-view, or a pattern like mod-quiz-* or course-view-*. Note that course-view-* will match course-view."/>
        <FIELD NAME="subpagepattern" TYPE="char" LENGTH="16" NOTNULL="false" SEQUENCE="false" COMMENT="Further restrictions on where this block appears. In some places, e.g. during a quiz or lesson attempt, different pages have different subpage ids. If this field is not null, the block only appears on that particular subpage."/>
        <FIELD NAME="defaultregion" TYPE="char" LENGTH="16" NOTNULL="true" SEQUENCE="false" COMMENT="Which block region this block should appear in on each page, in the absence of a specific position in the block_positions table."/>
        <FIELD NAME="defaultweight" TYPE="int" LENGTH="10" NOTNULL="true" SEQUENCE="false" COMMENT="Used to order the blocks within a block region. Again, may be overridden by the block_positions table for a specific page where this block appears."/>
        <FIELD NAME="configdata" TYPE="text" NOTNULL="false" SEQUENCE="false" COMMENT="A serialized blob of configuration data for this block instance."/>
      </FIELDS>
      <KEYS>
        <KEY NAME="primary" TYPE="primary" FIELDS="id"/>
        <KEY NAME="parentcontextid" TYPE="foreign" FIELDS="parentcontextid" REFTABLE="context" REFFIELDS="id"/>
      </KEYS>
      <INDEXES>
        <INDEX NAME="parentcontextid-showinsubcontexts-pagetypepattern-subpagepattern" UNIQUE="false" FIELDS="parentcontextid, showinsubcontexts, pagetypepattern, subpagepattern"/>
      </INDEXES>
    </TABLE>
    <TABLE NAME="block_positions" COMMENT="Stores the position of a sticky block_instance on a another page than the one where it was added.">
      <FIELDS>
        <FIELD NAME="id" TYPE="int" LENGTH="10" NOTNULL="true" SEQUENCE="true"/>
        <FIELD NAME="blockinstanceid" TYPE="int" LENGTH="10" NOTNULL="true" SEQUENCE="false" COMMENT="The block_instance this position relates to."/>
        <FIELD NAME="contextid" TYPE="int" LENGTH="10" NOTNULL="true" SEQUENCE="false" COMMENT="With pagetype and subpage, defines the page we are setting the position for."/>
        <FIELD NAME="pagetype" TYPE="char" LENGTH="64" NOTNULL="true" SEQUENCE="false" COMMENT="With contextid and subpage, defines the page we are setting the position for."/>
        <FIELD NAME="subpage" TYPE="char" LENGTH="16" NOTNULL="true" SEQUENCE="false" COMMENT="With contextid and pagetype, defines the page we are setting the position for."/>
        <FIELD NAME="visible" TYPE="int" LENGTH="4" NOTNULL="true" SEQUENCE="false" COMMENT="Whether this block instance is visible on this page."/>
        <FIELD NAME="region" TYPE="char" LENGTH="16" NOTNULL="true" SEQUENCE="false" COMMENT="Which block region on this page this block should appear in."/>
        <FIELD NAME="weight" TYPE="int" LENGTH="10" NOTNULL="true" SEQUENCE="false" COMMENT="Used to order the blocks within a block region."/>
      </FIELDS>
      <KEYS>
        <KEY NAME="primary" TYPE="primary" FIELDS="id"/>
        <KEY NAME="blockinstanceid" TYPE="foreign" FIELDS="blockinstanceid" REFTABLE="block_instances" REFFIELDS="id"/>
        <KEY NAME="contextid" TYPE="foreign" FIELDS="contextid" REFTABLE="context" REFFIELDS="id"/>
      </KEYS>
      <INDEXES>
        <INDEX NAME="blockinstanceid-contextid-pagetype-subpage" UNIQUE="true" FIELDS="blockinstanceid, contextid, pagetype, subpage"/>
      </INDEXES>
    </TABLE>
    <TABLE NAME="comments" COMMENT="moodle comments module">
      <FIELDS>
        <FIELD NAME="id" TYPE="int" LENGTH="10" NOTNULL="true" SEQUENCE="true"/>
        <FIELD NAME="contextid" TYPE="int" LENGTH="10" NOTNULL="true" SEQUENCE="false"/>
        <FIELD NAME="commentarea" TYPE="char" LENGTH="255" NOTNULL="true" SEQUENCE="false"/>
        <FIELD NAME="itemid" TYPE="int" LENGTH="10" NOTNULL="true" SEQUENCE="false"/>
        <FIELD NAME="content" TYPE="text" NOTNULL="true" SEQUENCE="false"/>
        <FIELD NAME="format" TYPE="int" LENGTH="2" NOTNULL="true" DEFAULT="0" SEQUENCE="false"/>
        <FIELD NAME="userid" TYPE="int" LENGTH="10" NOTNULL="true" SEQUENCE="false"/>
        <FIELD NAME="timecreated" TYPE="int" LENGTH="10" NOTNULL="true" SEQUENCE="false"/>
      </FIELDS>
      <KEYS>
        <KEY NAME="primary" TYPE="primary" FIELDS="id"/>
      </KEYS>
    </TABLE>
    <TABLE NAME="external_services" COMMENT="built in and custom external services">
      <FIELDS>
        <FIELD NAME="id" TYPE="int" LENGTH="10" NOTNULL="true" SEQUENCE="true"/>
        <FIELD NAME="name" TYPE="char" LENGTH="200" NOTNULL="true" SEQUENCE="false"/>
        <FIELD NAME="enabled" TYPE="int" LENGTH="1" NOTNULL="true" SEQUENCE="false"/>
        <FIELD NAME="requiredcapability" TYPE="char" LENGTH="150" NOTNULL="false" SEQUENCE="false"/>
        <FIELD NAME="restrictedusers" TYPE="int" LENGTH="1" NOTNULL="true" SEQUENCE="false"/>
        <FIELD NAME="component" TYPE="char" LENGTH="100" NOTNULL="false" SEQUENCE="false"/>
        <FIELD NAME="timecreated" TYPE="int" LENGTH="10" NOTNULL="true" SEQUENCE="false"/>
        <FIELD NAME="timemodified" TYPE="int" LENGTH="10" NOTNULL="false" SEQUENCE="false"/>
        <FIELD NAME="shortname" TYPE="char" LENGTH="255" NOTNULL="false" SEQUENCE="false" COMMENT="a unique shortname"/>
        <FIELD NAME="downloadfiles" TYPE="int" LENGTH="1" NOTNULL="true" DEFAULT="0" SEQUENCE="false" COMMENT="1 if the service allow people to download file from webservice/plugins.php - 0 if not"/>
        <FIELD NAME="uploadfiles" TYPE="int" LENGTH="1" NOTNULL="true" DEFAULT="0" SEQUENCE="false" COMMENT="1 if the service allow people to upload files to webservice/upload.php - 0 if not"/>
      </FIELDS>
      <KEYS>
        <KEY NAME="primary" TYPE="primary" FIELDS="id"/>
      </KEYS>
      <INDEXES>
        <INDEX NAME="name" UNIQUE="true" FIELDS="name"/>
      </INDEXES>
    </TABLE>
    <TABLE NAME="external_functions" COMMENT="list of all external functions">
      <FIELDS>
        <FIELD NAME="id" TYPE="int" LENGTH="10" NOTNULL="true" SEQUENCE="true"/>
        <FIELD NAME="name" TYPE="char" LENGTH="200" NOTNULL="true" SEQUENCE="false"/>
        <FIELD NAME="classname" TYPE="char" LENGTH="100" NOTNULL="true" SEQUENCE="false"/>
        <FIELD NAME="methodname" TYPE="char" LENGTH="100" NOTNULL="true" SEQUENCE="false"/>
        <FIELD NAME="classpath" TYPE="char" LENGTH="255" NOTNULL="false" SEQUENCE="false"/>
        <FIELD NAME="component" TYPE="char" LENGTH="100" NOTNULL="true" SEQUENCE="false"/>
        <FIELD NAME="capabilities" TYPE="char" LENGTH="255" NOTNULL="false" SEQUENCE="false" COMMENT="all capabilities that are required to be run by the function (separated by comma)"/>
      </FIELDS>
      <KEYS>
        <KEY NAME="primary" TYPE="primary" FIELDS="id"/>
      </KEYS>
      <INDEXES>
        <INDEX NAME="name" UNIQUE="true" FIELDS="name" COMMENT="the external function names must be globally unique"/>
      </INDEXES>
    </TABLE>
    <TABLE NAME="external_services_functions" COMMENT="lists functions available in each service group">
      <FIELDS>
        <FIELD NAME="id" TYPE="int" LENGTH="10" NOTNULL="true" SEQUENCE="true"/>
        <FIELD NAME="externalserviceid" TYPE="int" LENGTH="10" NOTNULL="true" SEQUENCE="false"/>
        <FIELD NAME="functionname" TYPE="char" LENGTH="200" NOTNULL="true" SEQUENCE="false"/>
      </FIELDS>
      <KEYS>
        <KEY NAME="primary" TYPE="primary" FIELDS="id"/>
        <KEY NAME="externalserviceid" TYPE="foreign" FIELDS="externalserviceid" REFTABLE="external_services" REFFIELDS="id"/>
      </KEYS>
    </TABLE>
    <TABLE NAME="external_services_users" COMMENT="users allowed to use services with restricted users flag">
      <FIELDS>
        <FIELD NAME="id" TYPE="int" LENGTH="10" NOTNULL="true" SEQUENCE="true"/>
        <FIELD NAME="externalserviceid" TYPE="int" LENGTH="10" NOTNULL="true" SEQUENCE="false"/>
        <FIELD NAME="userid" TYPE="int" LENGTH="10" NOTNULL="true" SEQUENCE="false"/>
        <FIELD NAME="iprestriction" TYPE="char" LENGTH="255" NOTNULL="false" SEQUENCE="false" COMMENT="ip restriction"/>
        <FIELD NAME="validuntil" TYPE="int" LENGTH="10" NOTNULL="false" SEQUENCE="false" COMMENT="timestampt - valid until data"/>
        <FIELD NAME="timecreated" TYPE="int" LENGTH="10" NOTNULL="false" SEQUENCE="false" COMMENT="created timestamp"/>
      </FIELDS>
      <KEYS>
        <KEY NAME="primary" TYPE="primary" FIELDS="id"/>
        <KEY NAME="externalserviceid" TYPE="foreign" FIELDS="externalserviceid" REFTABLE="external_services" REFFIELDS="id"/>
        <KEY NAME="userid" TYPE="foreign" FIELDS="userid" REFTABLE="user" REFFIELDS="id"/>
      </KEYS>
    </TABLE>
    <TABLE NAME="external_tokens" COMMENT="Security tokens for accessing of external services">
      <FIELDS>
        <FIELD NAME="id" TYPE="int" LENGTH="10" NOTNULL="true" SEQUENCE="true"/>
        <FIELD NAME="token" TYPE="char" LENGTH="128" NOTNULL="true" SEQUENCE="false" COMMENT="security token, aka private access key"/>
        <FIELD NAME="tokentype" TYPE="int" LENGTH="4" NOTNULL="true" SEQUENCE="false" COMMENT="type of token: 0=permanent, no session; 1=linked to current browser session via sid; 2=permanent, with emulated session"/>
        <FIELD NAME="userid" TYPE="int" LENGTH="10" NOTNULL="true" SEQUENCE="false" COMMENT="owner of the token"/>
        <FIELD NAME="externalserviceid" TYPE="int" LENGTH="10" NOTNULL="true" SEQUENCE="false"/>
        <FIELD NAME="sid" TYPE="char" LENGTH="128" NOTNULL="false" SEQUENCE="false" COMMENT="link to browser or emulated session"/>
        <FIELD NAME="contextid" TYPE="int" LENGTH="10" NOTNULL="true" SEQUENCE="false" COMMENT="context id where in token valid"/>
        <FIELD NAME="creatorid" TYPE="int" LENGTH="10" NOTNULL="true" DEFAULT="1" SEQUENCE="false" COMMENT="user id of the token creator (useful to know when the administrator created a token and so display the token to a specific administrator)"/>
        <FIELD NAME="iprestriction" TYPE="char" LENGTH="255" NOTNULL="false" SEQUENCE="false" COMMENT="ip restriction"/>
        <FIELD NAME="validuntil" TYPE="int" LENGTH="10" NOTNULL="false" SEQUENCE="false" COMMENT="timestampt - valid until data"/>
        <FIELD NAME="timecreated" TYPE="int" LENGTH="10" NOTNULL="true" SEQUENCE="false" COMMENT="created timestamp"/>
        <FIELD NAME="lastaccess" TYPE="int" LENGTH="10" NOTNULL="false" SEQUENCE="false" COMMENT="last access timestamp"/>
      </FIELDS>
      <KEYS>
        <KEY NAME="primary" TYPE="primary" FIELDS="id"/>
        <KEY NAME="userid" TYPE="foreign" FIELDS="userid" REFTABLE="user" REFFIELDS="id"/>
        <KEY NAME="externalserviceid" TYPE="foreign" FIELDS="externalserviceid" REFTABLE="external_services" REFFIELDS="id"/>
        <KEY NAME="contextid" TYPE="foreign" FIELDS="contextid" REFTABLE="context" REFFIELDS="id"/>
        <KEY NAME="creatorid" TYPE="foreign" FIELDS="creatorid" REFTABLE="user" REFFIELDS="id"/>
      </KEYS>
    </TABLE>
    <TABLE NAME="blog_association" COMMENT="Associations of blog entries with courses and module instances">
      <FIELDS>
        <FIELD NAME="id" TYPE="int" LENGTH="10" NOTNULL="true" SEQUENCE="true"/>
        <FIELD NAME="contextid" TYPE="int" LENGTH="10" NOTNULL="true" SEQUENCE="false"/>
        <FIELD NAME="blogid" TYPE="int" LENGTH="10" NOTNULL="true" SEQUENCE="false"/>
      </FIELDS>
      <KEYS>
        <KEY NAME="primary" TYPE="primary" FIELDS="id"/>
        <KEY NAME="contextid" TYPE="foreign" FIELDS="contextid" REFTABLE="context" REFFIELDS="id"/>
        <KEY NAME="blogid" TYPE="foreign" FIELDS="blogid" REFTABLE="post" REFFIELDS="id"/>
      </KEYS>
    </TABLE>
    <TABLE NAME="blog_external" COMMENT="External blog links used for RSS copying of blog entries to Moodle user blogs">
      <FIELDS>
        <FIELD NAME="id" TYPE="int" LENGTH="10" NOTNULL="true" SEQUENCE="true"/>
        <FIELD NAME="userid" TYPE="int" LENGTH="10" NOTNULL="true" SEQUENCE="false"/>
        <FIELD NAME="name" TYPE="char" LENGTH="255" NOTNULL="true" SEQUENCE="false"/>
        <FIELD NAME="description" TYPE="text" NOTNULL="false" SEQUENCE="false"/>
        <FIELD NAME="url" TYPE="text" NOTNULL="true" SEQUENCE="false"/>
        <FIELD NAME="filtertags" TYPE="char" LENGTH="255" NOTNULL="false" SEQUENCE="false" COMMENT="Comma-separated list of tags that will be used to filter which entries are copied over from the external blog. They refer to existing tags in the external blog."/>
        <FIELD NAME="failedlastsync" TYPE="int" LENGTH="1" NOTNULL="true" DEFAULT="0" SEQUENCE="false" COMMENT="Whether or not the last sync failed for some reason"/>
        <FIELD NAME="timemodified" TYPE="int" LENGTH="10" NOTNULL="false" SEQUENCE="false"/>
        <FIELD NAME="timefetched" TYPE="int" LENGTH="10" NOTNULL="true" DEFAULT="0" SEQUENCE="false"/>
      </FIELDS>
      <KEYS>
        <KEY NAME="primary" TYPE="primary" FIELDS="id"/>
        <KEY NAME="userid" TYPE="foreign" FIELDS="userid" REFTABLE="user" REFFIELDS="id"/>
      </KEYS>
    </TABLE>
    <TABLE NAME="rating" COMMENT="moodle ratings">
      <FIELDS>
        <FIELD NAME="id" TYPE="int" LENGTH="10" NOTNULL="true" SEQUENCE="true"/>
        <FIELD NAME="contextid" TYPE="int" LENGTH="10" NOTNULL="true" SEQUENCE="false"/>
        <FIELD NAME="component" TYPE="char" LENGTH="100" NOTNULL="true" SEQUENCE="false"/>
        <FIELD NAME="ratingarea" TYPE="char" LENGTH="50" NOTNULL="true" SEQUENCE="false"/>
        <FIELD NAME="itemid" TYPE="int" LENGTH="10" NOTNULL="true" SEQUENCE="false"/>
        <FIELD NAME="scaleid" TYPE="int" LENGTH="10" NOTNULL="true" SEQUENCE="false"/>
        <FIELD NAME="rating" TYPE="int" LENGTH="10" NOTNULL="true" SEQUENCE="false"/>
        <FIELD NAME="userid" TYPE="int" LENGTH="10" NOTNULL="true" SEQUENCE="false"/>
        <FIELD NAME="timecreated" TYPE="int" LENGTH="10" NOTNULL="true" SEQUENCE="false"/>
        <FIELD NAME="timemodified" TYPE="int" LENGTH="10" NOTNULL="true" SEQUENCE="false"/>
      </FIELDS>
      <KEYS>
        <KEY NAME="primary" TYPE="primary" FIELDS="id"/>
        <KEY NAME="contextid" TYPE="foreign" FIELDS="contextid" REFTABLE="context" REFFIELDS="id" COMMENT="Relates to context.id"/>
        <KEY NAME="userid" TYPE="foreign" FIELDS="userid" REFTABLE="user" REFFIELDS="id" COMMENT="Relates to user.id"/>
      </KEYS>
      <INDEXES>
        <INDEX NAME="uniqueuserrating" UNIQUE="false" FIELDS="component, ratingarea, contextid, itemid" COMMENT="These fields define a unique user rating of an item"/>
      </INDEXES>
    </TABLE>
    <TABLE NAME="license" COMMENT="store licenses used by moodle">
      <FIELDS>
        <FIELD NAME="id" TYPE="int" LENGTH="10" NOTNULL="true" SEQUENCE="true"/>
        <FIELD NAME="shortname" TYPE="char" LENGTH="255" NOTNULL="false" SEQUENCE="false"/>
        <FIELD NAME="fullname" TYPE="text" NOTNULL="false" SEQUENCE="false"/>
        <FIELD NAME="source" TYPE="char" LENGTH="255" NOTNULL="false" SEQUENCE="false"/>
        <FIELD NAME="enabled" TYPE="int" LENGTH="1" NOTNULL="true" DEFAULT="1" SEQUENCE="false"/>
        <FIELD NAME="version" TYPE="int" LENGTH="10" NOTNULL="true" DEFAULT="0" SEQUENCE="false"/>
      </FIELDS>
      <KEYS>
        <KEY NAME="primary" TYPE="primary" FIELDS="id"/>
      </KEYS>
    </TABLE>
    <TABLE NAME="registration_hubs" COMMENT="hub where the site is registered on with their associated token">
      <FIELDS>
        <FIELD NAME="id" TYPE="int" LENGTH="10" NOTNULL="true" SEQUENCE="true"/>
        <FIELD NAME="token" TYPE="char" LENGTH="255" NOTNULL="true" SEQUENCE="false" COMMENT="the token to communicate with the hub by web service"/>
        <FIELD NAME="hubname" TYPE="char" LENGTH="255" NOTNULL="true" SEQUENCE="false"/>
        <FIELD NAME="huburl" TYPE="char" LENGTH="255" NOTNULL="true" SEQUENCE="false"/>
        <FIELD NAME="confirmed" TYPE="int" LENGTH="1" NOTNULL="true" DEFAULT="0" SEQUENCE="false"/>
        <FIELD NAME="secret" TYPE="char" LENGTH="255" NOTNULL="false" SEQUENCE="false" COMMENT="the unique site identifier for this hub"/>
      </FIELDS>
      <KEYS>
        <KEY NAME="primary" TYPE="primary" FIELDS="id"/>
      </KEYS>
    </TABLE>
    <TABLE NAME="backup_controllers" COMMENT="To store the backup_controllers as they are used">
      <FIELDS>
        <FIELD NAME="id" TYPE="int" LENGTH="10" NOTNULL="true" SEQUENCE="true"/>
        <FIELD NAME="backupid" TYPE="char" LENGTH="32" NOTNULL="true" SEQUENCE="false" COMMENT="unique id of the backup"/>
        <FIELD NAME="operation" TYPE="char" LENGTH="20" NOTNULL="true" DEFAULT="backup" SEQUENCE="false" COMMENT="Type of operation (backup/restore)"/>
        <FIELD NAME="type" TYPE="char" LENGTH="10" NOTNULL="true" SEQUENCE="false" COMMENT="Type of the backup (activity/section/course)"/>
        <FIELD NAME="itemid" TYPE="int" LENGTH="10" NOTNULL="true" SEQUENCE="false" COMMENT="id of the module/section/activity being backup"/>
        <FIELD NAME="format" TYPE="char" LENGTH="20" NOTNULL="true" SEQUENCE="false" COMMENT="format of the backup (moodle/imscc...)"/>
        <FIELD NAME="interactive" TYPE="int" LENGTH="4" NOTNULL="true" SEQUENCE="false" COMMENT="is the backup interactive (1-yes/0-no)"/>
        <FIELD NAME="purpose" TYPE="int" LENGTH="4" NOTNULL="true" SEQUENCE="false" COMMENT="purpose (target) of the backup (general, import, hub...)"/>
        <FIELD NAME="userid" TYPE="int" LENGTH="10" NOTNULL="true" SEQUENCE="false" COMMENT="user that owns/performs the backup"/>
        <FIELD NAME="status" TYPE="int" LENGTH="4" NOTNULL="true" SEQUENCE="false" COMMENT="current status of the backup (configured, ui, running...)"/>
        <FIELD NAME="execution" TYPE="int" LENGTH="4" NOTNULL="true" SEQUENCE="false" COMMENT="type of execution (immediate/delayed)"/>
        <FIELD NAME="executiontime" TYPE="int" LENGTH="10" NOTNULL="true" SEQUENCE="false" COMMENT="epoch secs when the backup should be executed (for delayed backups only)"/>
        <FIELD NAME="checksum" TYPE="char" LENGTH="32" NOTNULL="true" SEQUENCE="false" COMMENT="checksum of the backup_controller object"/>
        <FIELD NAME="timecreated" TYPE="int" LENGTH="10" NOTNULL="true" SEQUENCE="false" COMMENT="time the controller was created"/>
        <FIELD NAME="timemodified" TYPE="int" LENGTH="10" NOTNULL="true" SEQUENCE="false" COMMENT="last time the controller was modified"/>
        <FIELD NAME="controller" TYPE="text" NOTNULL="true" SEQUENCE="false" COMMENT="serialised backup_controller object"/>
      </FIELDS>
      <KEYS>
        <KEY NAME="primary" TYPE="primary" FIELDS="id"/>
        <KEY NAME="backupid_uk" TYPE="unique" FIELDS="backupid"/>
        <KEY NAME="userid_fk" TYPE="foreign" FIELDS="userid" REFTABLE="user" REFFIELDS="id"/>
      </KEYS>
      <INDEXES>
        <INDEX NAME="typeitem_ix" UNIQUE="false" FIELDS="type, itemid"/>
      </INDEXES>
    </TABLE>
    <TABLE NAME="backup_logs" COMMENT="To store all the logs from backup and restore operations (by db logger)">
      <FIELDS>
        <FIELD NAME="id" TYPE="int" LENGTH="10" NOTNULL="true" SEQUENCE="true"/>
        <FIELD NAME="backupid" TYPE="char" LENGTH="32" NOTNULL="true" SEQUENCE="false" COMMENT="backupid the log record belongs to"/>
        <FIELD NAME="loglevel" TYPE="int" LENGTH="4" NOTNULL="true" SEQUENCE="false" COMMENT="level of the log (debug...error)"/>
        <FIELD NAME="message" TYPE="text" NOTNULL="true" SEQUENCE="false" COMMENT="text logged"/>
        <FIELD NAME="timecreated" TYPE="int" LENGTH="10" NOTNULL="true" SEQUENCE="false" COMMENT="timestamp this log entry was created"/>
      </FIELDS>
      <KEYS>
        <KEY NAME="primary" TYPE="primary" FIELDS="id"/>
        <KEY NAME="backupid" TYPE="foreign" FIELDS="backupid" REFTABLE="backup_controllers" REFFIELDS="backupid" COMMENT="fk to uk in backup_controllers"/>
      </KEYS>
      <INDEXES>
        <INDEX NAME="backupid-id" UNIQUE="true" FIELDS="backupid, id" COMMENT="for quick ordered retrieval by backupid"/>
      </INDEXES>
    </TABLE>
    <TABLE NAME="profiling" COMMENT="Stores the results of all the profiling runs">
      <FIELDS>
        <FIELD NAME="id" TYPE="int" LENGTH="10" NOTNULL="true" SEQUENCE="true"/>
        <FIELD NAME="runid" TYPE="char" LENGTH="32" NOTNULL="true" SEQUENCE="false" COMMENT="the unique id for this run (as generated by xhprof)"/>
        <FIELD NAME="url" TYPE="char" LENGTH="255" NOTNULL="true" SEQUENCE="false" COMMENT="the url this profiling record is about (without wwwroot nor query params)"/>
        <FIELD NAME="data" TYPE="text" NOTNULL="true" SEQUENCE="false" COMMENT="the raw data gathered by xhprof"/>
        <FIELD NAME="totalexecutiontime" TYPE="int" LENGTH="10" NOTNULL="true" SEQUENCE="false" COMMENT="time (in microseconds) spent by the run"/>
        <FIELD NAME="totalcputime" TYPE="int" LENGTH="10" NOTNULL="true" SEQUENCE="false" COMMENT="time (in microseconds) spent by the CPU in this run"/>
        <FIELD NAME="totalcalls" TYPE="int" LENGTH="10" NOTNULL="true" SEQUENCE="false" COMMENT="Total number of calls performed by the run"/>
        <FIELD NAME="totalmemory" TYPE="int" LENGTH="10" NOTNULL="true" SEQUENCE="false" COMMENT="Total memory used byt the run"/>
        <FIELD NAME="runreference" TYPE="int" LENGTH="2" NOTNULL="true" DEFAULT="0" SEQUENCE="false" COMMENT="Is this run a reference one"/>
        <FIELD NAME="runcomment" TYPE="char" LENGTH="255" NOTNULL="true" SEQUENCE="false" COMMENT="Brief comment for this run"/>
        <FIELD NAME="timecreated" TYPE="int" LENGTH="10" NOTNULL="true" SEQUENCE="false" COMMENT="unix timestap of the creation of this run"/>
      </FIELDS>
      <KEYS>
        <KEY NAME="primary" TYPE="primary" FIELDS="id"/>
        <KEY NAME="runid_uk" TYPE="unique" FIELDS="runid"/>
      </KEYS>
      <INDEXES>
        <INDEX NAME="url_runreference_ix" UNIQUE="false" FIELDS="url, runreference"/>
        <INDEX NAME="timecreated_runreference_ix" UNIQUE="false" FIELDS="timecreated, runreference"/>
      </INDEXES>
    </TABLE>
    <TABLE NAME="course_published" COMMENT="Information about how and when an local courses were published to hubs">
      <FIELDS>
        <FIELD NAME="id" TYPE="int" LENGTH="10" NOTNULL="true" SEQUENCE="true"/>
        <FIELD NAME="huburl" TYPE="char" LENGTH="255" NOTNULL="false" SEQUENCE="false" COMMENT="the url of the &quot;registered on&quot; hub"/>
        <FIELD NAME="courseid" TYPE="int" LENGTH="10" NOTNULL="true" SEQUENCE="false" COMMENT="the id of the published course"/>
        <FIELD NAME="timepublished" TYPE="int" LENGTH="10" NOTNULL="true" SEQUENCE="false" COMMENT="The time when the publication occurred"/>
        <FIELD NAME="enrollable" TYPE="int" LENGTH="1" NOTNULL="true" DEFAULT="1" SEQUENCE="false" COMMENT="1 = enrollable, 0 = downloadable"/>
        <FIELD NAME="hubcourseid" TYPE="int" LENGTH="10" NOTNULL="true" SEQUENCE="false" COMMENT="the course id on the hub server"/>
        <FIELD NAME="status" TYPE="int" LENGTH="1" NOTNULL="false" DEFAULT="0" SEQUENCE="false" COMMENT="is the publication published or not"/>
        <FIELD NAME="timechecked" TYPE="int" LENGTH="10" NOTNULL="false" SEQUENCE="false" COMMENT="the last time the status has been checked"/>
      </FIELDS>
      <KEYS>
        <KEY NAME="primary" TYPE="primary" FIELDS="id"/>
      </KEYS>
    </TABLE>
    <TABLE NAME="grading_areas" COMMENT="Identifies gradable areas where advanced grading can happen. For each area, the current active plugin can be set.">
      <FIELDS>
        <FIELD NAME="id" TYPE="int" LENGTH="10" NOTNULL="true" SEQUENCE="true"/>
        <FIELD NAME="contextid" TYPE="int" LENGTH="10" NOTNULL="true" SEQUENCE="false" COMMENT="The context of the gradable area, eg module instance context."/>
        <FIELD NAME="component" TYPE="char" LENGTH="100" NOTNULL="true" SEQUENCE="false" COMMENT="Frankenstyle name of the component holding this area"/>
        <FIELD NAME="areaname" TYPE="char" LENGTH="100" NOTNULL="true" SEQUENCE="false" COMMENT="The name of gradable area"/>
        <FIELD NAME="activemethod" TYPE="char" LENGTH="100" NOTNULL="false" SEQUENCE="false" COMMENT="The default grading method (plugin) that should be used for this area"/>
      </FIELDS>
      <KEYS>
        <KEY NAME="primary" TYPE="primary" FIELDS="id"/>
        <KEY NAME="uq_gradable_area" TYPE="unique" FIELDS="contextid, component, areaname"/>
        <KEY NAME="fk_context" TYPE="foreign" FIELDS="contextid" REFTABLE="context" REFFIELDS="id"/>
      </KEYS>
    </TABLE>
    <TABLE NAME="grading_definitions" COMMENT="Contains the basic information about an advanced grading form defined in the given gradable area">
      <FIELDS>
        <FIELD NAME="id" TYPE="int" LENGTH="10" NOTNULL="true" SEQUENCE="true"/>
        <FIELD NAME="areaid" TYPE="int" LENGTH="10" NOTNULL="true" SEQUENCE="false"/>
        <FIELD NAME="method" TYPE="char" LENGTH="100" NOTNULL="true" SEQUENCE="false" COMMENT="The name of the plugin providing this grading form"/>
        <FIELD NAME="name" TYPE="char" LENGTH="255" NOTNULL="true" SEQUENCE="false" COMMENT="The title of the form that helps users to identify it"/>
        <FIELD NAME="description" TYPE="text" NOTNULL="false" SEQUENCE="false" COMMENT="More detailed description of the form"/>
        <FIELD NAME="descriptionformat" TYPE="int" LENGTH="2" NOTNULL="false" SEQUENCE="false" COMMENT="Format of the description field"/>
        <FIELD NAME="status" TYPE="int" LENGTH="10" NOTNULL="true" DEFAULT="0" SEQUENCE="false" COMMENT="Status of the form definition, by default in the under-construction state"/>
        <FIELD NAME="copiedfromid" TYPE="int" LENGTH="10" NOTNULL="false" SEQUENCE="false" COMMENT="The id of the original definition that this was initially copied from or null if it was from scratch"/>
        <FIELD NAME="timecreated" TYPE="int" LENGTH="10" NOTNULL="true" SEQUENCE="false" COMMENT="The timestamp of when the form definition was created initially"/>
        <FIELD NAME="usercreated" TYPE="int" LENGTH="10" NOTNULL="true" SEQUENCE="false" COMMENT="The ID of the user who created this definition and is considered as its owner for access control purposes"/>
        <FIELD NAME="timemodified" TYPE="int" LENGTH="10" NOTNULL="true" SEQUENCE="false" COMMENT="The time stamp of when the form definition was modified recently"/>
        <FIELD NAME="usermodified" TYPE="int" LENGTH="10" NOTNULL="true" SEQUENCE="false" COMMENT="The ID of the user who did the most recent modification"/>
        <FIELD NAME="timecopied" TYPE="int" LENGTH="10" NOTNULL="false" DEFAULT="0" SEQUENCE="false" COMMENT="The timestamp of when this form was most recently copied into another area"/>
        <FIELD NAME="options" TYPE="text" NOTNULL="false" SEQUENCE="false" COMMENT="General field to be used by plugins as a general storage place for their own settings"/>
      </FIELDS>
      <KEYS>
        <KEY NAME="primary" TYPE="primary" FIELDS="id"/>
        <KEY NAME="fk_areaid" TYPE="foreign" FIELDS="areaid" REFTABLE="grading_areas" REFFIELDS="id"/>
        <KEY NAME="fk_usermodified" TYPE="foreign" FIELDS="usermodified" REFTABLE="user" REFFIELDS="id"/>
        <KEY NAME="uq_area_method" TYPE="unique" FIELDS="areaid, method"/>
        <KEY NAME="fk_usercreated" TYPE="foreign" FIELDS="usercreated" REFTABLE="user" REFFIELDS="id"/>
      </KEYS>
    </TABLE>
    <TABLE NAME="grading_instances" COMMENT="Grading form instance is an assessment record for one gradable item assessed by one rater">
      <FIELDS>
        <FIELD NAME="id" TYPE="int" LENGTH="10" NOTNULL="true" SEQUENCE="true"/>
        <FIELD NAME="definitionid" TYPE="int" LENGTH="10" NOTNULL="true" SEQUENCE="false" COMMENT="The ID of the form definition this is instance of"/>
        <FIELD NAME="raterid" TYPE="int" LENGTH="10" NOTNULL="true" SEQUENCE="false" COMMENT="The ID of the user who did the assessment"/>
        <FIELD NAME="itemid" TYPE="int" LENGTH="10" NOTNULL="false" SEQUENCE="false" COMMENT="This identifies the graded item within the grabable area"/>
        <FIELD NAME="rawgrade" TYPE="number" LENGTH="10" NOTNULL="false" SEQUENCE="false" DECIMALS="5" COMMENT="The raw normalized grade 0.00000 - 100.00000 as a result of the most recent assessment"/>
        <FIELD NAME="status" TYPE="int" LENGTH="10" NOTNULL="true" DEFAULT="0" SEQUENCE="false" COMMENT="The status of the assessment. By default the instance is under-assessment state"/>
        <FIELD NAME="feedback" TYPE="text" NOTNULL="false" SEQUENCE="false" COMMENT="Overall feedback from the rater for the author of the graded item"/>
        <FIELD NAME="feedbackformat" TYPE="int" LENGTH="2" NOTNULL="false" SEQUENCE="false" COMMENT="The format of the feedback field"/>
        <FIELD NAME="timemodified" TYPE="int" LENGTH="10" NOTNULL="true" SEQUENCE="false" COMMENT="The timestamp of when the assessment was most recently modified"/>
      </FIELDS>
      <KEYS>
        <KEY NAME="primary" TYPE="primary" FIELDS="id"/>
        <KEY NAME="fk_definitionid" TYPE="foreign" FIELDS="definitionid" REFTABLE="grading_definitions" REFFIELDS="id"/>
        <KEY NAME="fk_raterid" TYPE="foreign" FIELDS="raterid" REFTABLE="user" REFFIELDS="id"/>
      </KEYS>
    </TABLE>
    <TABLE NAME="event_subscriptions" COMMENT="Tracks subscriptions to remote calendars.">
      <FIELDS>
        <FIELD NAME="id" TYPE="int" LENGTH="10" NOTNULL="true" SEQUENCE="true"/>
        <FIELD NAME="url" TYPE="char" LENGTH="255" NOTNULL="true" SEQUENCE="false"/>
        <FIELD NAME="courseid" TYPE="int" LENGTH="10" NOTNULL="true" DEFAULT="0" SEQUENCE="false"/>
        <FIELD NAME="groupid" TYPE="int" LENGTH="10" NOTNULL="true" DEFAULT="0" SEQUENCE="false"/>
        <FIELD NAME="userid" TYPE="int" LENGTH="10" NOTNULL="true" DEFAULT="0" SEQUENCE="false"/>
        <FIELD NAME="eventtype" TYPE="char" LENGTH="20" NOTNULL="true" SEQUENCE="false" COMMENT="The type of the event"/>
        <FIELD NAME="pollinterval" TYPE="int" LENGTH="10" NOTNULL="true" DEFAULT="0" SEQUENCE="false" COMMENT="Frequency of checks for new/changed events"/>
        <FIELD NAME="lastupdated" TYPE="int" LENGTH="10" NOTNULL="false" SEQUENCE="false"/>
        <FIELD NAME="name" TYPE="char" LENGTH="255" NOTNULL="true" SEQUENCE="false"/>
      </FIELDS>
      <KEYS>
        <KEY NAME="primary" TYPE="primary" FIELDS="id"/>
      </KEYS>
    </TABLE>
    <TABLE NAME="badge" COMMENT="Defines badge">
      <FIELDS>
        <FIELD NAME="id" TYPE="int" LENGTH="10" NOTNULL="true" SEQUENCE="true"/>
        <FIELD NAME="name" TYPE="char" LENGTH="255" NOTNULL="true" SEQUENCE="false"/>
        <FIELD NAME="description" TYPE="text" NOTNULL="false" SEQUENCE="false"/>
        <FIELD NAME="timecreated" TYPE="int" LENGTH="10" NOTNULL="true" DEFAULT="0" SEQUENCE="false"/>
        <FIELD NAME="timemodified" TYPE="int" LENGTH="10" NOTNULL="true" DEFAULT="0" SEQUENCE="false"/>
        <FIELD NAME="usercreated" TYPE="int" LENGTH="10" NOTNULL="true" SEQUENCE="false"/>
        <FIELD NAME="usermodified" TYPE="int" LENGTH="10" NOTNULL="true" SEQUENCE="false"/>
        <FIELD NAME="issuername" TYPE="char" LENGTH="255" NOTNULL="true" SEQUENCE="false"/>
        <FIELD NAME="issuerurl" TYPE="char" LENGTH="255" NOTNULL="true" SEQUENCE="false"/>
        <FIELD NAME="issuercontact" TYPE="char" LENGTH="255" NOTNULL="false" SEQUENCE="false"/>
        <FIELD NAME="expiredate" TYPE="int" LENGTH="10" NOTNULL="false" SEQUENCE="false"/>
        <FIELD NAME="expireperiod" TYPE="int" LENGTH="10" NOTNULL="false" SEQUENCE="false"/>
        <FIELD NAME="type" TYPE="int" LENGTH="1" NOTNULL="true" DEFAULT="1" SEQUENCE="false" COMMENT="1 = site, 2 = course"/>
        <FIELD NAME="courseid" TYPE="int" LENGTH="10" NOTNULL="false" SEQUENCE="false"/>
        <FIELD NAME="message" TYPE="text" NOTNULL="true" SEQUENCE="false"/>
        <FIELD NAME="messagesubject" TYPE="text" NOTNULL="true" SEQUENCE="false"/>
        <FIELD NAME="attachment" TYPE="int" LENGTH="1" NOTNULL="true" DEFAULT="1" SEQUENCE="false" COMMENT="Attach baked badge for download"/>
        <FIELD NAME="notification" TYPE="int" LENGTH="1" NOTNULL="true" DEFAULT="1" SEQUENCE="false" COMMENT="Message when badge is awarded"/>
        <FIELD NAME="status" TYPE="int" LENGTH="1" NOTNULL="true" DEFAULT="0" SEQUENCE="false" COMMENT="Badge status: 0 = inactive, 1 = active, 2 = active+locked, 3 = inactive+locked, 4 = archived"/>
        <FIELD NAME="nextcron" TYPE="int" LENGTH="10" NOTNULL="false" SEQUENCE="false"/>
      </FIELDS>
      <KEYS>
        <KEY NAME="primary" TYPE="primary" FIELDS="id"/>
        <KEY NAME="fk_courseid" TYPE="foreign" FIELDS="courseid" REFTABLE="course" REFFIELDS="id"/>
        <KEY NAME="fk_usermodified" TYPE="foreign" FIELDS="usermodified" REFTABLE="user" REFFIELDS="id"/>
        <KEY NAME="fk_usercreated" TYPE="foreign" FIELDS="usercreated" REFTABLE="user" REFFIELDS="id"/>
      </KEYS>
      <INDEXES>
        <INDEX NAME="type" UNIQUE="false" FIELDS="type"/>
      </INDEXES>
    </TABLE>
    <TABLE NAME="badge_criteria" COMMENT="Defines criteria for issuing badges">
      <FIELDS>
        <FIELD NAME="id" TYPE="int" LENGTH="10" NOTNULL="true" SEQUENCE="true"/>
        <FIELD NAME="badgeid" TYPE="int" LENGTH="10" NOTNULL="true" DEFAULT="0" SEQUENCE="false"/>
        <FIELD NAME="criteriatype" TYPE="int" LENGTH="10" NOTNULL="false" SEQUENCE="false" COMMENT="The criteria type we are aggregating"/>
        <FIELD NAME="method" TYPE="int" LENGTH="1" NOTNULL="true" DEFAULT="1" SEQUENCE="false" COMMENT="1 = all, 2 = any"/>
      </FIELDS>
      <KEYS>
        <KEY NAME="primary" TYPE="primary" FIELDS="id"/>
        <KEY NAME="fk_badgeid" TYPE="foreign" FIELDS="badgeid" REFTABLE="badge" REFFIELDS="id"/>
      </KEYS>
      <INDEXES>
        <INDEX NAME="criteriatype" UNIQUE="false" FIELDS="criteriatype"/>
        <INDEX NAME="badgecriteriatype" UNIQUE="true" FIELDS="badgeid, criteriatype"/>
      </INDEXES>
    </TABLE>
    <TABLE NAME="badge_criteria_param" COMMENT="Defines parameters for badges criteria">
      <FIELDS>
        <FIELD NAME="id" TYPE="int" LENGTH="10" NOTNULL="true" SEQUENCE="true"/>
        <FIELD NAME="critid" TYPE="int" LENGTH="10" NOTNULL="true" SEQUENCE="false"/>
        <FIELD NAME="name" TYPE="char" LENGTH="255" NOTNULL="true" SEQUENCE="false"/>
        <FIELD NAME="value" TYPE="char" LENGTH="255" NOTNULL="false" SEQUENCE="false"/>
      </FIELDS>
      <KEYS>
        <KEY NAME="primary" TYPE="primary" FIELDS="id"/>
        <KEY NAME="fk_critid" TYPE="foreign" FIELDS="critid" REFTABLE="badge_criteria" REFFIELDS="id"/>
      </KEYS>
    </TABLE>
    <TABLE NAME="badge_issued" COMMENT="Defines issued badges">
      <FIELDS>
        <FIELD NAME="id" TYPE="int" LENGTH="10" NOTNULL="true" SEQUENCE="true"/>
        <FIELD NAME="badgeid" TYPE="int" LENGTH="10" NOTNULL="true" DEFAULT="0" SEQUENCE="false"/>
        <FIELD NAME="userid" TYPE="int" LENGTH="10" NOTNULL="true" DEFAULT="0" SEQUENCE="false"/>
        <FIELD NAME="uniquehash" TYPE="text" NOTNULL="true" SEQUENCE="false"/>
        <FIELD NAME="dateissued" TYPE="int" LENGTH="10" NOTNULL="true" DEFAULT="0" SEQUENCE="false"/>
        <FIELD NAME="dateexpire" TYPE="int" LENGTH="10" NOTNULL="false" SEQUENCE="false"/>
        <FIELD NAME="visible" TYPE="int" LENGTH="1" NOTNULL="true" DEFAULT="0" SEQUENCE="false"/>
        <FIELD NAME="issuernotified" TYPE="int" LENGTH="10" NOTNULL="false" SEQUENCE="false"/>
      </FIELDS>
      <KEYS>
        <KEY NAME="primary" TYPE="primary" FIELDS="id"/>
        <KEY NAME="fk_badgeid" TYPE="foreign" FIELDS="badgeid" REFTABLE="badge" REFFIELDS="id"/>
        <KEY NAME="fk_userid" TYPE="foreign" FIELDS="userid" REFTABLE="user" REFFIELDS="id"/>
      </KEYS>
      <INDEXES>
        <INDEX NAME="badgeuser" UNIQUE="true" FIELDS="badgeid, userid"/>
      </INDEXES>
    </TABLE>
    <TABLE NAME="badge_criteria_met" COMMENT="Defines criteria that were met for an issued badge">
      <FIELDS>
        <FIELD NAME="id" TYPE="int" LENGTH="10" NOTNULL="true" SEQUENCE="true"/>
        <FIELD NAME="issuedid" TYPE="int" LENGTH="10" NOTNULL="false" SEQUENCE="false"/>
        <FIELD NAME="critid" TYPE="int" LENGTH="10" NOTNULL="true" SEQUENCE="false"/>
        <FIELD NAME="userid" TYPE="int" LENGTH="10" NOTNULL="true" SEQUENCE="false"/>
        <FIELD NAME="datemet" TYPE="int" LENGTH="10" NOTNULL="true" SEQUENCE="false"/>
      </FIELDS>
      <KEYS>
        <KEY NAME="primary" TYPE="primary" FIELDS="id"/>
        <KEY NAME="fk_critid" TYPE="foreign" FIELDS="critid" REFTABLE="badge_criteria" REFFIELDS="id"/>
        <KEY NAME="fk_userid" TYPE="foreign" FIELDS="userid" REFTABLE="user" REFFIELDS="id"/>
        <KEY NAME="fk_issuedid" TYPE="foreign" FIELDS="issuedid" REFTABLE="badge_issued" REFFIELDS="id"/>
      </KEYS>
    </TABLE>
    <TABLE NAME="badge_manual_award" COMMENT="Track manual award criteria for badges">
      <FIELDS>
        <FIELD NAME="id" TYPE="int" LENGTH="10" NOTNULL="true" SEQUENCE="true"/>
        <FIELD NAME="badgeid" TYPE="int" LENGTH="10" NOTNULL="true" SEQUENCE="false"/>
        <FIELD NAME="recipientid" TYPE="int" LENGTH="10" NOTNULL="true" SEQUENCE="false"/>
        <FIELD NAME="issuerid" TYPE="int" LENGTH="10" NOTNULL="true" SEQUENCE="false"/>
        <FIELD NAME="issuerrole" TYPE="int" LENGTH="10" NOTNULL="true" SEQUENCE="false"/>
        <FIELD NAME="datemet" TYPE="int" LENGTH="10" NOTNULL="true" SEQUENCE="false"/>
      </FIELDS>
      <KEYS>
        <KEY NAME="primary" TYPE="primary" FIELDS="id"/>
        <KEY NAME="fk_badgeid" TYPE="foreign" FIELDS="badgeid" REFTABLE="badge" REFFIELDS="id"/>
        <KEY NAME="fk_recipientid" TYPE="foreign" FIELDS="recipientid" REFTABLE="user" REFFIELDS="id"/>
        <KEY NAME="fk_issuerid" TYPE="foreign" FIELDS="issuerid" REFTABLE="user" REFFIELDS="id"/>
        <KEY NAME="fk_issuerrole" TYPE="foreign" FIELDS="issuerrole" REFTABLE="role" REFFIELDS="id"/>
      </KEYS>
    </TABLE>
    <TABLE NAME="badge_backpack" COMMENT="Defines settings for connecting external backpack">
      <FIELDS>
        <FIELD NAME="id" TYPE="int" LENGTH="10" NOTNULL="true" SEQUENCE="true"/>
        <FIELD NAME="userid" TYPE="int" LENGTH="10" NOTNULL="true" DEFAULT="0" SEQUENCE="false"/>
        <FIELD NAME="email" TYPE="char" LENGTH="100" NOTNULL="true" SEQUENCE="false"/>
        <FIELD NAME="backpackurl" TYPE="char" LENGTH="255" NOTNULL="true" SEQUENCE="false"/>
        <FIELD NAME="backpackuid" TYPE="int" LENGTH="10" NOTNULL="true" SEQUENCE="false"/>
        <FIELD NAME="autosync" TYPE="int" LENGTH="1" NOTNULL="true" DEFAULT="0" SEQUENCE="false"/>
        <FIELD NAME="password" TYPE="char" LENGTH="50" NOTNULL="false" SEQUENCE="false"/>
      </FIELDS>
      <KEYS>
        <KEY NAME="primary" TYPE="primary" FIELDS="id"/>
        <KEY NAME="fk_userid" TYPE="foreign" FIELDS="userid" REFTABLE="user" REFFIELDS="id"/>
      </KEYS>
    </TABLE>
    <TABLE NAME="badge_external" COMMENT="Setting for external badges display">
      <FIELDS>
        <FIELD NAME="id" TYPE="int" LENGTH="10" NOTNULL="true" SEQUENCE="true"/>
        <FIELD NAME="backpackid" TYPE="int" LENGTH="10" NOTNULL="true" SEQUENCE="false" COMMENT="ID of a backpack"/>
        <FIELD NAME="collectionid" TYPE="int" LENGTH="10" NOTNULL="true" SEQUENCE="false" COMMENT="Badge collection id in the backpack"/>
      </FIELDS>
      <KEYS>
        <KEY NAME="primary" TYPE="primary" FIELDS="id"/>
        <KEY NAME="fk_backpackid" TYPE="foreign" FIELDS="backpackid" REFTABLE="badge_backpack" REFFIELDS="id"/>
      </KEYS>
    </TABLE>
<<<<<<< HEAD
    <TABLE NAME="user_devices" COMMENT="This table stores user's mobile devices information in order to send PUSH notifications">
      <FIELDS>
        <FIELD NAME="id" TYPE="int" LENGTH="10" NOTNULL="true" SEQUENCE="true"/>
        <FIELD NAME="userid" TYPE="int" LENGTH="10" NOTNULL="true" DEFAULT="0" SEQUENCE="false"/>
        <FIELD NAME="appid" TYPE="char" LENGTH="128" NOTNULL="true" SEQUENCE="false" COMMENT="the app id, usually something like com.moodle.moodlemobile"/>
        <FIELD NAME="name" TYPE="char" LENGTH="32" NOTNULL="true" SEQUENCE="false" COMMENT="the device name, occam or iPhone etc.."/>
        <FIELD NAME="model" TYPE="char" LENGTH="32" NOTNULL="true" SEQUENCE="false" COMMENT="the device model, Nexus 4 or iPad 1,1"/>
        <FIELD NAME="platform" TYPE="char" LENGTH="32" NOTNULL="true" SEQUENCE="false" COMMENT="the device platform, Android or iOS etc"/>
        <FIELD NAME="version" TYPE="char" LENGTH="32" NOTNULL="true" SEQUENCE="false" COMMENT="The device version, 6.1.2, 4.2.2 etc.."/>
        <FIELD NAME="pushid" TYPE="char" LENGTH="255" NOTNULL="true" SEQUENCE="false" COMMENT="the device PUSH token/key/identifier/registration id"/>
        <FIELD NAME="uuid" TYPE="char" LENGTH="255" NOTNULL="true" SEQUENCE="false" COMMENT="The device vendor UUID"/>
        <FIELD NAME="timecreated" TYPE="int" LENGTH="10" NOTNULL="true" SEQUENCE="false"/>
        <FIELD NAME="timemodified" TYPE="int" LENGTH="10" NOTNULL="true" SEQUENCE="false"/>
      </FIELDS>
      <KEYS>
        <KEY NAME="primary" TYPE="primary" FIELDS="id"/>
        <KEY NAME="pushid-userid" TYPE="unique" FIELDS="pushid, userid"/>
        <KEY NAME="pushid-platform" TYPE="unique" FIELDS="pushid, platform"/>
=======
    <TABLE NAME="user_password_resets" COMMENT="table tracking password reset confirmation tokens">
      <FIELDS>
        <FIELD NAME="id" TYPE="int" LENGTH="10" NOTNULL="true" SEQUENCE="true"/>
        <FIELD NAME="userid" TYPE="int" LENGTH="10" NOTNULL="true" SEQUENCE="false" COMMENT="id of the user account which requester claimed to be"/>
        <FIELD NAME="timerequested" TYPE="int" LENGTH="10" NOTNULL="true" SEQUENCE="false" COMMENT="The time that the user first requested this password reset"/>
        <FIELD NAME="timererequested" TYPE="int" LENGTH="10" NOTNULL="true" DEFAULT="0" SEQUENCE="false" COMMENT="The time the user re-requested the password reset."/>
        <FIELD NAME="token" TYPE="char" LENGTH="32" NOTNULL="true" SEQUENCE="false" COMMENT="secret set and emailed to user"/>
      </FIELDS>
      <KEYS>
        <KEY NAME="primary" TYPE="primary" FIELDS="id"/>
>>>>>>> 60a67d78
        <KEY NAME="userid" TYPE="foreign" FIELDS="userid" REFTABLE="user" REFFIELDS="id"/>
      </KEYS>
    </TABLE>
  </TABLES>
</XMLDB><|MERGE_RESOLUTION|>--- conflicted
+++ resolved
@@ -1,9 +1,5 @@
 <?xml version="1.0" encoding="UTF-8" ?>
-<<<<<<< HEAD
-<XMLDB PATH="lib/db" VERSION="20131004" COMMENT="XMLDB file for core Moodle tables"
-=======
-<XMLDB PATH="lib/db" VERSION="20130927" COMMENT="XMLDB file for core Moodle tables"
->>>>>>> 60a67d78
+<XMLDB PATH="lib/db" VERSION="20131008" COMMENT="XMLDB file for core Moodle tables"
     xmlns:xsi="http://www.w3.org/2001/XMLSchema-instance"
     xsi:noNamespaceSchemaLocation="../../lib/xmldb/xmldb.xsd"
 >
@@ -3053,7 +3049,6 @@
         <KEY NAME="fk_backpackid" TYPE="foreign" FIELDS="backpackid" REFTABLE="badge_backpack" REFFIELDS="id"/>
       </KEYS>
     </TABLE>
-<<<<<<< HEAD
     <TABLE NAME="user_devices" COMMENT="This table stores user's mobile devices information in order to send PUSH notifications">
       <FIELDS>
         <FIELD NAME="id" TYPE="int" LENGTH="10" NOTNULL="true" SEQUENCE="true"/>
@@ -3072,7 +3067,9 @@
         <KEY NAME="primary" TYPE="primary" FIELDS="id"/>
         <KEY NAME="pushid-userid" TYPE="unique" FIELDS="pushid, userid"/>
         <KEY NAME="pushid-platform" TYPE="unique" FIELDS="pushid, platform"/>
-=======
+        <KEY NAME="userid" TYPE="foreign" FIELDS="userid" REFTABLE="user" REFFIELDS="id"/>
+      </KEYS>
+    </TABLE>
     <TABLE NAME="user_password_resets" COMMENT="table tracking password reset confirmation tokens">
       <FIELDS>
         <FIELD NAME="id" TYPE="int" LENGTH="10" NOTNULL="true" SEQUENCE="true"/>
@@ -3083,7 +3080,6 @@
       </FIELDS>
       <KEYS>
         <KEY NAME="primary" TYPE="primary" FIELDS="id"/>
->>>>>>> 60a67d78
         <KEY NAME="userid" TYPE="foreign" FIELDS="userid" REFTABLE="user" REFFIELDS="id"/>
       </KEYS>
     </TABLE>
