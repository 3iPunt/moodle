--- conflicted
+++ resolved
@@ -2234,7 +2234,6 @@
     // Put any upgrade step following this.
 
     if ($oldversion < 2018062800.01) {
-<<<<<<< HEAD
         // Add foreign key fk_user to the comments table.
         $table = new xmldb_table('comments');
         $key = new xmldb_key('fk_user', XMLDB_KEY_FOREIGN, array('userid'), 'user', array('id'));
@@ -2253,7 +2252,9 @@
         }
 
         upgrade_main_savepoint(true, 2018062800.02);
-=======
+    }
+
+    if ($oldversion < 2018062800.03) {
         // Define field location to be added to event.
         $table = new xmldb_table('event');
         $field = new xmldb_field('location', XMLDB_TYPE_TEXT, null, null, null, null, null, 'priority');
@@ -2264,8 +2265,7 @@
         }
 
         // Main savepoint reached.
-        upgrade_main_savepoint(true, 2018062800.01);
->>>>>>> 4c838be5
+        upgrade_main_savepoint(true, 2018062800.03);
     }
 
     return true;
