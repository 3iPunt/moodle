<?php
// This file is part of Moodle - http://moodle.org/
//
// Moodle is free software: you can redistribute it and/or modify
// it under the terms of the GNU General Public License as published by
// the Free Software Foundation, either version 3 of the License, or
// (at your option) any later version.
//
// Moodle is distributed in the hope that it will be useful,
// but WITHOUT ANY WARRANTY; without even the implied warranty of
// MERCHANTABILITY or FITNESS FOR A PARTICULAR PURPOSE.  See the
// GNU General Public License for more details.
//
// You should have received a copy of the GNU General Public License
// along with Moodle.  If not, see <http://www.gnu.org/licenses/>.

/**
 * This file keeps track of upgrades to Moodle.
 *
 * Sometimes, changes between versions involve
 * alterations to database structures and other
 * major things that may break installations.
 *
 * The upgrade function in this file will attempt
 * to perform all the necessary actions to upgrade
 * your older installation to the current version.
 *
 * If there's something it cannot do itself, it
 * will tell you what you need to do.
 *
 * The commands in here will all be database-neutral,
 * using the methods of database_manager class
 *
 * Please do not forget to use upgrade_set_timeout()
 * before any action that may take longer time to finish.
 *
 * @package   core_install
 * @category  upgrade
 * @copyright 2006 onwards Martin Dougiamas  http://dougiamas.com
 * @license   http://www.gnu.org/copyleft/gpl.html GNU GPL v3 or later
 */

defined('MOODLE_INTERNAL') || die();

/**
 * Main upgrade tasks to be executed on Moodle version bump
 *
 * This function is automatically executed after one bump in the Moodle core
 * version is detected. It's in charge of performing the required tasks
 * to raise core from the previous version to the next one.
 *
 * It's a collection of ordered blocks of code, named "upgrade steps",
 * each one performing one isolated (from the rest of steps) task. Usually
 * tasks involve creating new DB objects or performing manipulation of the
 * information for cleanup/fixup purposes.
 *
 * Each upgrade step has a fixed structure, that can be summarised as follows:
 *
 * if ($oldversion < XXXXXXXXXX.XX) {
 *     // Explanation of the update step, linking to issue in the Tracker if necessary
 *     upgrade_set_timeout(XX); // Optional for big tasks
 *     // Code to execute goes here, usually the XMLDB Editor will
 *     // help you here. See {@link http://docs.moodle.org/dev/XMLDB_editor}.
 *     upgrade_main_savepoint(true, XXXXXXXXXX.XX);
 * }
 *
 * All plugins within Moodle (modules, blocks, reports...) support the existence of
 * their own upgrade.php file, using the "Frankenstyle" component name as
 * defined at {@link http://docs.moodle.org/dev/Frankenstyle}, for example:
 *     - {@link xmldb_page_upgrade($oldversion)}. (modules don't require the plugintype ("mod_") to be used.
 *     - {@link xmldb_auth_manual_upgrade($oldversion)}.
 *     - {@link xmldb_workshopform_accumulative_upgrade($oldversion)}.
 *     - ....
 *
 * In order to keep the contents of this file reduced, it's allowed to create some helper
 * functions to be used here in the {@link upgradelib.php} file at the same directory. Note
 * that such a file must be manually included from upgrade.php, and there are some restrictions
 * about what can be used within it.
 *
 * For more information, take a look to the documentation available:
 *     - Data definition API: {@link http://docs.moodle.org/dev/Data_definition_API}
 *     - Upgrade API: {@link http://docs.moodle.org/dev/Upgrade_API}
 *
 * @param int $oldversion
 * @return bool always true
 */
function xmldb_main_upgrade($oldversion) {
    global $CFG, $DB;

    require_once($CFG->libdir.'/db/upgradelib.php'); // Core Upgrade-related functions.

    $dbman = $DB->get_manager(); // Loads ddl manager and xmldb classes.

    // Always keep this upgrade step with version being the minimum
    // allowed version to upgrade from (v3.6.0 right now).
    if ($oldversion < 2018120300) {
        // Just in case somebody hacks upgrade scripts or env, we really can not continue.
        echo("You need to upgrade to 3.6.x or higher first!\n");
        exit(1);
        // Note this savepoint is 100% unreachable, but needed to pass the upgrade checks.
        upgrade_main_savepoint(true, 2018120300);
    }

    // Automatically generated Moodle v3.6.0 release upgrade line.
    // Put any upgrade step following this.

    if ($oldversion < 2018120300.01) {
        // Update the FB logo URL.
        $oldurl = 'https://facebookbrand.com/wp-content/themes/fb-branding/prj-fb-branding/assets/images/fb-art.png';
        $newurl = 'https://facebookbrand.com/wp-content/uploads/2016/05/flogo_rgb_hex-brc-site-250.png';

        $updatesql = "UPDATE {oauth2_issuer}
                         SET image = :newimage
                       WHERE " . $DB->sql_compare_text('image', 100). " = :oldimage";
        $params = [
            'newimage' => $newurl,
            'oldimage' => $oldurl
        ];
        $DB->execute($updatesql, $params);

        upgrade_main_savepoint(true, 2018120300.01);
    }

    if ($oldversion < 2018120300.02) {
        // Set all individual conversations to enabled.
        $updatesql = "UPDATE {message_conversations}
                         SET enabled = :enabled
                       WHERE type = :type";
        $DB->execute($updatesql, ['enabled' => 1, 'type' => 1]);

        upgrade_main_savepoint(true, 2018120300.02);
    }

    if ($oldversion < 2018120301.02) {
        upgrade_delete_orphaned_file_records();
        upgrade_main_savepoint(true, 2018120301.02);
    }

    if ($oldversion < 2019011500.00) {
        // Define table task_log to be created.
        $table = new xmldb_table('task_log');

        // Adding fields to table task_log.
        $table->add_field('id', XMLDB_TYPE_INTEGER, '10', null, XMLDB_NOTNULL, XMLDB_SEQUENCE, null);
        $table->add_field('type', XMLDB_TYPE_INTEGER, '4', null, XMLDB_NOTNULL, null, null);
        $table->add_field('component', XMLDB_TYPE_CHAR, '255', null, XMLDB_NOTNULL, null, null);
        $table->add_field('classname', XMLDB_TYPE_CHAR, '255', null, XMLDB_NOTNULL, null, null);
        $table->add_field('userid', XMLDB_TYPE_INTEGER, '10', null, XMLDB_NOTNULL, null, null);
        $table->add_field('timestart', XMLDB_TYPE_NUMBER, '20, 10', null, XMLDB_NOTNULL, null, null);
        $table->add_field('timeend', XMLDB_TYPE_NUMBER, '20, 10', null, XMLDB_NOTNULL, null, null);
        $table->add_field('dbreads', XMLDB_TYPE_INTEGER, '10', null, XMLDB_NOTNULL, null, null);
        $table->add_field('dbwrites', XMLDB_TYPE_INTEGER, '10', null, XMLDB_NOTNULL, null, null);
        $table->add_field('result', XMLDB_TYPE_INTEGER, '2', null, XMLDB_NOTNULL, null, null);

        // Adding keys to table task_log.
        $table->add_key('primary', XMLDB_KEY_PRIMARY, ['id']);

        // Adding indexes to table task_log.
        $table->add_index('classname', XMLDB_INDEX_NOTUNIQUE, ['classname']);
        $table->add_index('timestart', XMLDB_INDEX_NOTUNIQUE, ['timestart']);

        // Conditionally launch create table for task_log.
        if (!$dbman->table_exists($table)) {
            $dbman->create_table($table);
        }

        // Main savepoint reached.
        upgrade_main_savepoint(true, 2019011500.00);
    }

    if ($oldversion < 2019011501.00) {
        // Define field output to be added to task_log.
        $table = new xmldb_table('task_log');
        $field = new xmldb_field('output', XMLDB_TYPE_TEXT, null, null, XMLDB_NOTNULL, null, null, 'result');

        // Conditionally launch add field output.
        if (!$dbman->field_exists($table, $field)) {
            $dbman->add_field($table, $field);
        }

        // Main savepoint reached.
        upgrade_main_savepoint(true, 2019011501.00);
    }

    if ($oldversion < 2019011801.00) {

        // Define table customfield_category to be created.
        $table = new xmldb_table('customfield_category');

        // Adding fields to table customfield_category.
        $table->add_field('id', XMLDB_TYPE_INTEGER, '10', null, XMLDB_NOTNULL, XMLDB_SEQUENCE, null);
        $table->add_field('name', XMLDB_TYPE_CHAR, '400', null, XMLDB_NOTNULL, null, null);
        $table->add_field('description', XMLDB_TYPE_TEXT, null, null, null, null, null);
        $table->add_field('descriptionformat', XMLDB_TYPE_INTEGER, '10', null, null, null, null);
        $table->add_field('sortorder', XMLDB_TYPE_INTEGER, '10', null, null, null, null);
        $table->add_field('timecreated', XMLDB_TYPE_INTEGER, '10', null, XMLDB_NOTNULL, null, null);
        $table->add_field('timemodified', XMLDB_TYPE_INTEGER, '10', null, XMLDB_NOTNULL, null, null);
        $table->add_field('component', XMLDB_TYPE_CHAR, '100', null, XMLDB_NOTNULL, null, null);
        $table->add_field('area', XMLDB_TYPE_CHAR, '100', null, XMLDB_NOTNULL, null, null);
        $table->add_field('itemid', XMLDB_TYPE_INTEGER, '10', null, XMLDB_NOTNULL, null, '0');
        $table->add_field('contextid', XMLDB_TYPE_INTEGER, '10', null, null, null, null);

        // Adding keys to table customfield_category.
        $table->add_key('primary', XMLDB_KEY_PRIMARY, ['id']);
        $table->add_key('contextid', XMLDB_KEY_FOREIGN, ['contextid'], 'context', ['id']);

        // Adding indexes to table customfield_category.
        $table->add_index('component_area_itemid', XMLDB_INDEX_NOTUNIQUE, ['component', 'area', 'itemid', 'sortorder']);

        // Conditionally launch create table for customfield_category.
        if (!$dbman->table_exists($table)) {
            $dbman->create_table($table);
        }

        // Define table customfield_field to be created.
        $table = new xmldb_table('customfield_field');

        // Adding fields to table customfield_field.
        $table->add_field('id', XMLDB_TYPE_INTEGER, '10', null, XMLDB_NOTNULL, XMLDB_SEQUENCE, null);
        $table->add_field('shortname', XMLDB_TYPE_CHAR, '100', null, XMLDB_NOTNULL, null, null);
        $table->add_field('name', XMLDB_TYPE_CHAR, '400', null, XMLDB_NOTNULL, null, null);
        $table->add_field('type', XMLDB_TYPE_CHAR, '100', null, XMLDB_NOTNULL, null, null);
        $table->add_field('description', XMLDB_TYPE_TEXT, null, null, null, null, null);
        $table->add_field('descriptionformat', XMLDB_TYPE_INTEGER, '10', null, null, null, null);
        $table->add_field('sortorder', XMLDB_TYPE_INTEGER, '10', null, null, null, null);
        $table->add_field('categoryid', XMLDB_TYPE_INTEGER, '10', null, null, null, null);
        $table->add_field('configdata', XMLDB_TYPE_TEXT, null, null, null, null, null);
        $table->add_field('timecreated', XMLDB_TYPE_INTEGER, '10', null, XMLDB_NOTNULL, null, null);
        $table->add_field('timemodified', XMLDB_TYPE_INTEGER, '10', null, XMLDB_NOTNULL, null, null);

        // Adding keys to table customfield_field.
        $table->add_key('primary', XMLDB_KEY_PRIMARY, ['id']);
        $table->add_key('categoryid', XMLDB_KEY_FOREIGN, ['categoryid'], 'customfield_category', ['id']);

        // Adding indexes to table customfield_field.
        $table->add_index('categoryid_sortorder', XMLDB_INDEX_NOTUNIQUE, ['categoryid', 'sortorder']);

        // Conditionally launch create table for customfield_field.
        if (!$dbman->table_exists($table)) {
            $dbman->create_table($table);
        }

        // Define table customfield_data to be created.
        $table = new xmldb_table('customfield_data');

        // Adding fields to table customfield_data.
        $table->add_field('id', XMLDB_TYPE_INTEGER, '10', null, XMLDB_NOTNULL, XMLDB_SEQUENCE, null);
        $table->add_field('fieldid', XMLDB_TYPE_INTEGER, '10', null, XMLDB_NOTNULL, null, null);
        $table->add_field('instanceid', XMLDB_TYPE_INTEGER, '10', null, XMLDB_NOTNULL, null, null);
        $table->add_field('intvalue', XMLDB_TYPE_INTEGER, '10', null, null, null, null);
        $table->add_field('decvalue', XMLDB_TYPE_NUMBER, '10, 5', null, null, null, null);
        $table->add_field('shortcharvalue', XMLDB_TYPE_CHAR, '255', null, null, null, null);
        $table->add_field('charvalue', XMLDB_TYPE_CHAR, '1333', null, null, null, null);
        $table->add_field('value', XMLDB_TYPE_TEXT, null, null, XMLDB_NOTNULL, null, null);
        $table->add_field('valueformat', XMLDB_TYPE_INTEGER, '10', null, XMLDB_NOTNULL, null, null);
        $table->add_field('timecreated', XMLDB_TYPE_INTEGER, '10', null, XMLDB_NOTNULL, null, null);
        $table->add_field('timemodified', XMLDB_TYPE_INTEGER, '10', null, XMLDB_NOTNULL, null, null);
        $table->add_field('contextid', XMLDB_TYPE_INTEGER, '10', null, null, null, null);

        // Adding keys to table customfield_data.
        $table->add_key('primary', XMLDB_KEY_PRIMARY, ['id']);
        $table->add_key('fieldid', XMLDB_KEY_FOREIGN, ['fieldid'], 'customfield_field', ['id']);
        $table->add_key('contextid', XMLDB_KEY_FOREIGN, ['contextid'], 'context', ['id']);

        // Adding indexes to table customfield_data.
        $table->add_index('instanceid-fieldid', XMLDB_INDEX_UNIQUE, ['instanceid', 'fieldid']);
        $table->add_index('fieldid-intvalue', XMLDB_INDEX_NOTUNIQUE, ['fieldid', 'intvalue']);
        $table->add_index('fieldid-shortcharvalue', XMLDB_INDEX_NOTUNIQUE, ['fieldid', 'shortcharvalue']);
        $table->add_index('fieldid-decvalue', XMLDB_INDEX_NOTUNIQUE, ['fieldid', 'decvalue']);

        // Conditionally launch create table for customfield_data.
        if (!$dbman->table_exists($table)) {
            $dbman->create_table($table);
        }

        upgrade_main_savepoint(true, 2019011801.00);
    }

    if ($oldversion < 2019011801.01) {

        // Delete all files that have been used in sections, which are already deleted.
        $sql = "SELECT DISTINCT f.itemid as sectionid, f.contextid
                  FROM {files} f
             LEFT JOIN {course_sections} s ON f.itemid = s.id
                 WHERE f.component = :component AND f.filearea = :filearea AND s.id IS NULL ";

        $params = [
            'component' => 'course',
            'filearea' => 'section'
        ];

        $stalefiles = $DB->get_recordset_sql($sql, $params);

        $fs = get_file_storage();
        foreach ($stalefiles as $stalefile) {
            $fs->delete_area_files($stalefile->contextid, 'course', 'section', $stalefile->sectionid);
        }
        $stalefiles->close();

        upgrade_main_savepoint(true, 2019011801.01);
    }

    if ($oldversion < 2019011801.02) {
        // Add index 'useridfrom' to the table 'notifications'.
        $table = new xmldb_table('notifications');
        $index = new xmldb_index('useridfrom', XMLDB_INDEX_NOTUNIQUE, ['useridfrom']);

        if (!$dbman->index_exists($table, $index)) {
            $dbman->add_index($table, $index);
        }

        upgrade_main_savepoint(true, 2019011801.02);
    }

    if ($oldversion < 2019011801.03) {
        // Remove duplicate entries from group memberships.
        // Find records with multiple userid/groupid combinations and find the highest ID.
        // Later we will remove all those entries.
        $sql = "
            SELECT MIN(id) as minid, userid, groupid
            FROM {groups_members}
            GROUP BY userid, groupid
            HAVING COUNT(id) > 1";
        if ($duplicatedrows = $DB->get_recordset_sql($sql)) {
            foreach ($duplicatedrows as $row) {
                $DB->delete_records_select('groups_members',
                    'userid = :userid AND groupid = :groupid AND id <> :minid', (array)$row);
            }
        }
        $duplicatedrows->close();

        // Define key useridgroupid (unique) to be added to group_members.
        $table = new xmldb_table('groups_members');
        $key = new xmldb_key('useridgroupid', XMLDB_KEY_UNIQUE, array('userid', 'groupid'));
        // Launch add key useridgroupid.
        $dbman->add_key($table, $key);
        // Main savepoint reached.
        upgrade_main_savepoint(true, 2019011801.03);
    }

    if ($oldversion < 2019021500.01) {
        $insights = $DB->get_record('message_providers', ['component' => 'moodle', 'name' => 'insights']);
        if (!empty($insights)) {
            $insights->capability = null;
            $DB->update_record('message_providers', $insights);
        }
        upgrade_main_savepoint(true, 2019021500.01);
    }

    if ($oldversion < 2019021500.02) {
        // Default 'off' for existing sites as this is the behaviour they had earlier.
        set_config('messagingdefaultpressenter', false);

        // Main savepoint reached.
        upgrade_main_savepoint(true, 2019021500.02);
    }

    if ($oldversion < 2019030100.01) {
        // Create adhoc task to delete renamed My Course search area (ID core_course-mycourse).
        $record = new \stdClass();
        $record->classname = '\core\task\clean_up_deleted_search_area_task';
        $record->component = 'core';

        // Next run time based from nextruntime computation in \core\task\manager::queue_adhoc_task().
        $nextruntime = time() - 1;
        $record->nextruntime = $nextruntime;
        $record->customdata = json_encode('core_course-mycourse');

        $DB->insert_record('task_adhoc', $record);

        // Main savepoint reached.
        upgrade_main_savepoint(true, 2019030100.01);
    }

    if ($oldversion < 2019030700.01) {

        // Define field evaluationmode to be added to analytics_models_log.
        $table = new xmldb_table('analytics_models_log');
        $field = new xmldb_field('evaluationmode', XMLDB_TYPE_CHAR, '50', null, null, null,
            null, 'version');

        // Conditionally launch add field evaluationmode.
        if (!$dbman->field_exists($table, $field)) {
            $dbman->add_field($table, $field);

            $updatesql = "UPDATE {analytics_models_log}
                             SET evaluationmode = 'configuration'";
            $DB->execute($updatesql, []);

            // Changing nullability of field evaluationmode on table block_instances to not null.
            $field = new xmldb_field('evaluationmode', XMLDB_TYPE_CHAR, '50', null, XMLDB_NOTNULL,
                null, null, 'version');

            // Launch change of nullability for field evaluationmode.
            $dbman->change_field_notnull($table, $field);
        }

        // Main savepoint reached.
        upgrade_main_savepoint(true, 2019030700.01);
    }

    if ($oldversion < 2019030800.00) {
        // Define table 'message_conversation_actions' to be created.
        // Note - I would have preferred 'message_conversation_user_actions' but due to Oracle we can't. Boo.
        $table = new xmldb_table('message_conversation_actions');

        // Adding fields to table 'message_conversation_actions'.
        $table->add_field('id', XMLDB_TYPE_INTEGER, '10', null, XMLDB_NOTNULL, XMLDB_SEQUENCE, null);
        $table->add_field('userid', XMLDB_TYPE_INTEGER, '10', null, XMLDB_NOTNULL, null, null);
        $table->add_field('conversationid', XMLDB_TYPE_INTEGER, '10', null, XMLDB_NOTNULL, null, null);
        $table->add_field('action', XMLDB_TYPE_INTEGER, '10', null, XMLDB_NOTNULL, null, null);
        $table->add_field('timecreated', XMLDB_TYPE_INTEGER, '10', null, XMLDB_NOTNULL, null, null);

        // Adding keys to table 'message_conversation_actions'.
        $table->add_key('primary', XMLDB_KEY_PRIMARY, ['id']);
        $table->add_key('userid', XMLDB_KEY_FOREIGN, ['userid'], 'user', ['id']);
        $table->add_key('conversationid', XMLDB_KEY_FOREIGN, ['conversationid'], 'message_conversations', ['id']);

        // Conditionally launch create table for 'message_conversation_actions'.
        if (!$dbman->table_exists($table)) {
            $dbman->create_table($table);
        }

        // Main savepoint reached.
        upgrade_main_savepoint(true, 2019030800.00);
    }

    if ($oldversion < 2019030800.02) {
        // Remove any conversations and their members associated with non-existent groups.
        $sql = "SELECT mc.id
                  FROM {message_conversations} mc
             LEFT JOIN {groups} g
                    ON mc.itemid = g.id
                 WHERE mc.component = :component
                   AND mc.itemtype = :itemtype
                   AND g.id is NULL";
        $conversations = $DB->get_records_sql($sql, ['component' => 'core_group', 'itemtype' => 'groups']);

        if ($conversations) {
            $conversationids = array_keys($conversations);

            $DB->delete_records_list('message_conversations', 'id', $conversationids);
            $DB->delete_records_list('message_conversation_members', 'conversationid', $conversationids);
            $DB->delete_records_list('message_conversation_actions', 'conversationid', $conversationids);

            // Now, go through each conversation and delete any messages and related message actions.
            foreach ($conversationids as $conversationid) {
                if ($messages = $DB->get_records('messages', ['conversationid' => $conversationid])) {
                    $messageids = array_keys($messages);

                    // Delete the actions.
                    list($insql, $inparams) = $DB->get_in_or_equal($messageids);
                    $DB->delete_records_select('message_user_actions', "messageid $insql", $inparams);

                    // Delete the messages.
                    $DB->delete_records('messages', ['conversationid' => $conversationid]);
                }
            }
        }

        // Main savepoint reached.
        upgrade_main_savepoint(true, 2019030800.02);
    }

    if ($oldversion < 2019030800.03) {

        // Add missing indicators to course_dropout.
        $params = [
            'target' => '\core\analytics\target\course_dropout',
            'trained' => 0,
            'enabled' => 0,
        ];
        $models = $DB->get_records('analytics_models', $params);
        foreach ($models as $model) {
            $indicators = json_decode($model->indicators);

            $potentiallymissingindicators = [
                '\core_course\analytics\indicator\completion_enabled',
                '\core_course\analytics\indicator\potential_cognitive_depth',
                '\core_course\analytics\indicator\potential_social_breadth',
                '\core\analytics\indicator\any_access_after_end',
                '\core\analytics\indicator\any_access_before_start',
                '\core\analytics\indicator\any_write_action_in_course',
                '\core\analytics\indicator\read_actions'
            ];

            $missing = false;
            foreach ($potentiallymissingindicators as $potentiallymissingindicator) {
                if (!in_array($potentiallymissingindicator, $indicators)) {
                    // Add the missing indicator to sites upgraded before 2017072000.02.
                    $indicators[] = $potentiallymissingindicator;
                    $missing = true;
                }
            }

            if ($missing) {
                $model->indicators = json_encode($indicators);
                $model->version = time();
                $model->timemodified = time();
                $DB->update_record('analytics_models', $model);
            }
        }

        // Add missing indicators to no_teaching.
        $params = [
            'target' => '\core\analytics\target\no_teaching',
        ];
        $models = $DB->get_records('analytics_models', $params);
        foreach ($models as $model) {
            $indicators = json_decode($model->indicators);
            if (!in_array('\core_course\analytics\indicator\no_student', $indicators)) {
                // Add the missing indicator to sites upgraded before 2017072000.02.

                $indicators[] = '\core_course\analytics\indicator\no_student';

                $model->indicators = json_encode($indicators);
                $model->version = time();
                $model->timemodified = time();
                $DB->update_record('analytics_models', $model);
            }
        }

        // Main savepoint reached.
        upgrade_main_savepoint(true, 2019030800.03);
    }

    if ($oldversion < 2019031500.01) {

        $defaulttimesplittings = get_config('analytics', 'timesplittings');
        if ($defaulttimesplittings !== false) {
            set_config('defaulttimesplittingsevaluation', $defaulttimesplittings, 'analytics');
            unset_config('timesplittings', 'analytics');
        }

        // Main savepoint reached.
        upgrade_main_savepoint(true, 2019031500.01);
    }

    if ($oldversion < 2019032200.02) {
        // The no_teaching model might have been marked as not-trained by mistake (static models are always trained).
        $DB->set_field('analytics_models', 'trained', 1, ['target' => '\core\analytics\target\no_teaching']);
        upgrade_main_savepoint(true, 2019032200.02);
    }

    if ($oldversion < 2019032900.00) {

        // Define table badge_competencies to be renamed to badge_alignment.
        $table = new xmldb_table('badge_competencies');

        // Be careful if this step gets run twice.
        if ($dbman->table_exists($table)) {
            $key = new xmldb_key('competenciesbadge', XMLDB_KEY_FOREIGN, ['badgeid'], 'badge', ['id']);

            // Launch drop key competenciesbadge.
            $dbman->drop_key($table, $key);

            $key = new xmldb_key('alignmentsbadge', XMLDB_KEY_FOREIGN, ['badgeid'], 'badge', ['id']);

            // Launch add key alignmentsbadge.
            $dbman->add_key($table, $key);

            // Launch rename table for badge_alignment.
            $dbman->rename_table($table, 'badge_alignment');
        }

        upgrade_main_savepoint(true, 2019032900.00);
    }

    if ($oldversion < 2019032900.01) {
        $sql = "UPDATE {task_scheduled}
                   SET classname = ?
                 WHERE component = ?
                   AND classname = ?";
        $DB->execute($sql, [
            '\core\task\question_preview_cleanup_task',
            'moodle',
            '\core\task\question_cron_task'
        ]);

        // Main savepoint reached.
        upgrade_main_savepoint(true, 2019032900.01);
     }

    if ($oldversion < 2019040200.01) {
        // Removing the themes BSB, Clean, More from core.
        // If these theme wish to be retained empty this array before upgrade.
        $themes = array('theme_bootstrapbase' => 'bootstrapbase',
                'theme_clean' => 'clean', 'theme_more' => 'more');
        foreach ($themes as $key => $theme) {
            if (check_dir_exists($CFG->dirroot . '/theme/' . $theme, false)) {
                // Ignore the themes that have been re-downloaded.
                unset($themes[$key]);
            }
        }
        // Check we actually have themes to remove.
        if (count($themes) > 0) {
            list($insql, $inparams) = $DB->get_in_or_equal($themes, SQL_PARAMS_NAMED);

            // Replace the theme usage.
            $DB->set_field_select('course', 'theme', 'classic', "theme $insql", $inparams);
            $DB->set_field_select('course_categories', 'theme', 'classic', "theme $insql", $inparams);
            $DB->set_field_select('user', 'theme', 'classic', "theme $insql", $inparams);
            $DB->set_field_select('mnet_host', 'theme', 'classic', "theme $insql", $inparams);
            $DB->set_field_select('cohort', 'theme', 'classic', "theme $insql", $inparams);

            // Replace the theme configs.
            if (in_array(get_config('core', 'theme'), $themes)) {
                set_config('theme', 'classic');
            }
            if (in_array(get_config('core', 'thememobile'), $themes)) {
                set_config('thememobile', 'classic');
            }
            if (in_array(get_config('core', 'themelegacy'), $themes)) {
                set_config('themelegacy', 'classic');
            }
            if (in_array(get_config('core', 'themetablet'), $themes)) {
                set_config('themetablet', 'classic');
            }

            // Hacky emulation of plugin uninstallation.
            foreach ($themes as $key => $theme) {
                unset_all_config_for_plugin($key);
            }
        }

        // Main savepoint reached.
        upgrade_main_savepoint(true, 2019040200.01);
    }

    if ($oldversion < 2019040600.02) {

        // Define key fileid (foreign) to be dropped form analytics_train_samples.
        $table = new xmldb_table('analytics_train_samples');
        $key = new xmldb_key('fileid', XMLDB_KEY_FOREIGN, ['fileid'], 'files', ['id']);

        // Launch drop key fileid.
        $dbman->drop_key($table, $key);

        // Define field fileid to be dropped from analytics_train_samples.
        $table = new xmldb_table('analytics_train_samples');
        $field = new xmldb_field('fileid');

        // Conditionally launch drop field fileid.
        if ($dbman->field_exists($table, $field)) {
            $dbman->drop_field($table, $field);
        }

        // Main savepoint reached.
        upgrade_main_savepoint(true, 2019040600.02);
    }

    if ($oldversion < 2019040600.04) {
        // Define field and index to be added to backup_controllers.
        $table = new xmldb_table('backup_controllers');
        $field = new xmldb_field('progress', XMLDB_TYPE_NUMBER, '15, 14', null, XMLDB_NOTNULL, null, '0', 'timemodified');
        $index = new xmldb_index('useritem_ix', XMLDB_INDEX_NOTUNIQUE, ['userid', 'itemid']);
        // Conditionally launch add field progress.
        if (!$dbman->field_exists($table, $field)) {
            $dbman->add_field($table, $field);
        }
        // Conditionally launch add index useritem_ix.
        if (!$dbman->index_exists($table, $index)) {
            $dbman->add_index($table, $index);
        }

        // Main savepoint reached.
        upgrade_main_savepoint(true, 2019040600.04);
    }

    if ($oldversion < 2019041000.02) {

        // Define field fullmessagetrust to be added to messages.
        $table = new xmldb_table('messages');
        $field = new xmldb_field('fullmessagetrust', XMLDB_TYPE_INTEGER, '2', null, XMLDB_NOTNULL, null, '0', 'timecreated');

        // Conditionally launch add field fullmessagetrust.
        if (!$dbman->field_exists($table, $field)) {
            $dbman->add_field($table, $field);
        }

        // Main savepoint reached.
        upgrade_main_savepoint(true, 2019041000.02);
    }

    if ($oldversion < 2019041300.01) {
        // Add the field 'name' to the 'analytics_models' table.
        $table = new xmldb_table('analytics_models');
        $field = new xmldb_field('name', XMLDB_TYPE_CHAR, '1333', null, null, null, null, 'trained');

        if (!$dbman->field_exists($table, $field)) {
            $dbman->add_field($table, $field);
        }
        // Main savepoint reached.
        upgrade_main_savepoint(true, 2019041300.01);
    }

    if ($oldversion < 2019041800.01) {
        // STEP 1. For the existing and migrated self-conversations, set the type to the new MESSAGE_CONVERSATION_TYPE_SELF, update
        // the convhash and star them.
        $sql = "SELECT mcm.conversationid, mcm.userid, MAX(mcm.id) as maxid
                  FROM {message_conversation_members} mcm
            INNER JOIN {user} u ON mcm.userid = u.id
                 WHERE u.deleted = 0
              GROUP BY mcm.conversationid, mcm.userid
                HAVING COUNT(*) > 1";
        $selfconversationsrs = $DB->get_recordset_sql($sql);
        $maxids = [];
        foreach ($selfconversationsrs as $selfconversation) {
            $DB->update_record('message_conversations',
                ['id' => $selfconversation->conversationid,
                 'type' => \core_message\api::MESSAGE_CONVERSATION_TYPE_SELF,
                 'convhash' => \core_message\helper::get_conversation_hash([$selfconversation->userid])
                ]
            );

            // Star the existing self-conversation.
            $favouriterecord = new \stdClass();
            $favouriterecord->component = 'core_message';
            $favouriterecord->itemtype = 'message_conversations';
            $favouriterecord->itemid = $selfconversation->conversationid;
            $userctx = \context_user::instance($selfconversation->userid);
            $favouriterecord->contextid = $userctx->id;
            $favouriterecord->userid = $selfconversation->userid;
            if (!$DB->record_exists('favourite', (array)$favouriterecord)) {
                $favouriterecord->timecreated = time();
                $favouriterecord->timemodified = $favouriterecord->timecreated;
                $DB->insert_record('favourite', $favouriterecord);
            }

            // Set the self-conversation member with maxid to remove it later.
            $maxids[] = $selfconversation->maxid;
        }
        $selfconversationsrs->close();

        // Remove the repeated member with the higher id for all the existing self-conversations.
        if (!empty($maxids)) {
            list($insql, $inparams) = $DB->get_in_or_equal($maxids);
            $DB->delete_records_select('message_conversation_members', "id $insql", $inparams);
        }

        // STEP 2. Migrate existing self-conversation relying on old message tables, setting the type to the new
        // MESSAGE_CONVERSATION_TYPE_SELF and the convhash to the proper one. Star them also.

        // On the messaging legacy tables, self-conversations are only present in the 'message_read' table, so we don't need to
        // check the content in the 'message' table.
        $sql = "SELECT mr.*
                  FROM {message_read} mr
            INNER JOIN {user} u ON mr.useridfrom = u.id
                 WHERE mr.useridfrom = mr.useridto AND mr.notification = 0 AND u.deleted = 0";
        $legacyselfmessagesrs = $DB->get_recordset_sql($sql);
        foreach ($legacyselfmessagesrs as $message) {
            // Get the self-conversation or create and star it if doesn't exist.
            $conditions = [
                'type' => \core_message\api::MESSAGE_CONVERSATION_TYPE_SELF,
                'convhash' => \core_message\helper::get_conversation_hash([$message->useridfrom])
            ];
            $selfconversation = $DB->get_record('message_conversations', $conditions);
            if (empty($selfconversation)) {
                // Create the self-conversation.
                $selfconversation = new \stdClass();
                $selfconversation->type = \core_message\api::MESSAGE_CONVERSATION_TYPE_SELF;
                $selfconversation->convhash = \core_message\helper::get_conversation_hash([$message->useridfrom]);
                $selfconversation->enabled = 1;
                $selfconversation->timecreated = time();
                $selfconversation->timemodified = $selfconversation->timecreated;

                $selfconversation->id = $DB->insert_record('message_conversations', $selfconversation);

                // Add user to this self-conversation.
                $member = new \stdClass();
                $member->conversationid = $selfconversation->id;
                $member->userid = $message->useridfrom;
                $member->timecreated = time();

                $member->id = $DB->insert_record('message_conversation_members', $member);

                // Star the self-conversation.
                $favouriterecord = new \stdClass();
                $favouriterecord->component = 'core_message';
                $favouriterecord->itemtype = 'message_conversations';
                $favouriterecord->itemid = $selfconversation->id;
                $userctx = \context_user::instance($message->useridfrom);
                $favouriterecord->contextid = $userctx->id;
                $favouriterecord->userid = $message->useridfrom;
                if (!$DB->record_exists('favourite', (array)$favouriterecord)) {
                    $favouriterecord->timecreated = time();
                    $favouriterecord->timemodified = $favouriterecord->timecreated;
                    $DB->insert_record('favourite', $favouriterecord);
                }
            }

            // Create the object we will be inserting into the database.
            $tabledata = new \stdClass();
            $tabledata->useridfrom = $message->useridfrom;
            $tabledata->conversationid = $selfconversation->id;
            $tabledata->subject = $message->subject;
            $tabledata->fullmessage = $message->fullmessage;
            $tabledata->fullmessageformat = $message->fullmessageformat ?? FORMAT_MOODLE;
            $tabledata->fullmessagehtml = $message->fullmessagehtml;
            $tabledata->smallmessage = $message->smallmessage;
            $tabledata->timecreated = $message->timecreated;

            $messageid = $DB->insert_record('messages', $tabledata);

            // Check if we need to mark this message as deleted (self-conversations add this information on the
            // timeuserfromdeleted field.
            if ($message->timeuserfromdeleted) {
                $mua = new \stdClass();
                $mua->userid = $message->useridfrom;
                $mua->messageid = $messageid;
                $mua->action = \core_message\api::MESSAGE_ACTION_DELETED;
                $mua->timecreated = $message->timeuserfromdeleted;

                $DB->insert_record('message_user_actions', $mua);
            }

            // Mark this message as read.
            $mua = new \stdClass();
            $mua->userid = $message->useridto;
            $mua->messageid = $messageid;
            $mua->action = \core_message\api::MESSAGE_ACTION_READ;
            $mua->timecreated = $message->timeread;

            $DB->insert_record('message_user_actions', $mua);

            // The self-conversation message has been migrated. Delete the record from the legacy table as soon as possible
            // to avoid migrate it twice.
            $DB->delete_records('message_read', ['id' => $message->id]);
        }
        $legacyselfmessagesrs->close();

        // Main savepoint reached.
        upgrade_main_savepoint(true, 2019041800.01);
    }

    if ($oldversion < 2019042200.01) {

        // Define table role_sortorder to be dropped.
        $table = new xmldb_table('role_sortorder');

        // Conditionally launch drop table for role_sortorder.
        if ($dbman->table_exists($table)) {
            $dbman->drop_table($table);
        }

        // Main savepoint reached.
        upgrade_main_savepoint(true, 2019042200.01);
    }

    if ($oldversion < 2019042200.02) {

        // Let's update all (old core) targets to their new (core_course) locations.
        $targets = [
            '\core\analytics\target\course_competencies' => '\core_course\analytics\target\course_competencies',
            '\core\analytics\target\course_completion' => '\core_course\analytics\target\course_completion',
            '\core\analytics\target\course_dropout' => '\core_course\analytics\target\course_dropout',
            '\core\analytics\target\course_gradetopass' => '\core_course\analytics\target\course_gradetopass',
            '\core\analytics\target\no_teaching' => '\core_course\analytics\target\no_teaching',
        ];

        foreach ($targets as $oldclass => $newclass) {
            $DB->set_field('analytics_models', 'target', $newclass, ['target' => $oldclass]);
        }

        // Main savepoint reached.
        upgrade_main_savepoint(true, 2019042200.02);
    }

    if ($oldversion < 2019042300.01) {
        $sql = "UPDATE {capabilities}
                   SET name = ?,
                       contextlevel = ?
                 WHERE name = ?";
        $DB->execute($sql, ['moodle/category:viewcourselist', CONTEXT_COURSECAT, 'moodle/course:browse']);

        $sql = "UPDATE {role_capabilities}
                   SET capability = ?
                 WHERE capability = ?";
        $DB->execute($sql, ['moodle/category:viewcourselist', 'moodle/course:browse']);

        // Main savepoint reached.
        upgrade_main_savepoint(true, 2019042300.01);
    }

    if ($oldversion < 2019042300.03) {

        // Add new customdata field to message table.
        $table = new xmldb_table('message');
        $field = new xmldb_field('customdata', XMLDB_TYPE_TEXT, null, null, null, null, null, 'eventtype');

        // Conditionally launch add field output.
        if (!$dbman->field_exists($table, $field)) {
            $dbman->add_field($table, $field);
        }

        // Add new customdata field to notifications and messages table.
        $table = new xmldb_table('notifications');
        $field = new xmldb_field('customdata', XMLDB_TYPE_TEXT, null, null, null, null, null, 'timecreated');

        // Conditionally launch add field output.
        if (!$dbman->field_exists($table, $field)) {
            $dbman->add_field($table, $field);
        }

        $table = new xmldb_table('messages');
        // Conditionally launch add field output.
        if (!$dbman->field_exists($table, $field)) {
            $dbman->add_field($table, $field);
        }

        // Main savepoint reached.
        upgrade_main_savepoint(true, 2019042300.03);
    }

    if ($oldversion < 2019042700.01) {

        // Define field firstanalysis to be added to analytics_used_analysables.
        $table = new xmldb_table('analytics_used_analysables');

        // Declaring it as null initially (although it is NOT NULL).
        $field = new xmldb_field('firstanalysis', XMLDB_TYPE_INTEGER, '10', null, null, null, null, 'analysableid');

        // Conditionally launch add field firstanalysis.
        if (!$dbman->field_exists($table, $field)) {
            $dbman->add_field($table, $field);

            // Set existing values to the current timeanalysed value.
            $recordset = $DB->get_recordset('analytics_used_analysables');
            foreach ($recordset as $record) {
                $record->firstanalysis = $record->timeanalysed;
                $DB->update_record('analytics_used_analysables', $record);
            }
            $recordset->close();

            // Now make the field 'NOT NULL'.
            $field = new xmldb_field('firstanalysis', XMLDB_TYPE_INTEGER, '10',
                null, XMLDB_NOTNULL, null, null, 'analysableid');
            $dbman->change_field_notnull($table, $field);
        }

        // Main savepoint reached.
        upgrade_main_savepoint(true, 2019042700.01);
    }

    if ($oldversion < 2019050300.01) {
        // Delete all stale favourite records which were left behind when a course was deleted.
        $params = ['component' => 'core_message', 'itemtype' => 'message_conversations'];
        $sql = "SELECT fav.id as id
                  FROM {favourite} fav
             LEFT JOIN {context} ctx ON (ctx.id = fav.contextid)
                 WHERE fav.component = :component
                       AND fav.itemtype = :itemtype
                       AND ctx.id IS NULL";

        if ($records = $DB->get_fieldset_sql($sql, $params)) {
            // Just for safety, delete by chunks.
            $chunks = array_chunk($records, 1000);
            foreach ($chunks as $chunk) {
                list($insql, $inparams) = $DB->get_in_or_equal($chunk);
                $DB->delete_records_select('favourite', "id $insql", $inparams);
            }
        }

        upgrade_main_savepoint(true, 2019050300.01);
    }

    if ($oldversion < 2019050600.00) {

        // Define field apiversion to be added to badge_backpack.
        $table = new xmldb_table('badge_backpack');
        $field = new xmldb_field('apiversion', XMLDB_TYPE_CHAR, '12', null, XMLDB_NOTNULL, null, '1.0', 'password');

        // Conditionally launch add field apiversion.
        if (!$dbman->field_exists($table, $field)) {
            $dbman->add_field($table, $field);
        }

        // Define table badge_external_backpack to be created.
        $table = new xmldb_table('badge_external_backpack');

        // Adding fields to table badge_external_backpack.
        $table->add_field('id', XMLDB_TYPE_INTEGER, '10', null, XMLDB_NOTNULL, XMLDB_SEQUENCE, null);
        $table->add_field('backpackapiurl', XMLDB_TYPE_CHAR, '255', null, XMLDB_NOTNULL, null, null);
        $table->add_field('backpackweburl', XMLDB_TYPE_CHAR, '255', null, XMLDB_NOTNULL, null, null);
        $table->add_field('apiversion', XMLDB_TYPE_CHAR, '12', null, XMLDB_NOTNULL, null, '1.0');
        $table->add_field('sortorder', XMLDB_TYPE_INTEGER, '10', null, XMLDB_NOTNULL, null, '0');
        $table->add_field('password', XMLDB_TYPE_CHAR, '255', null, null, null, null);

        // Adding keys to table badge_external_backpack.
        $table->add_key('primary', XMLDB_KEY_PRIMARY, ['id']);
        $table->add_key('backpackapiurlkey', XMLDB_KEY_UNIQUE, ['backpackapiurl']);
        $table->add_key('backpackweburlkey', XMLDB_KEY_UNIQUE, ['backpackweburl']);

        // Conditionally launch create table for badge_external_backpack.
        if (!$dbman->table_exists($table)) {
            $dbman->create_table($table);
        }

        // Define field entityid to be added to badge_external.
        $table = new xmldb_table('badge_external');
        $field = new xmldb_field('entityid', XMLDB_TYPE_CHAR, '255', null, null, null, null, 'collectionid');

        // Conditionally launch add field entityid.
        if (!$dbman->field_exists($table, $field)) {
            $dbman->add_field($table, $field);
        }

        // Define table badge_external_identifier to be created.
        $table = new xmldb_table('badge_external_identifier');

        // Adding fields to table badge_external_identifier.
        $table->add_field('id', XMLDB_TYPE_INTEGER, '10', null, XMLDB_NOTNULL, XMLDB_SEQUENCE, null);
        $table->add_field('sitebackpackid', XMLDB_TYPE_INTEGER, '10', null, XMLDB_NOTNULL, null, null);
        $table->add_field('internalid', XMLDB_TYPE_CHAR, '128', null, XMLDB_NOTNULL, null, null);
        $table->add_field('externalid', XMLDB_TYPE_CHAR, '128', null, XMLDB_NOTNULL, null, null);
        $table->add_field('type', XMLDB_TYPE_CHAR, '16', null, XMLDB_NOTNULL, null, null);

        // Adding keys to table badge_external_identifier.
        $table->add_key('primary', XMLDB_KEY_PRIMARY, ['id']);
        $table->add_key('fk_backpackid', XMLDB_KEY_FOREIGN, ['sitebackpackid'], 'badge_backpack', ['id']);
        $table->add_key('backpack-internal-external', XMLDB_KEY_UNIQUE, ['sitebackpackid', 'internalid', 'externalid', 'type']);

        // Conditionally launch create table for badge_external_identifier.
        if (!$dbman->table_exists($table)) {
            $dbman->create_table($table);
        }

        // Define field externalbackpackid to be added to badge_backpack.
        $table = new xmldb_table('badge_backpack');
        $field = new xmldb_field('externalbackpackid', XMLDB_TYPE_INTEGER, '10', null, null, null, null, 'password');

        // Conditionally launch add field externalbackpackid.
        if (!$dbman->field_exists($table, $field)) {
            $dbman->add_field($table, $field);
        }

        // Define key externalbackpack (foreign) to be added to badge_backpack.
        $key = new xmldb_key('externalbackpack', XMLDB_KEY_FOREIGN, ['externalbackpackid'], 'badge_external_backpack', ['id']);

        // Launch add key externalbackpack.
        $dbman->add_key($table, $key);

        $field = new xmldb_field('apiversion');

        // Conditionally launch drop field apiversion.
        if ($dbman->field_exists($table, $field)) {
            $dbman->drop_field($table, $field);
        }

        $field = new xmldb_field('backpackurl');

        // Conditionally launch drop field backpackurl.
        if ($dbman->field_exists($table, $field)) {
            $dbman->drop_field($table, $field);
        }

        // Add default backpacks.
        require_once($CFG->dirroot . '/badges/upgradelib.php'); // Core install and upgrade related functions only for badges.
        badges_install_default_backpacks();

        // Main savepoint reached.
        upgrade_main_savepoint(true, 2019050600.00);
    }

    if ($oldversion < 2019051300.01) {
        $DB->set_field('analytics_models', 'enabled', '1', ['target' => '\core_user\analytics\target\upcoming_activities_due']);

        // Main savepoint reached.
        upgrade_main_savepoint(true, 2019051300.01);
    }

    // Automatically generated Moodle v3.7.0 release upgrade line.
    // Put any upgrade step following this.

    if ($oldversion < 2019060600.02) {
        // Renaming 'opentogoogle' config to 'opentowebcrawlers'.
        $opentogooglevalue = get_config('core', 'opentogoogle');

        // Move the value over if it was previously configured.
        if ($opentogooglevalue !== false) {
            set_config('opentowebcrawlers', $opentogooglevalue);
        }

        // Remove the now unused value.
        unset_config('opentogoogle');

        // Main savepoint reached.
        upgrade_main_savepoint(true, 2019060600.02);
    }

    if ($oldversion < 2019062900.00) {
        // Debugsmtp is now only available via config.php.
        $DB->delete_records('config', array('name' => 'debugsmtp'));

        // Main savepoint reached.
        upgrade_main_savepoint(true, 2019062900.00);
    }

    if ($oldversion < 2019070400.01) {

        $basecolors = ['#81ecec', '#74b9ff', '#a29bfe', '#dfe6e9', '#00b894',
            '#0984e3', '#b2bec3', '#fdcb6e', '#fd79a8', '#6c5ce7'];

        $colornr = 1;
        foreach ($basecolors as $color) {
            set_config('coursecolor' .  $colornr, $color, 'core_admin');
            $colornr++;
        }

        upgrade_main_savepoint(true, 2019070400.01);
    }

    if ($oldversion < 2019072200.00) {

        // Define field relativedatesmode to be added to course.
        $table = new xmldb_table('course');
        $field = new xmldb_field('relativedatesmode', XMLDB_TYPE_INTEGER, '1', null, XMLDB_NOTNULL, null, '0', 'enddate');

        // Conditionally launch add field relativedatesmode.
        if (!$dbman->field_exists($table, $field)) {
            $dbman->add_field($table, $field);
        }

        // Main savepoint reached.
        upgrade_main_savepoint(true, 2019072200.00);
    }

    if ($oldversion < 2019072500.01) {
        // Remove the "popup" processor from the list of default processors for the messagecontactrequests notification.
        $oldloggedinconfig = get_config('message', 'message_provider_moodle_messagecontactrequests_loggedin');
        $oldloggedoffconfig = get_config('message', 'message_provider_moodle_messagecontactrequests_loggedoff');
        $newloggedinconfig = implode(',', array_filter(explode(',', $oldloggedinconfig), function($value) {
            return $value != 'popup';
        }));
        $newloggedoffconfig = implode(',', array_filter(explode(',', $oldloggedoffconfig), function($value) {
            return $value != 'popup';
        }));
        set_config('message_provider_moodle_messagecontactrequests_loggedin', $newloggedinconfig, 'message');
        set_config('message_provider_moodle_messagecontactrequests_loggedoff', $newloggedoffconfig, 'message');

        upgrade_main_savepoint(true, 2019072500.01);
    }

    if ($oldversion < 2019072500.03) {
        unset_config('httpswwwroot');

        upgrade_main_savepoint(true, 2019072500.03);
    }

    if ($oldversion < 2019073100.00) {
        // Update the empty tag instructions to null.
        $instructions = get_config('core', 'auth_instructions');

        if (trim(html_to_text($instructions)) === '') {
            set_config('auth_instructions', '');
        }

        // Main savepoint reached.
        upgrade_main_savepoint(true, 2019073100.00);
    }

    if ($oldversion < 2019083000.01) {

        // If block_community is no longer present, remove it.
        if (!file_exists($CFG->dirroot . '/blocks/community/communitycourse.php')) {
            // Drop table that is no longer needed.
            $table = new xmldb_table('block_community');
            if ($dbman->table_exists($table)) {
                $dbman->drop_table($table);
            }

            // Delete instances.
            $instances = $DB->get_records_list('block_instances', 'blockname', ['community']);
            $instanceids = array_keys($instances);

            if (!empty($instanceids)) {
                $DB->delete_records_list('block_positions', 'blockinstanceid', $instanceids);
                $DB->delete_records_list('block_instances', 'id', $instanceids);
                list($sql, $params) = $DB->get_in_or_equal($instanceids, SQL_PARAMS_NAMED);
                $params['contextlevel'] = CONTEXT_BLOCK;
                $DB->delete_records_select('context', "contextlevel=:contextlevel AND instanceid " . $sql, $params);

                $preferences = array();
                foreach ($instances as $instanceid => $instance) {
                    $preferences[] = 'block' . $instanceid . 'hidden';
                    $preferences[] = 'docked_block_instance_' . $instanceid;
                }
                $DB->delete_records_list('user_preferences', 'name', $preferences);
            }

            // Delete the block from the block table.
            $DB->delete_records('block', array('name' => 'community'));

            // Remove capabilities.
            capabilities_cleanup('block_community');
            // Clean config.
            unset_all_config_for_plugin('block_community');

            // Remove Moodle-level community based capabilities.
            $capabilitiestoberemoved = ['block/community:addinstance', 'block/community:myaddinstance'];
            // Delete any role_capabilities for the old roles.
            $DB->delete_records_list('role_capabilities', 'capability', $capabilitiestoberemoved);
            // Delete the capability itself.
            $DB->delete_records_list('capabilities', 'name', $capabilitiestoberemoved);
        }

        upgrade_main_savepoint(true, 2019083000.01);
    }

    if ($oldversion < 2019083000.02) {
        // Remove unused config.
        unset_config('enablecoursepublishing');
        upgrade_main_savepoint(true, 2019083000.02);
    }

    if ($oldversion < 2019083000.04) {
        // Delete "orphaned" subscriptions.
        $sql = "SELECT DISTINCT es.userid
                  FROM {event_subscriptions} es
             LEFT JOIN {user} u ON u.id = es.userid
                 WHERE u.deleted = 1 OR u.id IS NULL";
        $deletedusers = $DB->get_fieldset_sql($sql);
        if ($deletedusers) {
            list($sql, $params) = $DB->get_in_or_equal($deletedusers);

            // Delete orphaned subscriptions.
            $DB->execute("DELETE FROM {event_subscriptions} WHERE userid " . $sql, $params);
        }

        upgrade_main_savepoint(true, 2019083000.04);
    }

    if ($oldversion < 2019090500.01) {

        // Define index analysableid (not unique) to be added to analytics_used_analysables.
        $table = new xmldb_table('analytics_used_analysables');
        $index = new xmldb_index('analysableid', XMLDB_INDEX_NOTUNIQUE, ['analysableid']);

        // Conditionally launch add index analysableid.
        if (!$dbman->index_exists($table, $index)) {
            $dbman->add_index($table, $index);
        }

        // Main savepoint reached.
        upgrade_main_savepoint(true, 2019090500.01);
    }

    if ($oldversion < 2019092700.01) {
        upgrade_rename_prediction_actions_useful_incorrectly_flagged();
        upgrade_main_savepoint(true, 2019092700.01);
    }

    if ($oldversion < 2019100800.02) {
        // Rename the official moodle sites directory the site is registered with.
        $DB->execute("UPDATE {registration_hubs}
                         SET hubname = ?, huburl = ?
                       WHERE huburl = ?", ['moodle', 'https://stats.moodle.org', 'https://moodle.net']);

        // Convert the hub site specific settings to the new naming format without the hub URL in the name.
        $hubconfig = get_config('hub');

        if (!empty($hubconfig)) {
            foreach (upgrade_convert_hub_config_site_param_names($hubconfig, 'https://moodle.net') as $name => $value) {
                set_config($name, $value, 'hub');
            }
        }

        upgrade_main_savepoint(true, 2019100800.02);
    }

    if ($oldversion < 2019100900.00) {
        // If block_participants is no longer present, remove it.
        if (!file_exists($CFG->dirroot . '/blocks/participants/block_participants.php')) {
            // Delete instances.
            $instances = $DB->get_records_list('block_instances', 'blockname', ['participants']);
            $instanceids = array_keys($instances);

            if (!empty($instanceids)) {
                $DB->delete_records_list('block_positions', 'blockinstanceid', $instanceids);
                $DB->delete_records_list('block_instances', 'id', $instanceids);
                list($sql, $params) = $DB->get_in_or_equal($instanceids, SQL_PARAMS_NAMED);
                $params['contextlevel'] = CONTEXT_BLOCK;
                $DB->delete_records_select('context', "contextlevel=:contextlevel AND instanceid " . $sql, $params);

                $preferences = array();
                foreach ($instances as $instanceid => $instance) {
                    $preferences[] = 'block' . $instanceid . 'hidden';
                    $preferences[] = 'docked_block_instance_' . $instanceid;
                }
                $DB->delete_records_list('user_preferences', 'name', $preferences);
            }

            // Delete the block from the block table.
            $DB->delete_records('block', array('name' => 'participants'));

            // Remove capabilities.
            capabilities_cleanup('block_participants');

            // Clean config.
            unset_all_config_for_plugin('block_participants');
        }

        upgrade_main_savepoint(true, 2019100900.00);
    }

    if ($oldversion < 2019101600.01) {

        // Change the setting $CFG->requestcategoryselection into $CFG->lockrequestcategory with opposite value.
        set_config('lockrequestcategory', empty($CFG->requestcategoryselection));

        upgrade_main_savepoint(true, 2019101600.01);
    }

    if ($oldversion < 2019101800.02) {

        // Get the table by its previous name.
        $table = new xmldb_table('analytics_models');
        if ($dbman->table_exists($table)) {

            // Define field contextids to be added to analytics_models.
            $field = new xmldb_field('contextids', XMLDB_TYPE_TEXT, null, null, null, null, null, 'version');

            // Conditionally launch add field contextids.
            if (!$dbman->field_exists($table, $field)) {
                $dbman->add_field($table, $field);
            }
        }

        // Main savepoint reached.
        upgrade_main_savepoint(true, 2019101800.02);
    }

    if ($oldversion < 2019102500.04) {
        // Define table h5p_libraries to be created.
        $table = new xmldb_table('h5p_libraries');

        // Adding fields to table h5p_libraries.
        $table->add_field('id', XMLDB_TYPE_INTEGER, '10', null, XMLDB_NOTNULL, XMLDB_SEQUENCE, null);
        $table->add_field('machinename', XMLDB_TYPE_CHAR, '255', null, XMLDB_NOTNULL, null, null);
        $table->add_field('title', XMLDB_TYPE_CHAR, '255', null, XMLDB_NOTNULL, null, null);
        $table->add_field('majorversion', XMLDB_TYPE_INTEGER, '4', null, XMLDB_NOTNULL, null, null);
        $table->add_field('minorversion', XMLDB_TYPE_INTEGER, '4', null, XMLDB_NOTNULL, null, null);
        $table->add_field('patchversion', XMLDB_TYPE_INTEGER, '4', null, XMLDB_NOTNULL, null, null);
        $table->add_field('runnable', XMLDB_TYPE_INTEGER, '1', null, XMLDB_NOTNULL, null, null);
        $table->add_field('fullscreen', XMLDB_TYPE_INTEGER, '1', null, XMLDB_NOTNULL, null, '0');
        $table->add_field('embedtypes', XMLDB_TYPE_CHAR, '255', null, XMLDB_NOTNULL, null, null);
        $table->add_field('preloadedjs', XMLDB_TYPE_TEXT, null, null, null, null, null);
        $table->add_field('preloadedcss', XMLDB_TYPE_TEXT, null, null, null, null, null);
        $table->add_field('droplibrarycss', XMLDB_TYPE_TEXT, null, null, null, null, null);
        $table->add_field('semantics', XMLDB_TYPE_TEXT, null, null, null, null, null);
        $table->add_field('addto', XMLDB_TYPE_TEXT, null, null, null, null, null);

        // Adding keys to table h5p_libraries.
        $table->add_key('primary', XMLDB_KEY_PRIMARY, ['id']);

        // Adding indexes to table h5p_libraries.
        $table->add_index('machinemajorminorpatch', XMLDB_INDEX_NOTUNIQUE,
            ['machinename', 'majorversion', 'minorversion', 'patchversion', 'runnable']);

        // Conditionally launch create table for h5p_libraries.
        if (!$dbman->table_exists($table)) {
            $dbman->create_table($table);
        }

        // Define table h5p_library_dependencies to be created.
        $table = new xmldb_table('h5p_library_dependencies');

        // Adding fields to table h5p_library_dependencies.
        $table->add_field('id', XMLDB_TYPE_INTEGER, '10', null, XMLDB_NOTNULL, XMLDB_SEQUENCE, null);
        $table->add_field('libraryid', XMLDB_TYPE_INTEGER, '10', null, XMLDB_NOTNULL, null, null);
        $table->add_field('requiredlibraryid', XMLDB_TYPE_INTEGER, '10', null, XMLDB_NOTNULL, null, null);
        $table->add_field('dependencytype', XMLDB_TYPE_CHAR, '255', null, XMLDB_NOTNULL, null, null);

        // Adding keys to table h5p_library_dependencies.
        $table->add_key('primary', XMLDB_KEY_PRIMARY, ['id']);
        $table->add_key('libraryid', XMLDB_KEY_FOREIGN, ['libraryid'], 'h5p_libraries', ['id']);
        $table->add_key('requiredlibraryid', XMLDB_KEY_FOREIGN, ['requiredlibraryid'], 'h5p_libraries', ['id']);

        // Conditionally launch create table for h5p_library_dependencies.
        if (!$dbman->table_exists($table)) {
            $dbman->create_table($table);
        }

        // Define table h5p to be created.
        $table = new xmldb_table('h5p');

        // Adding fields to table h5p.
        $table->add_field('id', XMLDB_TYPE_INTEGER, '10', null, XMLDB_NOTNULL, XMLDB_SEQUENCE, null);
        $table->add_field('jsoncontent', XMLDB_TYPE_TEXT, null, null, XMLDB_NOTNULL, null, null);
        $table->add_field('mainlibraryid', XMLDB_TYPE_INTEGER, '10', null, XMLDB_NOTNULL, null, null);
        $table->add_field('displayoptions', XMLDB_TYPE_INTEGER, '4', null, null, null, null);
        $table->add_field('pathnamehash', XMLDB_TYPE_CHAR, '40', null, XMLDB_NOTNULL, null, null);
        $table->add_field('contenthash', XMLDB_TYPE_CHAR, '40', null, XMLDB_NOTNULL, null, null);
        $table->add_field('filtered', XMLDB_TYPE_TEXT, null, null, null, null, null);
        $table->add_field('timecreated', XMLDB_TYPE_INTEGER, '10', null, XMLDB_NOTNULL, null, '0');
        $table->add_field('timemodified', XMLDB_TYPE_INTEGER, '10', null, XMLDB_NOTNULL, null, '0');

        // Adding keys to table h5p.
        $table->add_key('primary', XMLDB_KEY_PRIMARY, ['id']);
        $table->add_key('mainlibraryid', XMLDB_KEY_FOREIGN, ['mainlibraryid'], 'h5p_libraries', ['id']);

        // Conditionally launch create table for h5p.
        if (!$dbman->table_exists($table)) {
            $dbman->create_table($table);
        }

        // Define table h5p_contents_libraries to be created.
        $table = new xmldb_table('h5p_contents_libraries');

        // Adding fields to table h5p_contents_libraries.
        $table->add_field('id', XMLDB_TYPE_INTEGER, '10', null, XMLDB_NOTNULL, XMLDB_SEQUENCE, null);
        $table->add_field('h5pid', XMLDB_TYPE_INTEGER, '10', null, XMLDB_NOTNULL, null, null);
        $table->add_field('libraryid', XMLDB_TYPE_INTEGER, '10', null, XMLDB_NOTNULL, null, null);
        $table->add_field('dependencytype', XMLDB_TYPE_CHAR, '10', null, XMLDB_NOTNULL, null, null);
        $table->add_field('dropcss', XMLDB_TYPE_INTEGER, '1', null, XMLDB_NOTNULL, null, null);
        $table->add_field('weight', XMLDB_TYPE_INTEGER, '10', null, XMLDB_NOTNULL, null, null);

        // Adding keys to table h5p_contents_libraries.
        $table->add_key('primary', XMLDB_KEY_PRIMARY, ['id']);
        $table->add_key('h5pid', XMLDB_KEY_FOREIGN, ['h5pid'], 'h5p', ['id']);
        $table->add_key('libraryid', XMLDB_KEY_FOREIGN, ['libraryid'], 'h5p_libraries', ['id']);

        // Conditionally launch create table for h5p_contents_libraries.
        if (!$dbman->table_exists($table)) {
            $dbman->create_table($table);
        }

        // Define table h5p_libraries_cachedassets to be created.
        $table = new xmldb_table('h5p_libraries_cachedassets');

        // Adding fields to table h5p_libraries_cachedassets.
        $table->add_field('id', XMLDB_TYPE_INTEGER, '10', null, XMLDB_NOTNULL, XMLDB_SEQUENCE, null);
        $table->add_field('libraryid', XMLDB_TYPE_INTEGER, '10', null, XMLDB_NOTNULL, null, null);
        $table->add_field('hash', XMLDB_TYPE_CHAR, '255', null, XMLDB_NOTNULL, null, null);

        // Adding keys to table h5p_libraries_cachedassets.
        $table->add_key('primary', XMLDB_KEY_PRIMARY, ['id']);
        $table->add_key('libraryid', XMLDB_KEY_FOREIGN, ['libraryid'], 'h5p_libraries_cachedassets', ['id']);

        // Conditionally launch create table for h5p_libraries_cachedassets.
        if (!$dbman->table_exists($table)) {
            $dbman->create_table($table);
        }

        // Main savepoint reached.
        upgrade_main_savepoint(true, 2019102500.04);
    }

    if ($oldversion < 2019103000.13) {

        upgrade_analytics_fix_contextids_defaults();

        // Main savepoint reached.
        upgrade_main_savepoint(true, 2019103000.13);
    }

    if ($oldversion < 2019111300.00) {

        // Define field coremajor to be added to h5p_libraries.
        $table = new xmldb_table('h5p_libraries');
        $field = new xmldb_field('coremajor', XMLDB_TYPE_INTEGER, '4', null, null, null, null, 'addto');

        // Conditionally launch add field coremajor.
        if (!$dbman->field_exists($table, $field)) {
            $dbman->add_field($table, $field);
        }

        $field = new xmldb_field('coreminor', XMLDB_TYPE_INTEGER, '4', null, null, null, null, 'coremajor');

        // Conditionally launch add field coreminor.
        if (!$dbman->field_exists($table, $field)) {
            $dbman->add_field($table, $field);
        }

        // Main savepoint reached.
        upgrade_main_savepoint(true, 2019111300.00);
    }

    // Automatically generated Moodle v3.8.0 release upgrade line.
    // Put any upgrade step following this.

    if ($oldversion < 2019120500.01) {
        // Delete any role assignments for roles which no longer exist.
        $DB->delete_records_select('role_assignments', "roleid NOT IN (SELECT id FROM {role})");

        // Main savepoint reached.
        upgrade_main_savepoint(true, 2019120500.01);
    }

    if ($oldversion < 2019121800.00) {
        // Upgrade MIME types for existing streaming files.
        $filetypes = array(
            '%.fmp4' => 'video/mp4',
            '%.ts' => 'video/MP2T',
            '%.mpd' => 'application/dash+xml',
            '%.m3u8' => 'application/x-mpegURL',
        );

        $select = $DB->sql_like('filename', '?', false);
        foreach ($filetypes as $extension => $mimetype) {
            $DB->set_field_select(
                'files',
                'mimetype',
                $mimetype,
                $select,
                array($extension)
            );
        }

        upgrade_main_savepoint(true, 2019121800.00);
    }

    if ($oldversion < 2019122000.01) {
        // Clean old upgrade setting not used anymore.
        unset_config('linkcoursesectionsupgradescriptwasrun');
        upgrade_main_savepoint(true, 2019122000.01);
    }

    if ($oldversion < 2020010900.02) {
        $table = new xmldb_table('event');

        // This index will improve the performance when the Events API retrieves category and group events.
        $index = new xmldb_index('eventtype', XMLDB_INDEX_NOTUNIQUE, ['eventtype']);
        if (!$dbman->index_exists($table, $index)) {
            $dbman->add_index($table, $index);
        }

        // This index improves the performance of backups, deletion and visibilty changes on activities.
        $index = new xmldb_index('modulename-instance', XMLDB_INDEX_NOTUNIQUE, ['modulename', 'instance']);
        if (!$dbman->index_exists($table, $index)) {
            $dbman->add_index($table, $index);
        }

        upgrade_main_savepoint(true, 2020010900.02);
    }

    if ($oldversion < 2020011700.02) {
        // Delete all orphaned subscription events.
        $select = "subscriptionid IS NOT NULL
                   AND subscriptionid NOT IN (SELECT id from {event_subscriptions})";
        $DB->delete_records_select('event', $select);

        upgrade_main_savepoint(true, 2020011700.02);
    }

    if ($oldversion < 2020013000.01) {
        global $DB;
        // Delete any associated files.
        $fs = get_file_storage();
        $sql = "SELECT cuc.id, cuc.userid
                  FROM {competency_usercomp} cuc
             LEFT JOIN {user} u ON cuc.userid = u.id
                 WHERE u.deleted = 1";
        $usercompetencies = $DB->get_records_sql($sql);
        foreach ($usercompetencies as $usercomp) {
            $DB->delete_records('competency_evidence', ['usercompetencyid' => $usercomp->id]);
            $DB->delete_records('competency_usercompcourse', ['userid' => $usercomp->userid]);
            $DB->delete_records('competency_usercompplan', ['userid' => $usercomp->userid]);
            $DB->delete_records('competency_usercomp', ['userid' => $usercomp->userid]);
        }

        $sql = "SELECT cue.id, cue.userid
                  FROM {competency_userevidence} cue
             LEFT JOIN {user} u ON cue.userid = u.id
                 WHERE u.deleted = 1";
        $userevidences = $DB->get_records_sql($sql);
        foreach ($userevidences as $userevidence) {
            $DB->delete_records('competency_userevidencecomp', ['userevidenceid' => $userevidence->id]);
            $DB->delete_records('competency_userevidence', ['id' => $userevidence->id]);

            if ($record = $DB->get_record('context', ['contextlevel' => CONTEXT_USER, 'instanceid' => $userevidence->userid],
                    '*', IGNORE_MISSING)) {
                // Delete all orphaned user evidences files.
                $fs->delete_area_files($record->id, 'core_competency', 'userevidence', $userevidence->userid);
            }
        }

        $sql = "SELECT cp.id
                  FROM {competency_plan} cp
             LEFT JOIN {user} u ON cp.userid = u.id
                 WHERE u.deleted = 1";
        $userplans = $DB->get_records_sql($sql);
        foreach ($userplans as $userplan) {
            $DB->delete_records('competency_plancomp', ['planid' => $userplan->id]);
            $DB->delete_records('competency_plan', ['id' => $userplan->id]);
        }

        // Main savepoint reached.
        upgrade_main_savepoint(true, 2020013000.01);
    }

    if ($oldversion < 2020040200.01) {
        // Clean up completion criteria records referring to courses that no longer exist.
        $select = 'criteriatype = :type AND courseinstance NOT IN (SELECT id FROM {course})';
        $params = ['type' => 8]; // COMPLETION_CRITERIA_TYPE_COURSE.

        $DB->delete_records_select('course_completion_criteria', $select, $params);

        // Main savepoint reached.
        upgrade_main_savepoint(true, 2020040200.01);
    }

    if ($oldversion < 2020040700.00) {
        // Remove deprecated Mozilla OpenBadges backpack.
        $url = 'https://backpack.openbadges.org';
        $bp = $DB->get_record('badge_external_backpack', ['backpackapiurl' => $url]);
        if ($bp) {
            // Remove connections for users to this backpack.
            $sql = "SELECT DISTINCT bb.id
                      FROM {badge_backpack} bb
                 LEFT JOIN {badge_external} be ON be. backpackid = bb.externalbackpackid
                     WHERE bb.externalbackpackid = :backpackid";
            $params = ['backpackid' => $bp->id];
            $externalbackpacks = $DB->get_fieldset_sql($sql, $params);
            if ($externalbackpacks) {
                list($sql, $params) = $DB->get_in_or_equal($externalbackpacks);

                // Delete user external collections references to this backpack.
                $DB->execute("DELETE FROM {badge_external} WHERE backpackid " . $sql, $params);
            }
            $DB->delete_records('badge_backpack', ['externalbackpackid' => $bp->id]);

            // Delete deprecated backpack entry.
            $DB->delete_records('badge_external_backpack', ['backpackapiurl' => $url]);
        }

        // Set active external backpack to Badgr.io.
        $url = 'https://api.badgr.io/v2';
        if ($bp = $DB->get_record('badge_external_backpack', ['backpackapiurl' => $url])) {
            set_config('badges_site_backpack', $bp->id);
        } else {
            unset_config('badges_site_backpack');
        }

        upgrade_main_savepoint(true, 2020040700.00);
    }

    if ($oldversion < 2020041500.00) {
        // Define table to store contentbank contents.
        $table = new xmldb_table('contentbank_content');

        // Adding fields to table content_bank.
        $table->add_field('id', XMLDB_TYPE_INTEGER, '10', null, XMLDB_NOTNULL, XMLDB_SEQUENCE, null);
        $table->add_field('name', XMLDB_TYPE_CHAR, '255', null, XMLDB_NOTNULL, null, null);
        $table->add_field('contenttype', XMLDB_TYPE_CHAR, '100', null, XMLDB_NOTNULL, null, null);
        $table->add_field('contextid', XMLDB_TYPE_INTEGER, '10', null, XMLDB_NOTNULL, null, null);
        $table->add_field('instanceid', XMLDB_TYPE_INTEGER, '10', null, null, null, null);
        $table->add_field('configdata', XMLDB_TYPE_TEXT, null, null, null, null, null);
        $table->add_field('usercreated', XMLDB_TYPE_INTEGER, '10', null, XMLDB_NOTNULL, null, null);
        $table->add_field('usermodified', XMLDB_TYPE_INTEGER, '10', null, null, null, null);
        $table->add_field('timecreated', XMLDB_TYPE_INTEGER, '10', null, XMLDB_NOTNULL, null, '0');
        $table->add_field('timemodified', XMLDB_TYPE_INTEGER, '10', null, null, null, '0');

        // Adding keys to table contentbank_content.
        $table->add_key('primary', XMLDB_KEY_PRIMARY, ['id']);
        $table->add_key('contextid', XMLDB_KEY_FOREIGN, ['contextid'], 'context', ['id']);
        $table->add_key('usermodified', XMLDB_KEY_FOREIGN, ['usermodified'], 'user', ['id']);
        $table->add_key('usercreated', XMLDB_KEY_FOREIGN, ['usercreated'], 'user', ['id']);

        // Adding indexes to table contentbank_content.
        $table->add_index('name', XMLDB_INDEX_NOTUNIQUE, ['name']);
        $table->add_index('instance', XMLDB_INDEX_NOTUNIQUE, ['contextid', 'contenttype', 'instanceid']);

        if (!$dbman->table_exists($table)) {
            $dbman->create_table($table);
        }

        // Main savepoint reached.
        upgrade_main_savepoint(true, 2020041500.00);
    }

    if ($oldversion < 2020041700.01) {
        // Upgrade h5p MIME type for existing h5p files.
        $select = $DB->sql_like('filename', '?', false);
        $DB->set_field_select(
            'files',
            'mimetype',
            'application/zip.h5p',
            $select,
            array('%.h5p')
        );

        upgrade_main_savepoint(true, 2020041700.01);
    }

    if ($oldversion < 2020042800.01) {
        // Delete obsolete config value.
        unset_config('enablesafebrowserintegration');
        // Clean up config of the old plugin.
        unset_all_config_for_plugin('quizaccess_safebrowser');

        upgrade_main_savepoint(true, 2020042800.01);
    }

    if ($oldversion < 2020051900.01) {
        // Define field component to be added to event.
        $table = new xmldb_table('event');
        $field = new xmldb_field('component', XMLDB_TYPE_CHAR, '100', null, null, null, null, 'repeatid');

        // Conditionally launch add field component.
        if (!$dbman->field_exists($table, $field)) {
            $dbman->add_field($table, $field);
        }

        // Define index component (not unique) to be added to event.
        $table = new xmldb_table('event');
        $index = new xmldb_index('component', XMLDB_INDEX_NOTUNIQUE, ['component', 'eventtype', 'instance']);

        // Conditionally launch add index component.
        if (!$dbman->index_exists($table, $index)) {
            $dbman->add_index($table, $index);
        }

        // Main savepoint reached.
        upgrade_main_savepoint(true, 2020051900.01);
    }

    if ($oldversion < 2020052000.00) {
        // Define table badge_backpack_oauth2 to be created.
        $table = new xmldb_table('badge_backpack_oauth2');

        // Adding fields to table badge_backpack_oauth2.
        $table->add_field('id', XMLDB_TYPE_INTEGER, '10', null, XMLDB_NOTNULL, XMLDB_SEQUENCE, null);
        $table->add_field('usermodified', XMLDB_TYPE_INTEGER, '10', null, XMLDB_NOTNULL, null, '0');
        $table->add_field('timecreated', XMLDB_TYPE_INTEGER, '10', null, XMLDB_NOTNULL, null, '0');
        $table->add_field('timemodified', XMLDB_TYPE_INTEGER, '10', null, XMLDB_NOTNULL, null, '0');
        $table->add_field('userid', XMLDB_TYPE_INTEGER, '10', null, XMLDB_NOTNULL, null, null);
        $table->add_field('issuerid', XMLDB_TYPE_INTEGER, '10', null, XMLDB_NOTNULL, null, null);
        $table->add_field('externalbackpackid', XMLDB_TYPE_INTEGER, '10', null, XMLDB_NOTNULL, null, null);
        $table->add_field('token', XMLDB_TYPE_TEXT, null, null, XMLDB_NOTNULL, null, null);
        $table->add_field('refreshtoken', XMLDB_TYPE_TEXT, null, null, XMLDB_NOTNULL, null, null);
        $table->add_field('expires', XMLDB_TYPE_INTEGER, '10', null, null, null, null);
        $table->add_field('scope', XMLDB_TYPE_TEXT, null, null, null, null, null);

        // Adding keys to table badge_backpack_oauth2.
        $table->add_key('primary', XMLDB_KEY_PRIMARY, ['id']);
        $table->add_key('usermodified', XMLDB_KEY_FOREIGN, ['usermodified'], 'user', ['id']);
        $table->add_key('userid', XMLDB_KEY_FOREIGN, ['userid'], 'user', ['id']);
        $table->add_key('issuerid', XMLDB_KEY_FOREIGN, ['issuerid'], 'oauth2_issuer', ['id']);
        $table->add_key('externalbackpackid', XMLDB_KEY_FOREIGN, ['externalbackpackid'], 'badge_external_backpack', ['id']);
        // Conditionally launch create table for badge_backpack_oauth2.
        if (!$dbman->table_exists($table)) {
            $dbman->create_table($table);
        }

        // Define field oauth2_issuerid to be added to badge_external_backpack.
        $tablebadgeexternalbackpack = new xmldb_table('badge_external_backpack');
        $fieldoauth2issuerid = new xmldb_field('oauth2_issuerid', XMLDB_TYPE_INTEGER, '10', null, null, null, null, 'password');
        $keybackpackoauth2key = new xmldb_key('backpackoauth2key', XMLDB_KEY_FOREIGN, ['oauth2_issuerid'], 'oauth2_issuer', ['id']);

        // Conditionally launch add field oauth2_issuerid.
        if (!$dbman->field_exists($tablebadgeexternalbackpack, $fieldoauth2issuerid)) {
            $dbman->add_field($tablebadgeexternalbackpack, $fieldoauth2issuerid);

            // Launch add key backpackoauth2key.
            $dbman->add_key($tablebadgeexternalbackpack, $keybackpackoauth2key);
        }

        // Define field assertion to be added to badge_external.
        $tablebadgeexternal = new xmldb_table('badge_external');
        $fieldassertion = new xmldb_field('assertion', XMLDB_TYPE_TEXT, null, null, null, null, null, 'entityid');

        // Conditionally launch add field assertion.
        if (!$dbman->field_exists($tablebadgeexternal, $fieldassertion)) {
            $dbman->add_field($tablebadgeexternal, $fieldassertion);
        }

        // Main savepoint reached.
        upgrade_main_savepoint(true, 2020052000.00);
    }

    if ($oldversion < 2020052200.01) {

        // Define field custom to be added to license.
        $table = new xmldb_table('license');
        $field = new xmldb_field('custom', XMLDB_TYPE_INTEGER, '1', null, XMLDB_NOTNULL, null, '0');

        // Conditionally launch add field custom.
        if (!$dbman->field_exists($table, $field)) {
            $dbman->add_field($table, $field);
        }

        // Define field sortorder to be added to license.
        $field = new xmldb_field('sortorder', XMLDB_TYPE_INTEGER, '5', null, XMLDB_NOTNULL, null, '0');

        // Conditionally launch add field sortorder.
        if (!$dbman->field_exists($table, $field)) {
            $dbman->add_field($table, $field);
        }

        // Define index license (not unique) to be added to files.
        $table = new xmldb_table('files');
        $index = new xmldb_index('license', XMLDB_INDEX_NOTUNIQUE, ['license']);

        // Conditionally launch add index license.
        if (!$dbman->index_exists($table, $index)) {
            $dbman->add_index($table, $index);
        }

        // Upgrade the core license details.
        upgrade_core_licenses();

        // Main savepoint reached.
        upgrade_main_savepoint(true, 2020052200.01);
    }

    if ($oldversion < 2020060500.01) {
        // Define field moodlenetprofile to be added to user.
        $table = new xmldb_table('user');
        $field = new xmldb_field('moodlenetprofile', XMLDB_TYPE_CHAR, '255', null, null, null, null, 'alternatename');

        // Conditionally launch add field moodlenetprofile.
        if (!$dbman->field_exists($table, $field)) {
            $dbman->add_field($table, $field);
        }

        // Main savepoint reached.
        upgrade_main_savepoint(true, 2020060500.01);
    }

    // Automatically generated Moodle v3.9.0 release upgrade line.
    // Put any upgrade step following this.
    if ($oldversion < 2020061500.02) {
        // Update default digital age consent map according to the current legislation on each country.

        // The default age of digital consent map for 38 and below.
        $oldageofdigitalconsentmap = implode(PHP_EOL, [
            '*, 16',
            'AT, 14',
            'ES, 14',
            'US, 13'
        ]);

        // Check if the current age of digital consent map matches the old one.
        if (get_config('moodle', 'agedigitalconsentmap') === $oldageofdigitalconsentmap) {
            // If the site is still using the old defaults, upgrade to the new default.
            $ageofdigitalconsentmap = implode(PHP_EOL, [
                '*, 16',
                'AT, 14',
                'BE, 13',
                'BG, 14',
                'CY, 14',
                'CZ, 15',
                'DK, 13',
                'EE, 13',
                'ES, 14',
                'FI, 13',
                'FR, 15',
                'GB, 13',
                'GR, 15',
                'IT, 14',
                'LT, 14',
                'LV, 13',
                'MT, 13',
                'NO, 13',
                'PT, 13',
                'SE, 13',
                'US, 13'
            ]);
            set_config('agedigitalconsentmap', $ageofdigitalconsentmap);
        }

        upgrade_main_savepoint(true, 2020061500.02);
    }

    if ($oldversion < 2020062600.01) {
        // Add index to the token field in the external_tokens table.
        $table = new xmldb_table('external_tokens');
        $index = new xmldb_index('token', XMLDB_INDEX_NOTUNIQUE, ['token']);

        if (!$dbman->index_exists($table, $index)) {
            $dbman->add_index($table, $index);
        }

        upgrade_main_savepoint(true, 2020062600.01);
    }

    if ($oldversion < 2020071100.01) {
        // Clean up completion criteria records referring to NULL course prerequisites.
        $select = 'criteriatype = :type AND courseinstance IS NULL';
        $params = ['type' => 8]; // COMPLETION_CRITERIA_TYPE_COURSE.

        $DB->delete_records_select('course_completion_criteria', $select, $params);

        // Main savepoint reached.
        upgrade_main_savepoint(true, 2020071100.01);
    }

    if ($oldversion < 2020072300.01) {
        // Restore and set the guest user if it has been previously removed via GDPR, or set to an nonexistent
        // user account.
        $currentguestuser = $DB->get_record('user', array('id' => $CFG->siteguest));

        if (!$currentguestuser) {
            if (!$guest = $DB->get_record('user', array('username' => 'guest', 'mnethostid' => $CFG->mnet_localhost_id))) {
                // Create a guest user account.
                $guest = new stdClass();
                $guest->auth        = 'manual';
                $guest->username    = 'guest';
                $guest->password    = hash_internal_user_password('guest');
                $guest->firstname   = get_string('guestuser');
                $guest->lastname    = ' ';
                $guest->email       = 'root@localhost';
                $guest->description = get_string('guestuserinfo');
                $guest->mnethostid  = $CFG->mnet_localhost_id;
                $guest->confirmed   = 1;
                $guest->lang        = $CFG->lang;
                $guest->timemodified= time();
                $guest->id = $DB->insert_record('user', $guest);
            }
            // Set the guest user.
            set_config('siteguest', $guest->id);
        }

        // Main savepoint reached.
        upgrade_main_savepoint(true, 2020072300.01);
    }

    if ($oldversion < 2021052500.01) {
        // Delete all user evidence files from users that have been deleted.
        $sql = "SELECT DISTINCT f.*
                  FROM {files} f
             LEFT JOIN {context} c ON f.contextid = c.id
                 WHERE f.component = :component
                   AND f.filearea = :filearea
                   AND c.id IS NULL";
        $stalefiles = $DB->get_records_sql($sql, ['component' => 'core_competency', 'filearea' => 'userevidence']);

        $fs = get_file_storage();
        foreach ($stalefiles as $stalefile) {
            $fs->get_file_instance($stalefile)->delete();
        }

        upgrade_main_savepoint(true, 2021052500.01);
    }

    if ($oldversion < 2021052500.02) {

        // Define field timecreated to be added to task_adhoc.
        $table = new xmldb_table('task_adhoc');
        $field = new xmldb_field('timecreated', XMLDB_TYPE_INTEGER, '10', null, XMLDB_NOTNULL, null, '0', 'blocking');

        // Conditionally launch add field timecreated.
        if (!$dbman->field_exists($table, $field)) {
            $dbman->add_field($table, $field);
        }

        // Main savepoint reached.
        upgrade_main_savepoint(true, 2021052500.02);
    }

    if ($oldversion < 2021052500.04) {
        // Define field metadatasettings to be added to h5p_libraries.
        $table = new xmldb_table('h5p_libraries');
        $field = new xmldb_field('metadatasettings', XMLDB_TYPE_TEXT, null, null, null, null, null, 'coreminor');

        // Conditionally launch add field metadatasettings.
        if (!$dbman->field_exists($table, $field)) {
            $dbman->add_field($table, $field);
        }

        // Get installed library files that have no metadata settings value.
        $params = [
            'component' => 'core_h5p',
            'filearea' => 'libraries',
            'filename' => 'library.json',
        ];
        $sql = "SELECT l.id, f.id as fileid
                  FROM {files} f
             LEFT JOIN {h5p_libraries} l ON f.itemid = l.id
                 WHERE f.component = :component
                       AND f.filearea = :filearea
                       AND f.filename = :filename";
        $libraries = $DB->get_records_sql($sql, $params);

        // Update metadatasettings field when the attribute is present in the library.json file.
        $fs = get_file_storage();
        foreach ($libraries as $library) {
            $jsonfile = $fs->get_file_by_id($library->fileid);
            $jsoncontent = json_decode($jsonfile->get_content());
            if (isset($jsoncontent->metadataSettings)) {
                unset($library->fileid);
                $library->metadatasettings = json_encode($jsoncontent->metadataSettings);
                $DB->update_record('h5p_libraries', $library);
            }
        }

        // Main savepoint reached.
        upgrade_main_savepoint(true, 2021052500.04);
    }

    if ($oldversion < 2021052500.05) {
        // Define fields to be added to task_scheduled.
        $table = new xmldb_table('task_scheduled');
        $field = new xmldb_field('timestarted', XMLDB_TYPE_INTEGER, '10', null, null, null, null, 'disabled');
        if (!$dbman->field_exists($table, $field)) {
            $dbman->add_field($table, $field);
        }
        $field = new xmldb_field('hostname', XMLDB_TYPE_CHAR, '255', null, null, null, null, 'timestarted');
        if (!$dbman->field_exists($table, $field)) {
            $dbman->add_field($table, $field);
        }
        $field = new xmldb_field('pid', XMLDB_TYPE_INTEGER, '10', null, null, null, null, 'hostname');
        if (!$dbman->field_exists($table, $field)) {
            $dbman->add_field($table, $field);
        }

        // Define fields to be added to task_adhoc.
        $table = new xmldb_table('task_adhoc');
        $field = new xmldb_field('timestarted', XMLDB_TYPE_INTEGER, '10', null, null, null, null, 'blocking');
        if (!$dbman->field_exists($table, $field)) {
            $dbman->add_field($table, $field);
        }
        $field = new xmldb_field('hostname', XMLDB_TYPE_CHAR, '255', null, null, null, null, 'timestarted');
        if (!$dbman->field_exists($table, $field)) {
            $dbman->add_field($table, $field);
        }
        $field = new xmldb_field('pid', XMLDB_TYPE_INTEGER, '10', null, null, null, null, 'hostname');
        if (!$dbman->field_exists($table, $field)) {
            $dbman->add_field($table, $field);
        }

        // Define fields to be added to task_log.
        $table = new xmldb_table('task_log');
        $field = new xmldb_field('hostname', XMLDB_TYPE_CHAR, '255', null, null, null, null, 'output');
        if (!$dbman->field_exists($table, $field)) {
            $dbman->add_field($table, $field);
        }
        $field = new xmldb_field('pid', XMLDB_TYPE_INTEGER, '10', null, null, null, null, 'hostname');
        if (!$dbman->field_exists($table, $field)) {
            $dbman->add_field($table, $field);
        }

        // Main savepoint reached.
        upgrade_main_savepoint(true, 2021052500.05);
    }

    if ($oldversion < 2021052500.06) {
        // Define table to store virus infected details.
        $table = new xmldb_table('infected_files');

        // Adding fields to table infected_files.
        $table->add_field('id', XMLDB_TYPE_INTEGER, '10', null, XMLDB_NOTNULL, XMLDB_SEQUENCE, null);
        $table->add_field('filename', XMLDB_TYPE_TEXT, null, null, XMLDB_NOTNULL, null, null);
        $table->add_field('quarantinedfile', XMLDB_TYPE_TEXT, null, null, null, null, null);
        $table->add_field('userid', XMLDB_TYPE_INTEGER, '10', null, XMLDB_NOTNULL, null, null);
        $table->add_field('reason', XMLDB_TYPE_TEXT, null, null, XMLDB_NOTNULL, null, null);
        $table->add_field('timecreated', XMLDB_TYPE_INTEGER, '10', null, XMLDB_NOTNULL, null, '0');

        // Adding keys to table infected_files.
        $table->add_key('primary', XMLDB_KEY_PRIMARY, ['id']);
        $table->add_key('userid', XMLDB_KEY_FOREIGN, ['userid'], 'user', ['id']);

        // Conditionally launch create table for infected_files.
        if (!$dbman->table_exists($table)) {
            $dbman->create_table($table);
        }
        upgrade_main_savepoint(true, 2021052500.06);
    }

    if ($oldversion < 2021052500.13) {
        // Remove all the files with component='core_h5p' and filearea='editor' because they won't be used anymore.
        $fs = get_file_storage();
        $syscontext = context_system::instance();
        $fs->delete_area_files($syscontext->id, 'core_h5p', 'editor');

        // Main savepoint reached.
        upgrade_main_savepoint(true, 2021052500.13);
    }

    if ($oldversion < 2021052500.15) {
        // Copy From id captures the id of the source course when a new course originates from a restore
        // of another course on the same site.
        $table = new xmldb_table('course');
        $field = new xmldb_field('originalcourseid', XMLDB_TYPE_INTEGER, '10', null, null, null, null);

        if (!$dbman->field_exists($table, $field)) {
            $dbman->add_field($table, $field);
        }

        // Main savepoint reached.
        upgrade_main_savepoint(true, 2021052500.15);
    }

    if ($oldversion < 2021052500.19) {
        // Define table oauth2_refresh_token to be created.
        $table = new xmldb_table('oauth2_refresh_token');

        // Adding fields to table oauth2_refresh_token.
        $table->add_field('id', XMLDB_TYPE_INTEGER, '10', null, XMLDB_NOTNULL, XMLDB_SEQUENCE, null);
        $table->add_field('timecreated', XMLDB_TYPE_INTEGER, '10', null, XMLDB_NOTNULL, null, null);
        $table->add_field('timemodified', XMLDB_TYPE_INTEGER, '10', null, XMLDB_NOTNULL, null, null);
        $table->add_field('userid', XMLDB_TYPE_INTEGER, '10', null, XMLDB_NOTNULL, null, null);
        $table->add_field('issuerid', XMLDB_TYPE_INTEGER, '10', null, XMLDB_NOTNULL, null, null);
        $table->add_field('token', XMLDB_TYPE_TEXT, null, null, XMLDB_NOTNULL, null, null);
        $table->add_field('scopehash', XMLDB_TYPE_CHAR, 40, null, XMLDB_NOTNULL, null, null);

        // Adding keys to table oauth2_refresh_token.
        $table->add_key('primary', XMLDB_KEY_PRIMARY, ['id']);
        $table->add_key('issueridkey', XMLDB_KEY_FOREIGN, ['issuerid'], 'oauth2_issuer', ['id']);
        $table->add_key('useridkey', XMLDB_KEY_FOREIGN, ['userid'], 'user', ['id']);

        // Adding indexes to table oauth2_refresh_token.
        $table->add_index('userid-issuerid-scopehash', XMLDB_INDEX_UNIQUE, array('userid', 'issuerid', 'scopehash'));

        // Conditionally launch create table for oauth2_refresh_token.
        if (!$dbman->table_exists($table)) {
            $dbman->create_table($table);
        }

        // Main savepoint reached.
        upgrade_main_savepoint(true, 2021052500.19);
    }

    if ($oldversion < 2021052500.20) {

        // Define index modulename-instance-eventtype (not unique) to be added to event.
        $table = new xmldb_table('event');
        $index = new xmldb_index('modulename-instance-eventtype', XMLDB_INDEX_NOTUNIQUE, ['modulename', 'instance', 'eventtype']);

        // Conditionally launch add index modulename-instance-eventtype.
        if (!$dbman->index_exists($table, $index)) {
            $dbman->add_index($table, $index);
        }

        // Define index modulename-instance (not unique) to be dropped form event.
        $table = new xmldb_table('event');
        $index = new xmldb_index('modulename-instance', XMLDB_INDEX_NOTUNIQUE, ['modulename', 'instance']);

        // Conditionally launch drop index modulename-instance.
        if ($dbman->index_exists($table, $index)) {
            $dbman->drop_index($table, $index);
        }

        // Main savepoint reached.
        upgrade_main_savepoint(true, 2021052500.20);
    }

    if ($oldversion < 2021052500.24) {
        // Define fields tutorial and example to be added to h5p_libraries.
        $table = new xmldb_table('h5p_libraries');

        // Add tutorial field.
        $field = new xmldb_field('tutorial', XMLDB_TYPE_TEXT, null, null, null, null, null, 'metadatasettings');
        if (!$dbman->field_exists($table, $field)) {
            $dbman->add_field($table, $field);
        }

        // Add example field.
        $field = new xmldb_field('example', XMLDB_TYPE_TEXT, null, null, null, null, null, 'tutorial');

        if (!$dbman->field_exists($table, $field)) {
            $dbman->add_field($table, $field);
        }

        // Main savepoint reached.
        upgrade_main_savepoint(true, 2021052500.24);
    }

    if ($oldversion < 2021052500.26) {
        // Delete orphaned course_modules_completion rows; these were not deleted properly
        // by remove_course_contents function.
        $DB->delete_records_select('course_modules_completion', "
                NOT EXISTS (
                        SELECT 1
                          FROM {course_modules} cm
                         WHERE cm.id = {course_modules_completion}.coursemoduleid
                )");
        upgrade_main_savepoint(true, 2021052500.26);
    }

    if ($oldversion < 2021052500.27) {
        // Script to fix incorrect records of "hidden" field in existing grade items.
        $sql = "SELECT cm.instance, cm.course
                  FROM {course_modules} cm
                  JOIN {modules} m ON m.id = cm.module
                 WHERE m.name = :module AND cm.visible = :visible";
        $hidequizlist = $DB->get_recordset_sql($sql, ['module' => 'quiz', 'visible' => 0]);

        foreach ($hidequizlist as $hidequiz) {
            $params = [
                'itemmodule'    => 'quiz',
                'courseid'      => $hidequiz->course,
                'iteminstance'  => $hidequiz->instance,
            ];

            $DB->set_field('grade_items', 'hidden', 1, $params);
        }
        $hidequizlist->close();

        upgrade_main_savepoint(true, 2021052500.27);
    }

    if ($oldversion < 2021052500.29) {
        // Get the current guest user which is also set as 'deleted'.
        $guestuser = $DB->get_record('user', ['id' => $CFG->siteguest, 'deleted' => 1]);
        // If there is a deleted guest user, reset the user to not be deleted and make sure the related
        // user context exists.
        if ($guestuser) {
            $guestuser->deleted = 0;
            $DB->update_record('user', $guestuser);

            // Get the guest user context.
            $guestusercontext = $DB->get_record('context',
                ['contextlevel' => CONTEXT_USER, 'instanceid' => $guestuser->id]);

            // If the guest user context does not exist, create it.
            if (!$guestusercontext) {
                $record = new stdClass();
                $record->contextlevel = CONTEXT_USER;
                $record->instanceid = $guestuser->id;
                $record->depth = 0;
                // The path is not known before insert.
                $record->path = null;
                $record->locked = 0;

                $record->id = $DB->insert_record('context', $record);

                // Update the path.
                $record->path = '/' . SYSCONTEXTID . '/' . $record->id;
                $record->depth = substr_count($record->path, '/');
                $DB->update_record('context', $record);
            }
        }

        // Main savepoint reached.
        upgrade_main_savepoint(true, 2021052500.29);
    }

    if ($oldversion < 2021052500.30) {
        // Reset analytics model output dir if it's the default value.
        $modeloutputdir = get_config('analytics', 'modeloutputdir');
        if (strcasecmp($modeloutputdir, $CFG->dataroot . DIRECTORY_SEPARATOR . 'models') == 0) {
            set_config('modeloutputdir', '', 'analytics');
        }

        // Main savepoint reached.
        upgrade_main_savepoint(true, 2021052500.30);
    }

    if ($oldversion < 2021052500.32) {
        // Define field downloadcontent to be added to course.
        $table = new xmldb_table('course');
        $field = new xmldb_field('downloadcontent', XMLDB_TYPE_INTEGER, '1', null, null, null, null, 'visibleold');

        if (!$dbman->field_exists($table, $field)) {
            $dbman->add_field($table, $field);
        }

        // Main savepoint reached.
        upgrade_main_savepoint(true, 2021052500.32);
    }

    if ($oldversion < 2021052500.33) {
        $table = new xmldb_table('badge_backpack');

        // There is no key_exists, so test the equivalent index.
        $oldindex = new xmldb_index('backpackcredentials', XMLDB_KEY_UNIQUE, ['userid', 'externalbackpackid']);
        if (!$dbman->index_exists($table, $oldindex)) {
            // All external backpack providers/hosts are now exclusively stored in badge_external_backpack.
            // All credentials are stored in badge_backpack and are unique per user, backpack.
            $uniquekey = new xmldb_key('backpackcredentials', XMLDB_KEY_UNIQUE, ['userid', 'externalbackpackid']);
            $dbman->add_key($table, $uniquekey);
        }

        // Drop the password field as this is moved to badge_backpack.
        $table = new xmldb_table('badge_external_backpack');
        $field = new xmldb_field('password', XMLDB_TYPE_CHAR, '50');
        if ($dbman->field_exists($table, $field)) {
            // If there is a current backpack set then copy it across to the new structure.
            if ($CFG->badges_defaultissuercontact) {
                // Get the currently used site backpacks.
                $records = $DB->get_records_select('badge_external_backpack', "password IS NOT NULL AND password != ''");
                $backpack = [
                    'userid' => '0',
                    'email' => $CFG->badges_defaultissuercontact,
                    'backpackuid' => -1
                ];

                // Create records corresponding to the site backpacks.
                foreach ($records as $record) {
                    $backpack['password'] = $record->password;
                    $backpack['externalbackpackid'] = $record->id;
                    $DB->insert_record('badge_backpack', (object) $backpack);
                }
            }

            $dbman->drop_field($table, $field);
        }

        // Main savepoint reached.
        upgrade_main_savepoint(true, 2021052500.33);
    }

    if ($oldversion < 2021052500.36) {
        // Define table payment_accounts to be created.
        $table = new xmldb_table('payment_accounts');

        // Adding fields to table payment_accounts.
        $table->add_field('id', XMLDB_TYPE_INTEGER, '10', null, XMLDB_NOTNULL, XMLDB_SEQUENCE, null);
        $table->add_field('name', XMLDB_TYPE_CHAR, '255', null, XMLDB_NOTNULL, null, null);
        $table->add_field('idnumber', XMLDB_TYPE_CHAR, '100', null, null, null, null);
        $table->add_field('contextid', XMLDB_TYPE_INTEGER, '10', null, XMLDB_NOTNULL, null, null);
        $table->add_field('enabled', XMLDB_TYPE_INTEGER, '1', null, XMLDB_NOTNULL, null, '0');
        $table->add_field('archived', XMLDB_TYPE_INTEGER, '1', null, XMLDB_NOTNULL, null, '0');
        $table->add_field('timecreated', XMLDB_TYPE_INTEGER, '10', null, null, null, null);
        $table->add_field('timemodified', XMLDB_TYPE_INTEGER, '10', null, null, null, null);

        // Adding keys to table payment_accounts.
        $table->add_key('primary', XMLDB_KEY_PRIMARY, ['id']);

        // Conditionally launch create table for payment_accounts.
        if (!$dbman->table_exists($table)) {
            $dbman->create_table($table);
        }

        // Define table payment_gateways to be created.
        $table = new xmldb_table('payment_gateways');

        // Adding fields to table payment_gateways.
        $table->add_field('id', XMLDB_TYPE_INTEGER, '10', null, XMLDB_NOTNULL, XMLDB_SEQUENCE, null);
        $table->add_field('accountid', XMLDB_TYPE_INTEGER, '10', null, XMLDB_NOTNULL, null, null);
        $table->add_field('gateway', XMLDB_TYPE_CHAR, '100', null, XMLDB_NOTNULL, null, null);
        $table->add_field('enabled', XMLDB_TYPE_INTEGER, '1', null, XMLDB_NOTNULL, null, '1');
        $table->add_field('config', XMLDB_TYPE_TEXT, null, null, null, null, null);
        $table->add_field('timecreated', XMLDB_TYPE_INTEGER, '10', null, XMLDB_NOTNULL, null, null);
        $table->add_field('timemodified', XMLDB_TYPE_INTEGER, '10', null, XMLDB_NOTNULL, null, null);

        // Adding keys to table payment_gateways.
        $table->add_key('primary', XMLDB_KEY_PRIMARY, ['id']);
        $table->add_key('accountid', XMLDB_KEY_FOREIGN, ['accountid'], 'payment_accounts', ['id']);

        // Conditionally launch create table for payment_gateways.
        if (!$dbman->table_exists($table)) {
            $dbman->create_table($table);
        }

        // Define table payments to be created.
        $table = new xmldb_table('payments');

        // Adding fields to table payments.
        $table->add_field('id', XMLDB_TYPE_INTEGER, '10', null, XMLDB_NOTNULL, XMLDB_SEQUENCE, null);
        $table->add_field('component', XMLDB_TYPE_CHAR, '100', null, XMLDB_NOTNULL, null, null);
        $table->add_field('paymentarea', XMLDB_TYPE_CHAR, '50', null, XMLDB_NOTNULL, null, null);
        $table->add_field('itemid', XMLDB_TYPE_INTEGER, '10', null, XMLDB_NOTNULL, null, null);
        $table->add_field('userid', XMLDB_TYPE_INTEGER, '10', null, XMLDB_NOTNULL, null, null);
        $table->add_field('amount', XMLDB_TYPE_CHAR, '20', null, XMLDB_NOTNULL, null, null);
        $table->add_field('currency', XMLDB_TYPE_CHAR, '3', null, XMLDB_NOTNULL, null, null);
        $table->add_field('accountid', XMLDB_TYPE_INTEGER, '10', null, XMLDB_NOTNULL, null, null);
        $table->add_field('gateway', XMLDB_TYPE_CHAR, '100', null, XMLDB_NOTNULL, null, null);
        $table->add_field('timecreated', XMLDB_TYPE_INTEGER, '10', null, XMLDB_NOTNULL, null, '0');
        $table->add_field('timemodified', XMLDB_TYPE_INTEGER, '10', null, XMLDB_NOTNULL, null, '0');

        // Adding keys to table payments.
        $table->add_key('primary', XMLDB_KEY_PRIMARY, ['id']);
        $table->add_key('userid', XMLDB_KEY_FOREIGN, ['userid'], 'user', ['id']);
        $table->add_key('accountid', XMLDB_KEY_FOREIGN, ['accountid'], 'payment_accounts', ['id']);

        // Adding indexes to table payments.
        $table->add_index('gateway', XMLDB_INDEX_NOTUNIQUE, ['gateway']);
        $table->add_index('component-paymentarea-itemid', XMLDB_INDEX_NOTUNIQUE, ['component', 'paymentarea', 'itemid']);

        // Conditionally launch create table for payments.
        if (!$dbman->table_exists($table)) {
            $dbman->create_table($table);
        }

        // Main savepoint reached.
        upgrade_main_savepoint(true, 2021052500.36);
    }

    if ($oldversion < 2021052500.42) {
        // Get all lessons that are set with a completion criteria of 'requires grade' but with no grade type set.
        $sql = "SELECT cm.id
                  FROM {course_modules} cm
                  JOIN {lesson} l ON l.id = cm.instance
                  JOIN {modules} m ON m.id = cm.module
                 WHERE m.name = :name AND cm.completiongradeitemnumber IS NOT NULL AND l.grade = :grade";

        do {
            if ($invalidconfigrations = $DB->get_records_sql($sql, ['name' => 'lesson', 'grade' => 0], 0, 1000)) {
                list($insql, $inparams) = $DB->get_in_or_equal(array_keys($invalidconfigrations), SQL_PARAMS_NAMED);
                $DB->set_field_select('course_modules', 'completiongradeitemnumber', null, "id $insql", $inparams);
            }
        } while ($invalidconfigrations);

        upgrade_main_savepoint(true, 2021052500.42);
    }

    if ($oldversion < 2021052500.55) {
        $DB->delete_records_select('event', "eventtype = 'category' AND categoryid = 0 AND userid <> 0");

        upgrade_main_savepoint(true, 2021052500.55);
    }

    if ($oldversion < 2021052500.59) {
        // Define field visibility to be added to contentbank_content.
        $table = new xmldb_table('contentbank_content');
        $field = new xmldb_field('visibility', XMLDB_TYPE_INTEGER, '1', null, XMLDB_NOTNULL, null, '1', 'contextid');

        // Conditionally launch add field visibility.
        if (!$dbman->field_exists($table, $field)) {
            $dbman->add_field($table, $field);
        }

        // Main savepoint reached.
        upgrade_main_savepoint(true, 2021052500.59);
    }

    if ($oldversion < 2021052500.60) {

        // We are going to remove the field 'hidepicture' from the groups
        // so we need to remove the pictures from those groups. But we prevent
        // the execution twice because this could be executed again when upgrading
        // to different versions.
        if ($dbman->field_exists('groups', 'hidepicture')) {

            $sql = "SELECT g.id, g.courseid, ctx.id AS contextid
                       FROM {groups} g
                       JOIN {context} ctx
                         ON ctx.instanceid = g.courseid
                        AND ctx.contextlevel = :contextlevel
                      WHERE g.hidepicture = 1";

            // Selecting all the groups that have hide picture enabled, and organising them by context.
            $groupctx = [];
            $records = $DB->get_recordset_sql($sql, ['contextlevel' => CONTEXT_COURSE]);
            foreach ($records as $record) {
                if (!isset($groupctx[$record->contextid])) {
                    $groupctx[$record->contextid] = [];
                }
                $groupctx[$record->contextid][] = $record->id;
            }
            $records->close();

            // Deleting the group files.
            $fs = get_file_storage();
            foreach ($groupctx as $contextid => $groupids) {
                list($in, $inparams) = $DB->get_in_or_equal($groupids, SQL_PARAMS_NAMED);
                $fs->delete_area_files_select($contextid, 'group', 'icon', $in, $inparams);
            }

            // Updating the database to remove picture from all those groups.
            $sql = "UPDATE {groups} SET picture = :pic WHERE hidepicture = :hide";
            $DB->execute($sql, ['pic' => 0, 'hide' => 1]);
        }

        // Define field hidepicture to be dropped from groups.
        $table = new xmldb_table('groups');
        $field = new xmldb_field('hidepicture');

        // Conditionally launch drop field hidepicture.
        if ($dbman->field_exists($table, $field)) {
            $dbman->drop_field($table, $field);
        }

        // Main savepoint reached.
        upgrade_main_savepoint(true, 2021052500.60);
    }

    if ($oldversion < 2021052500.64) {
        // Get all the external backpacks and update the sortorder column, to avoid repeated/wrong values. As sortorder was not
        // used since now, the id column will be the criteria to follow for re-ordering them with a valid value.
        $i = 1;
        $records = $DB->get_records('badge_external_backpack', null, 'id ASC');
        foreach ($records as $record) {
            $record->sortorder = $i++;
            $DB->update_record('badge_external_backpack', $record);
        }

        upgrade_main_savepoint(true, 2021052500.64);
    }

    if ($oldversion < 2021052500.67) {
        // The $CFG->badges_site_backpack setting has been removed because it's not required anymore. From now, the default backpack
        // will be the one with lower sortorder value.
        unset_config('badges_site_backpack');

        upgrade_main_savepoint(true, 2021052500.67);
    }

    if ($oldversion < 2021052500.69) {

        // Define field type to be added to oauth2_issuer.
        $table = new xmldb_table('oauth2_issuer');
        $field = new xmldb_field('servicetype', XMLDB_TYPE_CHAR, '255', null, null, null, null, 'requireconfirmation');

        // Conditionally launch add field type.
        if (!$dbman->field_exists($table, $field)) {
            $dbman->add_field($table, $field);
        }

        // Set existing values to the proper servicetype value.
        // It's not critical if the servicetype column doesn't contain the proper value for Google, Microsoft, Facebook or
        // Nextcloud services because, for now, this value is used for services using different discovery method.
        // However, let's try to upgrade it using the default value for the baseurl or image. If any of these default values
        // have been changed, the servicetype column will remain NULL.
        $recordset = $DB->get_recordset('oauth2_issuer');
        foreach ($recordset as $record) {
            if ($record->baseurl == 'https://accounts.google.com/') {
                $record->servicetype = 'google';
                $DB->update_record('oauth2_issuer', $record);
            } else if ($record->image == 'https://www.microsoft.com/favicon.ico') {
                $record->servicetype = 'microsoft';
                $DB->update_record('oauth2_issuer', $record);
            } else if ($record->image == 'https://facebookbrand.com/wp-content/uploads/2016/05/flogo_rgb_hex-brc-site-250.png') {
                $record->servicetype = 'facebook';
                $DB->update_record('oauth2_issuer', $record);
            } else if ($record->image == 'https://nextcloud.com/wp-content/themes/next/assets/img/common/favicon.png?x16328') {
                $record->servicetype = 'nextcloud';
                $DB->update_record('oauth2_issuer', $record);
            }
        }
        $recordset->close();

        // Main savepoint reached.
        upgrade_main_savepoint(true, 2021052500.69);
    }

    if ($oldversion < 2021052500.74) {
        // Define field 'showactivitydates' to be added to course table.
        $table = new xmldb_table('course');
        $field = new xmldb_field('showactivitydates', XMLDB_TYPE_INTEGER, '1', null,
            XMLDB_NOTNULL, null, '0', 'originalcourseid');

        if (!$dbman->field_exists($table, $field)) {
            $dbman->add_field($table, $field);
        }

        // Main savepoint reached.
        upgrade_main_savepoint(true, 2021052500.74);
    }

    if ($oldversion < 2021052500.75) {
        // Define field 'showcompletionconditions' to be added to course.
        $table = new xmldb_table('course');
        $field = new xmldb_field('showcompletionconditions', XMLDB_TYPE_INTEGER, '1', null,
            XMLDB_NOTNULL, null, '1', 'completionnotify');

        if (!$dbman->field_exists($table, $field)) {
            $dbman->add_field($table, $field);
        }

        // Main savepoint reached.
        upgrade_main_savepoint(true, 2021052500.75);
    }

    if ($oldversion < 2021052500.78) {

        // Define field enabled to be added to h5p_libraries.
        $table = new xmldb_table('h5p_libraries');
        $field = new xmldb_field('enabled', XMLDB_TYPE_INTEGER, '1', null, null, null, '1', 'example');

        // Conditionally launch add field enabled.
        if (!$dbman->field_exists($table, $field)) {
            $dbman->add_field($table, $field);
        }

        // Main savepoint reached.
        upgrade_main_savepoint(true, 2021052500.78);
    }

    if ($oldversion < 2021052500.83) {

        // Define field loginpagename to be added to oauth2_issuer.
        $table = new xmldb_table('oauth2_issuer');
        $field = new xmldb_field('loginpagename', XMLDB_TYPE_CHAR, '255', null, null, null, null, 'servicetype');

        // Conditionally launch add field loginpagename.
        if (!$dbman->field_exists($table, $field)) {
            $dbman->add_field($table, $field);
        }

        // Main savepoint reached.
        upgrade_main_savepoint(true, 2021052500.83);
    }

    if ($oldversion < 2021052500.84) {
        require_once($CFG->dirroot . '/user/profile/field/social/upgradelib.php');
        $table = new xmldb_table('user');
        $tablecolumns = ['icq', 'skype', 'aim', 'yahoo', 'msn', 'url'];

        foreach ($tablecolumns as $column) {
            $field = new xmldb_field($column);
            if ($dbman->field_exists($table, $field)) {
                user_profile_social_moveto_profilefield($column);
                $dbman->drop_field($table, $field);
            }
        }

        // Update all module availability if it relies on the old user fields.
        user_profile_social_update_module_availability();

        // Remove field mapping for oauth2.
        $DB->delete_records('oauth2_user_field_mapping', array('internalfield' => 'url'));

        // Main savepoint reached.
        upgrade_main_savepoint(true, 2021052500.84);
    }

    if ($oldversion < 2021052500.85) {
        require_once($CFG->libdir . '/db/upgradelib.php');

        // Check if this site has executed the problematic upgrade steps.
        $needsfixing = upgrade_calendar_site_status(false);

        // Only queue the task if this site has been affected by the problematic upgrade step.
        if ($needsfixing) {

            // Create adhoc task to search and recover orphaned calendar events.
            $record = new \stdClass();
            $record->classname = '\core\task\calendar_fix_orphaned_events';

            // Next run time based from nextruntime computation in \core\task\manager::queue_adhoc_task().
            $nextruntime = time() - 1;
            $record->nextruntime = $nextruntime;
            $DB->insert_record('task_adhoc', $record);
        }

        // Main savepoint reached.
        upgrade_main_savepoint(true, 2021052500.85);
    }

    if ($oldversion < 2021052500.87) {
        // Changing the default of field showcompletionconditions on table course to 0.
        $table = new xmldb_table('course');
        $field = new xmldb_field('showcompletionconditions', XMLDB_TYPE_INTEGER, '1', null, null, null, null, 'showactivitydates');

        // Launch change of nullability for field showcompletionconditions.
        $dbman->change_field_notnull($table, $field);

        // Launch change of default for field showcompletionconditions.
        $dbman->change_field_default($table, $field);

        // Set showcompletionconditions to null for courses which don't track completion.
        $sql = "UPDATE {course}
                   SET showcompletionconditions = null
                 WHERE enablecompletion <> 1";
        $DB->execute($sql);

        // Main savepoint reached.
        upgrade_main_savepoint(true, 2021052500.87);
    }

    if ($oldversion < 2021052500.90) {
        // Remove usemodchooser user preference for every user.
        $DB->delete_records('user_preferences', ['name' => 'usemodchooser']);

        // Main savepoint reached.
        upgrade_main_savepoint(true, 2021052500.90);
    }

    if ($oldversion < 2021060200.00) {

        // Define index name (not unique) to be added to user_preferences.
        $table = new xmldb_table('user_preferences');
        $index = new xmldb_index('name', XMLDB_INDEX_NOTUNIQUE, ['name']);

        // Conditionally launch add index name.
        if (!$dbman->index_exists($table, $index)) {
            $dbman->add_index($table, $index);
        }

        // Main savepoint reached.
        upgrade_main_savepoint(true, 2021060200.00);
    }

    if ($oldversion < 2021060900.00) {
        // Update the externalfield to be larger.
        $table = new xmldb_table('oauth2_user_field_mapping');
        $field = new xmldb_field('externalfield', XMLDB_TYPE_CHAR, '500', null, XMLDB_NOTNULL, false, null, 'issuerid');
        $dbman->change_field_type($table, $field);

        // Main savepoint reached.
        upgrade_main_savepoint(true, 2021060900.00);
    }

    if ($oldversion < 2021072800.01) {
        // Define table reportbuilder_report to be created.
        $table = new xmldb_table('reportbuilder_report');

        // Adding fields to table reportbuilder_report.
        $table->add_field('id', XMLDB_TYPE_INTEGER, '10', null, XMLDB_NOTNULL, XMLDB_SEQUENCE, null);
        $table->add_field('source', XMLDB_TYPE_CHAR, '255', null, XMLDB_NOTNULL, null, null);
        $table->add_field('type', XMLDB_TYPE_INTEGER, '2', null, XMLDB_NOTNULL, null, '0');
        $table->add_field('contextid', XMLDB_TYPE_INTEGER, '10', null, XMLDB_NOTNULL, null, null);
        $table->add_field('component', XMLDB_TYPE_CHAR, '100', null, XMLDB_NOTNULL, null, null);
        $table->add_field('area', XMLDB_TYPE_CHAR, '100', null, XMLDB_NOTNULL, null, null);
        $table->add_field('itemid', XMLDB_TYPE_INTEGER, '10', null, XMLDB_NOTNULL, null, '0');
        $table->add_field('usercreated', XMLDB_TYPE_INTEGER, '10', null, XMLDB_NOTNULL, null, '0');
        $table->add_field('usermodified', XMLDB_TYPE_INTEGER, '10', null, XMLDB_NOTNULL, null, '0');
        $table->add_field('timecreated', XMLDB_TYPE_INTEGER, '10', null, XMLDB_NOTNULL, null, '0');
        $table->add_field('timemodified', XMLDB_TYPE_INTEGER, '10', null, XMLDB_NOTNULL, null, '0');

        // Adding keys to table reportbuilder_report.
        $table->add_key('primary', XMLDB_KEY_PRIMARY, ['id']);
        $table->add_key('usercreated', XMLDB_KEY_FOREIGN, ['usercreated'], 'user', ['id']);
        $table->add_key('usermodified', XMLDB_KEY_FOREIGN, ['usermodified'], 'user', ['id']);
        $table->add_key('contextid', XMLDB_KEY_FOREIGN, ['contextid'], 'context', ['id']);

        // Conditionally launch create table for reportbuilder_report.
        if (!$dbman->table_exists($table)) {
            $dbman->create_table($table);
        }

        // Main savepoint reached.
        upgrade_main_savepoint(true, 2021072800.01);
    }

    if ($oldversion < 2021090200.01) {
        // Remove qformat_webct (unless it has manually been added back).
        if (!file_exists($CFG->dirroot . '/question/format/webct/format.php')) {
            unset_all_config_for_plugin('qformat_webct');
        }

        // Main savepoint reached.
        upgrade_main_savepoint(true, 2021090200.01);
    }

    if ($oldversion < 2021091100.01) {
        // If message_jabber is no longer present, remove it.
        if (!file_exists($CFG->dirroot . '/message/output/jabber/message_output_jabber.php')) {
            // Remove Jabber from the notification plugins list.
            $DB->delete_records('message_processors', ['name' => 'jabber']);

            // Remove user preference settings.
            $DB->delete_records('user_preferences', ['name' => 'message_processor_jabber_jabberid']);
            $sql = 'SELECT *
                    FROM {user_preferences} up
                    WHERE ' . $DB->sql_like('up.name', ':name', false, false) . ' AND ' .
                        $DB->sql_like('up.value', ':value', false, false);
            $params = [
                'name' => 'message_provider_%',
                'value' => '%jabber%',
            ];
            $jabbersettings = $DB->get_recordset_sql($sql, $params);
            foreach ($jabbersettings as $jabbersetting) {
                // Remove 'jabber' from the value.
                $jabbersetting->value = implode(',', array_diff(explode(',', $jabbersetting->value), ['jabber']));
                $DB->update_record('user_preferences', $jabbersetting);
            }
            $jabbersettings->close();

            // Clean config settings.
            unset_config('jabberhost');
            unset_config('jabberserver');
            unset_config('jabberusername');
            unset_config('jabberpassword');
            unset_config('jabberport');

            // Remove default notification preferences.
            $like = $DB->sql_like('name', '?', true, true, false, '|');
            $params = [$DB->sql_like_escape('jabber_provider_', '|') . '%'];
            $DB->delete_records_select('config_plugins', $like, $params);

            // Clean config config settings.
            unset_all_config_for_plugin('message_jabber');
        }

        upgrade_main_savepoint(true, 2021091100.01);
    }

    if ($oldversion < 2021091100.02) {
        // Set the description field to HTML format for the Default course category.
        $category = $DB->get_record('course_categories', ['id' => 1]);

        if (!empty($category) && $category->descriptionformat == FORMAT_MOODLE) {
            // Format should be changed only if it's still set to FORMAT_MOODLE.
            if (!is_null($category->description)) {
                // If description is not empty, format the content to HTML.
                $category->description = format_text($category->description, FORMAT_MOODLE);
            }
            $category->descriptionformat = FORMAT_HTML;
            $DB->update_record('course_categories', $category);
        }

        // Main savepoint reached.
        upgrade_main_savepoint(true, 2021091100.02);
    }

    if ($oldversion < 2021091700.01) {
        // Default 'off' for existing sites as this is the behaviour they had earlier.
        set_config('enroladminnewcourse', false);

        // Main savepoint reached.
        upgrade_main_savepoint(true, 2021091700.01);
    }

    if ($oldversion < 2021091700.02) {
        // If portfolio_picasa is no longer present, remove it.
        if (!file_exists($CFG->dirroot . '/portfolio/picasa/version.php')) {
            $instance = $DB->get_record('portfolio_instance', ['plugin' => 'picasa']);
            if (!empty($instance)) {
                // Remove all records from portfolio_instance_config.
                $DB->delete_records('portfolio_instance_config', ['instance' => $instance->id]);
                // Remove all records from portfolio_instance_user.
                $DB->delete_records('portfolio_instance_user', ['instance' => $instance->id]);
                // Remove all records from portfolio_log.
                $DB->delete_records('portfolio_log', ['portfolio' => $instance->id]);
                // Remove all records from portfolio_tempdata.
                $DB->delete_records('portfolio_tempdata', ['instance' => $instance->id]);
                // Remove the record from the portfolio_instance table.
                $DB->delete_records('portfolio_instance', ['id' => $instance->id]);
            }

            // Clean config.
            unset_all_config_for_plugin('portfolio_picasa');
        }

        upgrade_main_savepoint(true, 2021091700.02);
    }

    if ($oldversion < 2021091700.03) {
        // If repository_picasa is no longer present, remove it.
        if (!file_exists($CFG->dirroot . '/repository/picasa/version.php')) {
            $instance = $DB->get_record('repository', ['type' => 'picasa']);
            if (!empty($instance)) {
                // Remove all records from repository_instance_config table.
                $DB->delete_records('repository_instance_config', ['instanceid' => $instance->id]);
                // Remove all records from repository_instances table.
                $DB->delete_records('repository_instances', ['typeid' => $instance->id]);
                // Remove the record from the repository table.
                $DB->delete_records('repository', ['id' => $instance->id]);
            }

            // Clean config.
            unset_all_config_for_plugin('picasa');

            // Remove orphaned files.
            upgrade_delete_orphaned_file_records();
        }

        upgrade_main_savepoint(true, 2021091700.03);
    }

    if ($oldversion < 2021091700.04) {
        // Remove media_swf (unless it has manually been added back).
        if (!file_exists($CFG->dirroot . '/media/player/swf/classes/plugin.php')) {
            unset_all_config_for_plugin('media_swf');
        }

        upgrade_main_savepoint(true, 2021091700.04);
    }

    if ($oldversion < 2021092400.01) {
        // If tool_health is no longer present, remove it.
        if (!file_exists($CFG->dirroot . '/admin/tool/health/version.php')) {
            // Clean config.
            unset_all_config_for_plugin('tool_health');
        }

        // Main savepoint reached.
        upgrade_main_savepoint(true, 2021092400.01);
    }

    if ($oldversion < 2021092400.03) {
        // Remove repository_picasa configuration (unless it has manually been added back).
        if (!file_exists($CFG->dirroot . '/repository/picasa/version.php')) {
            unset_all_config_for_plugin('repository_picasa');
        }

        upgrade_main_savepoint(true, 2021092400.03);
    }

    if ($oldversion < 2021100300.01) {
        // Remove repository_skydrive (unless it has manually been added back).
        if (!file_exists($CFG->dirroot . '/repository/skydrive/lib.php')) {
            unset_all_config_for_plugin('repository_skydrive');
        }

        // Main savepoint reached.
        upgrade_main_savepoint(true, 2021100300.01);
    }

    if ($oldversion < 2021100300.02) {
        // Remove filter_censor (unless it has manually been added back).
        if (!file_exists($CFG->dirroot . '/filter/censor/filter.php')) {
            unset_all_config_for_plugin('filter_censor');
        }

        // Main savepoint reached.
        upgrade_main_savepoint(true, 2021100300.02);
    }

    if ($oldversion < 2021100600.01) {
        // Remove qformat_examview (unless it has manually been added back).
        if (!file_exists($CFG->dirroot . '/question/format/examview/format.php')) {
            unset_all_config_for_plugin('qformat_examview');
        }

        // Main savepoint reached.
        upgrade_main_savepoint(true, 2021100600.01);
    }

    if ($oldversion < 2021100600.02) {
        $table = new xmldb_table('course_completion_defaults');

        // Adding fields to table course_completion_defaults.
        $field = new xmldb_field('completionpassgrade', XMLDB_TYPE_INTEGER, '1', null,
            XMLDB_NOTNULL, null, '0', 'completionusegrade');

        // Conditionally launch add field for course_completion_defaults.
        if (!$dbman->field_exists($table, $field)) {
            $dbman->add_field($table, $field);
        }

        upgrade_main_savepoint(true, 2021100600.02);
    }

    if ($oldversion < 2021100600.03) {
        $table = new xmldb_table('course_modules');

        // Adding new fields to table course_module table.
        $field = new xmldb_field('completionpassgrade', XMLDB_TYPE_INTEGER, '1', null,
            XMLDB_NOTNULL, null, '0', 'completionexpected');
        // Conditionally launch create table for course_completion_defaults.
        if (!$dbman->field_exists($table, $field)) {
            $dbman->add_field($table, $field);
        }

        upgrade_main_savepoint(true, 2021100600.03);
    }

    if ($oldversion < 2021100600.04) {
        // Define index itemtype-mod-inst-course (not unique) to be added to grade_items.
        $table = new xmldb_table('grade_items');
        $index = new xmldb_index('itemtype-mod-inst-course', XMLDB_INDEX_NOTUNIQUE,
            ['itemtype', 'itemmodule', 'iteminstance', 'courseid']);

        // Conditionally launch add index itemtype-mod-inst-course.
        if (!$dbman->index_exists($table, $index)) {
            $dbman->add_index($table, $index);
        }

        // Main savepoint reached.
        upgrade_main_savepoint(true, 2021100600.04);
    }

    if ($oldversion < 2021101900.01) {
        $table = new xmldb_table('reportbuilder_report');

        // Define field name to be added to reportbuilder_report.
        $field = new xmldb_field('name', XMLDB_TYPE_CHAR, '255', null, null, null, null, 'id');
        if (!$dbman->field_exists($table, $field)) {
            $dbman->add_field($table, $field);
        }

        // Define field conditiondata to be added to reportbuilder_report.
        $field = new xmldb_field('conditiondata', XMLDB_TYPE_TEXT, null, null, null, null, null, 'type');
        if (!$dbman->field_exists($table, $field)) {
            $dbman->add_field($table, $field);
        }

        // Define table reportbuilder_column to be created.
        $table = new xmldb_table('reportbuilder_column');

        // Adding fields to table reportbuilder_column.
        $table->add_field('id', XMLDB_TYPE_INTEGER, '10', null, XMLDB_NOTNULL, XMLDB_SEQUENCE, null);
        $table->add_field('reportid', XMLDB_TYPE_INTEGER, '10', null, XMLDB_NOTNULL, null, '0');
        $table->add_field('uniqueidentifier', XMLDB_TYPE_CHAR, '255', null, XMLDB_NOTNULL, null, null);
        $table->add_field('aggregation', XMLDB_TYPE_CHAR, '32', null, null, null, null);
        $table->add_field('heading', XMLDB_TYPE_CHAR, '255', null, null, null, null);
        $table->add_field('columnorder', XMLDB_TYPE_INTEGER, '10', null, XMLDB_NOTNULL, null, null);
        $table->add_field('sortenabled', XMLDB_TYPE_INTEGER, '1', null, XMLDB_NOTNULL, null, '0');
        $table->add_field('sortdirection', XMLDB_TYPE_INTEGER, '1', null, XMLDB_NOTNULL, null, null);
        $table->add_field('sortorder', XMLDB_TYPE_INTEGER, '10', null, null, null, null);
        $table->add_field('usercreated', XMLDB_TYPE_INTEGER, '10', null, XMLDB_NOTNULL, null, '0');
        $table->add_field('usermodified', XMLDB_TYPE_INTEGER, '10', null, XMLDB_NOTNULL, null, '0');
        $table->add_field('timecreated', XMLDB_TYPE_INTEGER, '10', null, XMLDB_NOTNULL, null, '0');
        $table->add_field('timemodified', XMLDB_TYPE_INTEGER, '10', null, XMLDB_NOTNULL, null, '0');

        // Adding keys to table reportbuilder_column.
        $table->add_key('primary', XMLDB_KEY_PRIMARY, ['id']);
        $table->add_key('reportid', XMLDB_KEY_FOREIGN, ['reportid'], 'reportbuilder_report', ['id']);
        $table->add_key('usercreated', XMLDB_KEY_FOREIGN, ['usercreated'], 'user', ['id']);
        $table->add_key('usermodified', XMLDB_KEY_FOREIGN, ['usermodified'], 'user', ['id']);

        // Conditionally launch create table for reportbuilder_column.
        if (!$dbman->table_exists($table)) {
            $dbman->create_table($table);
        }

        // Define table reportbuilder_filter to be created.
        $table = new xmldb_table('reportbuilder_filter');

        // Adding fields to table reportbuilder_filter.
        $table->add_field('id', XMLDB_TYPE_INTEGER, '10', null, XMLDB_NOTNULL, XMLDB_SEQUENCE, null);
        $table->add_field('reportid', XMLDB_TYPE_INTEGER, '10', null, XMLDB_NOTNULL, null, '0');
        $table->add_field('uniqueidentifier', XMLDB_TYPE_CHAR, '255', null, XMLDB_NOTNULL, null, null);
        $table->add_field('heading', XMLDB_TYPE_CHAR, '255', null, null, null, null);
        $table->add_field('iscondition', XMLDB_TYPE_INTEGER, '1', null, XMLDB_NOTNULL, null, '0');
        $table->add_field('filterorder', XMLDB_TYPE_INTEGER, '10', null, XMLDB_NOTNULL, null, null);
        $table->add_field('usercreated', XMLDB_TYPE_INTEGER, '10', null, XMLDB_NOTNULL, null, '0');
        $table->add_field('usermodified', XMLDB_TYPE_INTEGER, '10', null, XMLDB_NOTNULL, null, '0');
        $table->add_field('timecreated', XMLDB_TYPE_INTEGER, '10', null, XMLDB_NOTNULL, null, '0');
        $table->add_field('timemodified', XMLDB_TYPE_INTEGER, '10', null, XMLDB_NOTNULL, null, '0');

        // Adding keys to table reportbuilder_filter.
        $table->add_key('primary', XMLDB_KEY_PRIMARY, ['id']);
        $table->add_key('reportid', XMLDB_KEY_FOREIGN, ['reportid'], 'reportbuilder_report', ['id']);
        $table->add_key('usercreated', XMLDB_KEY_FOREIGN, ['usercreated'], 'user', ['id']);
        $table->add_key('usermodified', XMLDB_KEY_FOREIGN, ['usermodified'], 'user', ['id']);

        // Conditionally launch create table for reportbuilder_filter.
        if (!$dbman->table_exists($table)) {
            $dbman->create_table($table);
        }

        // Main savepoint reached.
        upgrade_main_savepoint(true, 2021101900.01);
    }

    if ($oldversion < 2021102600.01) {
        // Remove block_quiz_results (unless it has manually been added back).
        if (!file_exists($CFG->dirroot . '/blocks/quiz_result/block_quiz_results.php')) {
            // Delete instances.
            $instances = $DB->get_records_list('block_instances', 'blockname', ['quiz_results']);
            $instanceids = array_keys($instances);

            if (!empty($instanceids)) {
                blocks_delete_instances($instanceids);
            }

            // Delete the block from the block table.
            $DB->delete_records('block', array('name' => 'quiz_results'));

            // Remove capabilities.
            capabilities_cleanup('block_quiz_results');
            // Clean config.
            unset_all_config_for_plugin('block_quiz_results');

            // Remove Moodle-level quiz_results based capabilities.
            $capabilitiestoberemoved = ['block/quiz_results:addinstance'];
            // Delete any role_capabilities for the old roles.
            $DB->delete_records_list('role_capabilities', 'capability', $capabilitiestoberemoved);
            // Delete the capability itself.
            $DB->delete_records_list('capabilities', 'name', $capabilitiestoberemoved);
        }

        upgrade_main_savepoint(true, 2021102600.01);
    }

    if ($oldversion < 2021102900.02) {
        // If portfolio_boxnet is no longer present, remove it.
        if (!file_exists($CFG->dirroot . '/portfolio/boxnet/version.php')) {
            $instance = $DB->get_record('portfolio_instance', ['plugin' => 'boxnet']);
            if (!empty($instance)) {
                // Remove all records from portfolio_instance_config.
                $DB->delete_records('portfolio_instance_config', ['instance' => $instance->id]);
                // Remove all records from portfolio_instance_user.
                $DB->delete_records('portfolio_instance_user', ['instance' => $instance->id]);
                // Remove all records from portfolio_log.
                $DB->delete_records('portfolio_log', ['portfolio' => $instance->id]);
                // Remove all records from portfolio_tempdata.
                $DB->delete_records('portfolio_tempdata', ['instance' => $instance->id]);
                // Remove the record from the portfolio_instance table.
                $DB->delete_records('portfolio_instance', ['id' => $instance->id]);
            }

            // Clean config.
            unset_all_config_for_plugin('portfolio_boxnet');
        }

        // If repository_boxnet is no longer present, remove it.
        if (!file_exists($CFG->dirroot . '/repository/boxnet/version.php')) {
            $instance = $DB->get_record('repository', ['type' => 'boxnet']);
            if (!empty($instance)) {
                // Remove all records from repository_instance_config table.
                $DB->delete_records('repository_instance_config', ['instanceid' => $instance->id]);
                // Remove all records from repository_instances table.
                $DB->delete_records('repository_instances', ['typeid' => $instance->id]);
                // Remove the record from the repository table.
                $DB->delete_records('repository', ['id' => $instance->id]);
            }

            // Clean config.
            unset_all_config_for_plugin('repository_boxnet');

            // The boxnet repository plugin stores some config in 'boxnet' incorrectly.
            unset_all_config_for_plugin('boxnet');

            // Remove orphaned files.
            upgrade_delete_orphaned_file_records();
        }

        upgrade_main_savepoint(true, 2021102900.02);
    }

    if ($oldversion < 2021110100.00) {

        // Define table reportbuilder_audience to be created.
        $table = new xmldb_table('reportbuilder_audience');

        // Adding fields to table reportbuilder_audience.
        $table->add_field('id', XMLDB_TYPE_INTEGER, '10', null, XMLDB_NOTNULL, XMLDB_SEQUENCE, null);
        $table->add_field('reportid', XMLDB_TYPE_INTEGER, '10', null, XMLDB_NOTNULL, null, null);
        $table->add_field('classname', XMLDB_TYPE_CHAR, '255', null, XMLDB_NOTNULL, null, null);
        $table->add_field('configdata', XMLDB_TYPE_TEXT, null, null, XMLDB_NOTNULL, null, null);
        $table->add_field('usercreated', XMLDB_TYPE_INTEGER, '10', null, XMLDB_NOTNULL, null, '0');
        $table->add_field('usermodified', XMLDB_TYPE_INTEGER, '10', null, XMLDB_NOTNULL, null, '0');
        $table->add_field('timecreated', XMLDB_TYPE_INTEGER, '10', null, XMLDB_NOTNULL, null, '0');
        $table->add_field('timemodified', XMLDB_TYPE_INTEGER, '10', null, XMLDB_NOTNULL, null, '0');

        // Adding keys to table reportbuilder_audience.
        $table->add_key('primary', XMLDB_KEY_PRIMARY, ['id']);
        $table->add_key('reportid', XMLDB_KEY_FOREIGN, ['reportid'], 'reportbuilder_report', ['id']);
        $table->add_key('usercreated', XMLDB_KEY_FOREIGN, ['usercreated'], 'user', ['id']);
        $table->add_key('usermodified', XMLDB_KEY_FOREIGN, ['usermodified'], 'user', ['id']);

        // Conditionally launch create table for reportbuilder_audience.
        if (!$dbman->table_exists($table)) {
            $dbman->create_table($table);
        }

        // Main savepoint reached.
        upgrade_main_savepoint(true, 2021110100.00);
    }

    if ($oldversion < 2021110800.02) {
        // Define a field 'downloadcontent' in the 'course_modules' table.
        $table = new xmldb_table('course_modules');
        $field = new xmldb_field('downloadcontent', XMLDB_TYPE_INTEGER, '1', null, null, null, 1, 'deletioninprogress');

        // Conditionally launch add field 'downloadcontent'.
        if (!$dbman->field_exists($table, $field)) {
            $dbman->add_field($table, $field);
        }

        // Main savepoint reached.
        upgrade_main_savepoint(true, 2021110800.02);
    }

    if ($oldversion < 2021110800.03) {

        // Define field settingsdata to be added to reportbuilder_report.
        $table = new xmldb_table('reportbuilder_report');
        $field = new xmldb_field('settingsdata', XMLDB_TYPE_TEXT, null, null, null, null, null, 'conditiondata');

        // Conditionally launch add field settingsdata.
        if (!$dbman->field_exists($table, $field)) {
            $dbman->add_field($table, $field);
        }

        // Main savepoint reached.
        upgrade_main_savepoint(true, 2021110800.03);
    }

    if ($oldversion < 2021111700.00) {
        $mycoursespage = new stdClass();
        $mycoursespage->userid = null;
        $mycoursespage->name = '__courses';
        $mycoursespage->private = 0;
        $mycoursespage->sortorder  = 0;
        $DB->insert_record('my_pages', $mycoursespage);

        upgrade_main_savepoint(true, 2021111700.00);
    }

    if ($oldversion < 2021111700.01) {

        // Define field uniquerows to be added to reportbuilder_report.
        $table = new xmldb_table('reportbuilder_report');
        $field = new xmldb_field('uniquerows', XMLDB_TYPE_INTEGER, '1', null, XMLDB_NOTNULL, null, '0', 'type');

        // Conditionally launch add field uniquerows.
        if (!$dbman->field_exists($table, $field)) {
            $dbman->add_field($table, $field);
        }

        // Main savepoint reached.
        upgrade_main_savepoint(true, 2021111700.01);
    }

    if ($oldversion < 2021120100.01) {

        // Get current configuration data.
        $currentcustomusermenuitems = str_replace(["\r\n", "\r"], "\n", $CFG->customusermenuitems);
        $lines = explode("\n", $currentcustomusermenuitems);
        $lines = array_map('trim', $lines);
        $calendarcustomusermenu = 'calendar,core_calendar|/calendar/view.php?view=month|i/calendar';

        if (!in_array($calendarcustomusermenu, $lines)) {
            // Add Calendar item to the menu.
            array_splice($lines, 1, 0, [$calendarcustomusermenu]);
            set_config('customusermenuitems', implode("\n", $lines));
        }

        // Main savepoint reached.
        upgrade_main_savepoint(true, 2021120100.01);
    }

    if ($oldversion < 2021121400.01) {
        // The $CFG->grade_navmethod setting has been removed because it's not required anymore. This setting was used
        // to set the type of navigation (tabs or dropdown box) which will be displayed in gradebook. However, these
        // navigation methods are no longer used and replaced with tertiary navigation.
        unset_config('grade_navmethod');

        // Main savepoint reached.
        upgrade_main_savepoint(true, 2021121400.01);
    }

    if ($oldversion < 2021121700.01) {
        // Get current support email setting value.
        $config = get_config('moodle', 'supportemail');

        // Check if support email setting is empty and then set it to null.
        // We must do that so the setting is displayed during the upgrade.
        if (empty($config)) {
            set_config('supportemail', null);
        }

        // Main savepoint reached.
        upgrade_main_savepoint(true, 2021121700.01);
    }

    if ($oldversion < 2021122100.00) {
        // Get current configuration data.
        $currentcustomusermenuitems = str_replace(["\r\n", "\r"], "\n", $CFG->customusermenuitems);

        // The old default customusermenuitems config for 3.11 and below.
        $oldcustomusermenuitems = 'grades,grades|/grade/report/mygrades.php|t/grades
calendar,core_calendar|/calendar/view.php?view=month|i/calendar
messages,message|/message/index.php|t/message
preferences,moodle|/user/preferences.php|t/preferences';

        // Check if the current customusermenuitems config matches the old customusermenuitems config.
        $samecustomusermenuitems = $currentcustomusermenuitems == $oldcustomusermenuitems;
        if ($samecustomusermenuitems) {
            // If the site is still using the old defaults, upgrade to the new default.
            $newcustomusermenuitems = 'profile,moodle|/user/profile.php
grades,grades|/grade/report/mygrades.php
calendar,core_calendar|/calendar/view.php?view=month
privatefiles,moodle|/user/files.php';
            // Set the new configuration back.
            set_config('customusermenuitems', $newcustomusermenuitems);
        } else {
            // If the site is not using the old defaults, only add necessary entries.
            $lines = explode("\n", $currentcustomusermenuitems);
            $lines = array_map('trim', $lines);

            // Remove the Preference entry from the menu to prevent duplication
            // since it will be added again in user_get_user_navigation_info().
            $lines = array_filter($lines, function($value) {
                return strpos($value, 'preferences,moodle|/user/preferences.php') === false;
            });

            $matches = preg_grep('/\|\/user\/files.php/i', $lines);
            if (!$matches) {
                // Add the Private files entry to the menu.
                $lines[] = 'privatefiles,moodle|/user/files.php';
            }

            $matches = preg_grep('/\|\/user\/profile.php/i', $lines);
            if (!$matches) {
                // Add the Profile entry to top of the menu.
                array_unshift($lines, 'profile,moodle|/user/profile.php');
            }

            // Set the new configuration back.
            set_config('customusermenuitems', implode("\n", $lines));
        }

        // Main savepoint reached.
        upgrade_main_savepoint(true, 2021122100.00);
    }


    if ($oldversion < 2021122100.01) {

        // Define field heading to be added to reportbuilder_audience.
        $table = new xmldb_table('reportbuilder_audience');
        $field = new xmldb_field('heading', XMLDB_TYPE_CHAR, '255', null, null, null, null, 'reportid');

        // Conditionally launch add field heading.
        if (!$dbman->field_exists($table, $field)) {
            $dbman->add_field($table, $field);
        }

        // Main savepoint reached.
        upgrade_main_savepoint(true, 2021122100.01);
    }

    if ($oldversion < 2021122100.02) {

        // Define table reportbuilder_schedule to be created.
        $table = new xmldb_table('reportbuilder_schedule');

        // Adding fields to table reportbuilder_schedule.
        $table->add_field('id', XMLDB_TYPE_INTEGER, '10', null, XMLDB_NOTNULL, XMLDB_SEQUENCE, null);
        $table->add_field('reportid', XMLDB_TYPE_INTEGER, '10', null, XMLDB_NOTNULL, null, '0');
        $table->add_field('name', XMLDB_TYPE_CHAR, '255', null, XMLDB_NOTNULL, null, null);
        $table->add_field('enabled', XMLDB_TYPE_INTEGER, '1', null, XMLDB_NOTNULL, null, '1');
        $table->add_field('audiences', XMLDB_TYPE_TEXT, null, null, XMLDB_NOTNULL, null, null);
        $table->add_field('format', XMLDB_TYPE_CHAR, '255', null, XMLDB_NOTNULL, null, null);
        $table->add_field('subject', XMLDB_TYPE_CHAR, '255', null, XMLDB_NOTNULL, null, null);
        $table->add_field('message', XMLDB_TYPE_TEXT, null, null, XMLDB_NOTNULL, null, null);
        $table->add_field('messageformat', XMLDB_TYPE_INTEGER, '10', null, XMLDB_NOTNULL, null, null);
        $table->add_field('userviewas', XMLDB_TYPE_INTEGER, '10', null, XMLDB_NOTNULL, null, '0');
        $table->add_field('timescheduled', XMLDB_TYPE_INTEGER, '10', null, XMLDB_NOTNULL, null, '0');
        $table->add_field('recurrence', XMLDB_TYPE_INTEGER, '10', null, XMLDB_NOTNULL, null, '0');
        $table->add_field('reportempty', XMLDB_TYPE_INTEGER, '10', null, XMLDB_NOTNULL, null, '0');
        $table->add_field('timelastsent', XMLDB_TYPE_INTEGER, '10', null, XMLDB_NOTNULL, null, '0');
        $table->add_field('timenextsend', XMLDB_TYPE_INTEGER, '10', null, XMLDB_NOTNULL, null, '0');
        $table->add_field('usercreated', XMLDB_TYPE_INTEGER, '10', null, XMLDB_NOTNULL, null, '0');
        $table->add_field('usermodified', XMLDB_TYPE_INTEGER, '10', null, XMLDB_NOTNULL, null, '0');
        $table->add_field('timecreated', XMLDB_TYPE_INTEGER, '10', null, XMLDB_NOTNULL, null, '0');
        $table->add_field('timemodified', XMLDB_TYPE_INTEGER, '10', null, XMLDB_NOTNULL, null, '0');

        // Adding keys to table reportbuilder_schedule.
        $table->add_key('primary', XMLDB_KEY_PRIMARY, ['id']);
        $table->add_key('reportid', XMLDB_KEY_FOREIGN, ['reportid'], 'reportbuilder_report', ['id']);
        $table->add_key('userviewas', XMLDB_KEY_FOREIGN, ['userviewas'], 'user', ['id']);
        $table->add_key('usercreated', XMLDB_KEY_FOREIGN, ['usercreated'], 'user', ['id']);
        $table->add_key('usermodified', XMLDB_KEY_FOREIGN, ['usermodified'], 'user', ['id']);

        // Conditionally launch create table for reportbuilder_schedule.
        if (!$dbman->table_exists($table)) {
            $dbman->create_table($table);
        }

        // Main savepoint reached.
        upgrade_main_savepoint(true, 2021122100.02);
    }

    if ($oldversion < 2021123000.01) {
        // The tool_admin_presets tables have been moved to core, because core_adminpresets component has been created, so
        // it can interact with the rest of core.
        // So the tool_admin_presetsXXX tables will be renamed to adminipresetsXXX if they exists; otherwise, they will be created.

        $tooltable = new xmldb_table('tool_admin_presets');
        $table = new xmldb_table('adminpresets');
        if ($dbman->table_exists($tooltable)) {
            $dbman->rename_table($tooltable, 'adminpresets');
        } else if (!$dbman->table_exists($table)) {
            // Adding fields to table adminpresets.
            $table->add_field('id', XMLDB_TYPE_INTEGER, '10', null, XMLDB_NOTNULL, XMLDB_SEQUENCE, null);
            $table->add_field('userid', XMLDB_TYPE_INTEGER, '10', null, XMLDB_NOTNULL, null, null);
            $table->add_field('name', XMLDB_TYPE_CHAR, '255', null, XMLDB_NOTNULL, null, null);
            $table->add_field('comments', XMLDB_TYPE_TEXT, null, null, null, null, null);
            $table->add_field('site', XMLDB_TYPE_CHAR, '255', null, XMLDB_NOTNULL, null, null);
            $table->add_field('author', XMLDB_TYPE_CHAR, '255', null, null, null, null);
            $table->add_field('moodleversion', XMLDB_TYPE_CHAR, '20', null, XMLDB_NOTNULL, null, null);
            $table->add_field('moodlerelease', XMLDB_TYPE_CHAR, '255', null, XMLDB_NOTNULL, null, null);
            $table->add_field('iscore', XMLDB_TYPE_INTEGER, '1', null, XMLDB_NOTNULL, null, '0');
            $table->add_field('timecreated', XMLDB_TYPE_INTEGER, '10', null, XMLDB_NOTNULL, null, '0');
            $table->add_field('timeimported', XMLDB_TYPE_INTEGER, '10', null, XMLDB_NOTNULL, null, '0');

            // Adding keys to table adminpresets.
            $table->add_key('primary', XMLDB_KEY_PRIMARY, ['id']);

            // Launch create table for adminpresets.
            $dbman->create_table($table);
        }

        $tooltable = new xmldb_table('tool_admin_presets_it');
        $table = new xmldb_table('adminpresets_it');
        if ($dbman->table_exists($tooltable)) {
            $dbman->rename_table($tooltable, 'adminpresets_it');
        } else if (!$dbman->table_exists($table)) {
            // Adding fields to table adminpresets_it.
            $table->add_field('id', XMLDB_TYPE_INTEGER, '10', null, XMLDB_NOTNULL, XMLDB_SEQUENCE, null);
            $table->add_field('adminpresetid', XMLDB_TYPE_INTEGER, '10', null, XMLDB_NOTNULL, null, null);
            $table->add_field('plugin', XMLDB_TYPE_CHAR, '100', null, null, null, null);
            $table->add_field('name', XMLDB_TYPE_CHAR, '100', null, XMLDB_NOTNULL, null, null);
            $table->add_field('value', XMLDB_TYPE_TEXT, null, null, null, null, null);

            // Adding keys to table adminpresets_it.
            $table->add_key('primary', XMLDB_KEY_PRIMARY, ['id']);

            // Adding indexes to table adminpresets_it.
            $table->add_index('adminpresetid', XMLDB_INDEX_NOTUNIQUE, ['adminpresetid']);

            // Launch create table for adminpresets_it.
            $dbman->create_table($table);
        }

        $tooltable = new xmldb_table('tool_admin_presets_it_a');
        $table = new xmldb_table('adminpresets_it_a');
        if ($dbman->table_exists($tooltable)) {
            $dbman->rename_table($tooltable, 'adminpresets_it_a');
        } else if (!$dbman->table_exists($table)) {
            // Adding fields to table adminpresets_it_a.
            $table->add_field('id', XMLDB_TYPE_INTEGER, '10', null, XMLDB_NOTNULL, XMLDB_SEQUENCE, null);
            $table->add_field('itemid', XMLDB_TYPE_INTEGER, '10', null, XMLDB_NOTNULL, null, null);
            $table->add_field('name', XMLDB_TYPE_CHAR, '100', null, XMLDB_NOTNULL, null, null);
            $table->add_field('value', XMLDB_TYPE_TEXT, null, null, null, null, null);

            // Adding keys to table adminpresets_it_a.
            $table->add_key('primary', XMLDB_KEY_PRIMARY, ['id']);

            // Adding indexes to table adminpresets_it_a.
            $table->add_index('itemid', XMLDB_INDEX_NOTUNIQUE, ['itemid']);

            // Launch create table for adminpresets_it_a.
            $dbman->create_table($table);
        }

        $tooltable = new xmldb_table('tool_admin_presets_app');
        $table = new xmldb_table('adminpresets_app');
        if ($dbman->table_exists($tooltable)) {
            $dbman->rename_table($tooltable, 'adminpresets_app');
        } else if (!$dbman->table_exists($table)) {
            // Adding fields to table adminpresets_app.
            $table->add_field('id', XMLDB_TYPE_INTEGER, '10', null, XMLDB_NOTNULL, XMLDB_SEQUENCE, null);
            $table->add_field('adminpresetid', XMLDB_TYPE_INTEGER, '10', null, XMLDB_NOTNULL, null, null);
            $table->add_field('userid', XMLDB_TYPE_INTEGER, '10', null, XMLDB_NOTNULL, null, null);
            $table->add_field('time', XMLDB_TYPE_INTEGER, '10', null, XMLDB_NOTNULL, null, null);

            // Adding keys to table adminpresets_app.
            $table->add_key('primary', XMLDB_KEY_PRIMARY, ['id']);

            // Adding indexes to table adminpresets_app.
            $table->add_index('adminpresetid', XMLDB_INDEX_NOTUNIQUE, ['adminpresetid']);

            // Launch create table for adminpresets_app.
            $dbman->create_table($table);
        }

        $tooltable = new xmldb_table('tool_admin_presets_app_it');
        $table = new xmldb_table('adminpresets_app_it');
        if ($dbman->table_exists($tooltable)) {
            $dbman->rename_table($tooltable, 'adminpresets_app_it');
        } else if (!$dbman->table_exists($table)) {
            // Adding fields to table adminpresets_app_it.
            $table->add_field('id', XMLDB_TYPE_INTEGER, '10', null, XMLDB_NOTNULL, XMLDB_SEQUENCE, null);
            $table->add_field('adminpresetapplyid', XMLDB_TYPE_INTEGER, '10', null, XMLDB_NOTNULL, null, null);
            $table->add_field('configlogid', XMLDB_TYPE_INTEGER, '10', null, XMLDB_NOTNULL, null, null);

            // Adding keys to table adminpresets_app_it.
            $table->add_key('primary', XMLDB_KEY_PRIMARY, ['id']);

            // Adding indexes to table adminpresets_app_it.
            $table->add_index('configlogid', XMLDB_INDEX_NOTUNIQUE, ['configlogid']);
            $table->add_index('adminpresetapplyid', XMLDB_INDEX_NOTUNIQUE, ['adminpresetapplyid']);

            // Launch create table for adminpresets_app_it.
            $dbman->create_table($table);
        }

        $tooltable = new xmldb_table('tool_admin_presets_app_it_a');
        $table = new xmldb_table('adminpresets_app_it_a');
        if ($dbman->table_exists($tooltable)) {
            $dbman->rename_table($tooltable, 'adminpresets_app_it_a');
        } else if (!$dbman->table_exists($table)) {
            // Adding fields to table adminpresets_app_it_a.
            $table->add_field('id', XMLDB_TYPE_INTEGER, '10', null, XMLDB_NOTNULL, XMLDB_SEQUENCE, null);
            $table->add_field('adminpresetapplyid', XMLDB_TYPE_INTEGER, '10', null, XMLDB_NOTNULL, null, null);
            $table->add_field('configlogid', XMLDB_TYPE_INTEGER, '10', null, XMLDB_NOTNULL, null, null);
            $table->add_field('itemname', XMLDB_TYPE_CHAR, '100', null, null, null, null);

            // Adding keys to table adminpresets_app_it_a.
            $table->add_key('primary', XMLDB_KEY_PRIMARY, ['id']);

            // Adding indexes to table adminpresets_app_it_a.
            $table->add_index('configlogid', XMLDB_INDEX_NOTUNIQUE, ['configlogid']);
            $table->add_index('adminpresetapplyid', XMLDB_INDEX_NOTUNIQUE, ['adminpresetapplyid']);

            // Launch create table for adminpresets_app_it_a.
            $dbman->create_table($table);
        }

        $tooltable = new xmldb_table('tool_admin_presets_plug');
        $table = new xmldb_table('adminpresets_plug');
        if ($dbman->table_exists($tooltable)) {
            $dbman->rename_table($tooltable, 'adminpresets_plug');
        } else if (!$dbman->table_exists($table)) {
            // Adding fields to table adminpresets_plug.
            $table->add_field('id', XMLDB_TYPE_INTEGER, '10', null, XMLDB_NOTNULL, XMLDB_SEQUENCE, null);
            $table->add_field('adminpresetid', XMLDB_TYPE_INTEGER, '10', null, XMLDB_NOTNULL, null, null);
            $table->add_field('plugin', XMLDB_TYPE_CHAR, '100', null, null, null, null);
            $table->add_field('name', XMLDB_TYPE_CHAR, '100', null, XMLDB_NOTNULL, null, null);
            $table->add_field('enabled', XMLDB_TYPE_INTEGER, '4', null, XMLDB_NOTNULL, null, '0');

            // Adding keys to table adminpresets_plug.
            $table->add_key('primary', XMLDB_KEY_PRIMARY, ['id']);

            // Adding indexes to table adminpresets_plug.
            $table->add_index('adminpresetid', XMLDB_INDEX_NOTUNIQUE, ['adminpresetid']);

            // Launch create table for adminpresets_plug.
            $dbman->create_table($table);
        }

        $tooltable = new xmldb_table('tool_admin_presets_app_plug');
        $table = new xmldb_table('adminpresets_app_plug');
        if ($dbman->table_exists($tooltable)) {
            $dbman->rename_table($tooltable, 'adminpresets_app_plug');
        } else if (!$dbman->table_exists($table)) {
            // Adding fields to table adminpresets_app_plug.
            $table->add_field('id', XMLDB_TYPE_INTEGER, '10', null, XMLDB_NOTNULL, XMLDB_SEQUENCE, null);
            $table->add_field('adminpresetapplyid', XMLDB_TYPE_INTEGER, '10', null, XMLDB_NOTNULL, null, null);
            $table->add_field('plugin', XMLDB_TYPE_CHAR, '100', null, null, null, null);
            $table->add_field('name', XMLDB_TYPE_CHAR, '100', null, XMLDB_NOTNULL, null, null);
            $table->add_field('value', XMLDB_TYPE_INTEGER, '4', null, XMLDB_NOTNULL, null, '0');
            $table->add_field('oldvalue', XMLDB_TYPE_INTEGER, '4', null, XMLDB_NOTNULL, null, '0');

            // Adding keys to table adminpresets_app_plug.
            $table->add_key('primary', XMLDB_KEY_PRIMARY, ['id']);

            // Adding indexes to table adminpresets_app_plug.
            $table->add_index('adminpresetapplyid', XMLDB_INDEX_NOTUNIQUE, ['adminpresetapplyid']);

            // Launch create table for adminpresets_app_plug.
            if (!$dbman->table_exists($table)) {
                $dbman->create_table($table);
            }
        }

        if ($DB->count_records('adminpresets', ['iscore' => 1]) == 0) {
            // Create default core site admin presets.
            require_once($CFG->dirroot . '/admin/presets/classes/helper.php');
            \core_adminpresets\helper::create_default_presets();
        }

        // Main savepoint reached.
        upgrade_main_savepoint(true, 2021123000.01);
    }

    if ($oldversion < 2021123000.02) {
        // If exists, migrate sensiblesettings admin settings from tool_admin_preset to adminpresets.
        if (get_config('tool_admin_presets', 'sensiblesettings') !== false) {
            set_config('sensiblesettings', get_config('tool_admin_presets', 'sensiblesettings'), 'adminpresets');
            unset_config('sensiblesettings', 'tool_admin_presets');
        }

        // Main savepoint reached.
        upgrade_main_savepoint(true, 2021123000.02);
    }

    if ($oldversion < 2021123000.03) {
        // If exists, migrate lastpresetapplied setting from tool_admin_preset to adminpresets.
        if (get_config('tool_admin_presets', 'lastpresetapplied') !== false) {
            set_config('lastpresetapplied', get_config('tool_admin_presets', 'lastpresetapplied'), 'adminpresets');
            unset_config('lastpresetapplied', 'tool_admin_presets');
        }

        // Main savepoint reached.
        upgrade_main_savepoint(true, 2021123000.03);
    }

    if ($oldversion < 2022011100.01) {
        // The following blocks have been hidden by default, so they shouldn't be enabled in the Full core preset: Course/site
        // summary, RSS feeds, Self completion and Feedback.
        $params = ['name' => get_string('fullpreset', 'core_adminpresets')];
        $fullpreset = $DB->get_record_select('adminpresets', 'name = :name and iscore > 0', $params);

        if (!$fullpreset) {
            // Full admin preset might have been created using the English name.
            $name = get_string_manager()->get_string('fullpreset', 'core_adminpresets', null, 'en');
            $params['name'] = $name;
            $fullpreset = $DB->get_record_select('adminpresets', 'name = :name and iscore > 0', $params);
        }
        if (!$fullpreset) {
            // We tried, but we didn't find full by name. Let's find a core preset that sets 'usecomments' setting to 1.
            $sql = "SELECT preset.*
                      FROM {adminpresets} preset
                INNER JOIN {adminpresets_it} it ON preset.id = it.adminpresetid
                     WHERE it.name = :name AND it.value = :value AND preset.iscore > 0";
            $params = ['name' => 'usecomments', 'value' => '1'];
            $fullpreset = $DB->get_record_sql($sql, $params);
        }

        if ($fullpreset) {
            $blocknames = ['course_summary', 'feedback', 'rss_client', 'selfcompletion'];
            list($blocksinsql, $blocksinparams) = $DB->get_in_or_equal($blocknames);

            // Remove entries from the adminpresets_app_plug table (in case the preset has been applied).
            $appliedpresets = $DB->get_records('adminpresets_app', ['adminpresetid' => $fullpreset->id], '', 'id');
            if ($appliedpresets) {
                list($appsinsql, $appsinparams) = $DB->get_in_or_equal(array_keys($appliedpresets));
                $sql = "adminpresetapplyid $appsinsql AND plugin='block' AND name $blocksinsql";
                $params = array_merge($appsinparams, $blocksinparams);
                $DB->delete_records_select('adminpresets_app_plug', $sql, $params);
            }

            // Remove entries for these blocks from the adminpresets_plug table.
            $sql = "adminpresetid = ? AND plugin='block' AND name $blocksinsql";
            $params = array_merge([$fullpreset->id], $blocksinparams);
            $DB->delete_records_select('adminpresets_plug', $sql, $params);
        }

        // Main savepoint reached.
        upgrade_main_savepoint(true, 2022011100.01);
    }

    if ($oldversion < 2022012100.02) {
        // Migrate default message output config.
        $preferences = get_config('message');

        $treatedprefs = [];

        foreach ($preferences as $preference => $value) {
            // Extract provider and preference name from the setting name.
            // Example name: airnotifier_provider_enrol_imsenterprise_imsenterprise_enrolment_permitted
            // Provider: airnotifier
            // Preference: enrol_imsenterprise_imsenterprise_enrolment_permitted.
            $providerparts = explode('_provider_', $preference);
            if (count($providerparts) <= 1) {
                continue;
            }

            $provider = $providerparts[0];
            $preference = $providerparts[1];

            // Extract and remove last part of the preference previously extracted: ie. permitted.
            $parts = explode('_', $preference);
            $key = array_pop($parts);

            if (in_array($key, ['permitted', 'loggedin', 'loggedoff'])) {
                if ($key == 'permitted') {
                    // We will use provider name instead of permitted.
                    $key = $provider;
                } else {
                    // Logged in and logged off values are a csv of the enabled providers.
                    $value = explode(',', $value);
                }

                // Join the rest of the parts: ie enrol_imsenterprise_imsenterprise_enrolment.
                $prefname = implode('_', $parts);

                if (!isset($treatedprefs[$prefname])) {
                    $treatedprefs[$prefname] = [];
                }

                // Save the value with the selected key.
                $treatedprefs[$prefname][$key] = $value;
            }
        }

        // Now take every preference previous treated and its values.
        foreach ($treatedprefs as $prefname => $values) {
            $enabled = []; // List of providers enabled for each preference.

            // Enable if one of those is enabled.
            $loggedin = isset($values['loggedin']) ? $values['loggedin'] : [];
            foreach ($loggedin as $provider) {
                $enabled[$provider] = 1;
            }
            $loggedoff = isset($values['loggedoff']) ? $values['loggedoff'] : [];
            foreach ($loggedoff as $provider) {
                $enabled[$provider] = 1;
            }

            // Do not treat those values again.
            unset($values['loggedin']);
            unset($values['loggedoff']);

            // Translate rest of values coming from permitted "key".
            foreach ($values as $provider => $value) {
                $locked = false;

                switch ($value) {
                    case 'forced':
                        // Provider is enabled by force.
                        $enabled[$provider] = 1;
                        $locked = true;
                        break;
                    case 'disallowed':
                        // Provider is disabled by force.
                        unset($enabled[$provider]);
                        $locked = true;
                        break;
                    default:
                        // Provider is not forced (permitted) or invalid values.
                }

                // Save locked.
                if ($locked) {
                    set_config($provider.'_provider_'.$prefname.'_locked', 1, 'message');
                } else {
                    set_config($provider.'_provider_'.$prefname.'_locked', 0, 'message');
                }
                // Remove old value.
                unset_config($provider.'_provider_'.$prefname.'_permitted', 'message');
            }

            // Save the new values.
            $value = implode(',', array_keys($enabled));
            set_config('message_provider_'.$prefname.'_enabled', $value, 'message');
            // Remove old values.
            unset_config('message_provider_'.$prefname.'_loggedin', 'message');
            unset_config('message_provider_'.$prefname.'_loggedoff', 'message');
        }

        // Migrate user preferences. ie merging message_provider_moodle_instantmessage_loggedoff with
        // message_provider_moodle_instantmessage_loggedin to message_provider_moodle_instantmessage_enabled.

        $allrecordsloggedoff = $DB->sql_like('name', ':loggedoff');
        $total = $DB->count_records_select(
            'user_preferences',
            $allrecordsloggedoff,
            ['loggedoff' => 'message_provider_%_loggedoff']
        );
        $i = 0;
        if ($total == 0) {
            $total = 1; // Avoid division by zero.
        }

        // Show a progress bar.
        $pbar = new progress_bar('upgradeusernotificationpreferences', 500, true);
        $pbar->update($i, $total, "Upgrading user notifications preferences - $i/$total.");

        // We're migrating provider per provider to reduce memory usage.
        $providers = $DB->get_records('message_providers', null, 'name');
        foreach ($providers as $provider) {
            // 60 minutes to migrate each provider.
            upgrade_set_timeout(3600);
            $componentproviderbase = 'message_provider_'.$provider->component.'_'.$provider->name;

            $loggedinname = $componentproviderbase.'_loggedin';
            $loggedoffname = $componentproviderbase.'_loggedoff';

            // Change loggedin to enabled.
            $enabledname = $componentproviderbase.'_enabled';
            $DB->set_field('user_preferences', 'name', $enabledname, ['name' => $loggedinname]);

            $selectparams = [
                'enabled' => $enabledname,
                'loggedoff' => $loggedoffname,
            ];
            $sql = 'SELECT m1.id loggedoffid, m1.value as loggedoff, m2.value as enabled, m2.id as enabledid
                FROM
                    (SELECT id, userid, value FROM {user_preferences} WHERE name = :loggedoff) m1
                LEFT JOIN
                    (SELECT id, userid, value FROM {user_preferences} WHERE name = :enabled) m2
                    ON m1.userid = m2.userid';

            while (($rs = $DB->get_recordset_sql($sql, $selectparams, 0, 1000)) && $rs->valid()) {
                // 10 minutes for every chunk.
                upgrade_set_timeout(600);

                $deleterecords = [];
                $changename = [];
                $changevalue = []; // Multidimensional array with possible values as key to reduce SQL queries.
                foreach ($rs as $record) {
                    if (empty($record->enabledid)) {
                        // Enabled does not exists, change the name.
                        $changename[] = $record->loggedoffid;
                    } else if ($record->enabledid != $record->loggedoff) {
                        // Exist and values differ (checked on SQL), update the enabled record.

                        if ($record->enabled != 'none' && !empty($record->enabled)) {
                            $enabledvalues = explode(',', $record->enabled);
                        } else {
                            $enabledvalues = [];
                        }

                        if ($record->loggedoff != 'none' && !empty($record->loggedoff)) {
                            $loggedoffvalues = explode(',', $record->loggedoff);
                        } else {
                            $loggedoffvalues = [];
                        }

                        $values = array_unique(array_merge($enabledvalues, $loggedoffvalues));
                        sort($values);

                        $newvalue = empty($values) ? 'none' : implode(',', $values);
                        if (!isset($changevalue[$newvalue])) {
                            $changevalue[$newvalue] = [];
                        }
                        $changevalue[$newvalue][] = $record->enabledid;

                        $deleterecords[] = $record->loggedoffid;
                    } else {
                        // They are the same, just delete loggedoff one.
                        $deleterecords[] = $record->loggedoffid;
                    }
                    $i++;
                }
                $rs->close();

                // Commit the changes.
                if (!empty($changename)) {
                    $changenameparams = [
                        'name' => $loggedoffname,
                    ];
                    $changenameselect = 'name = :name AND id IN (' . implode(',', $changename) . ')';
                    $DB->set_field_select('user_preferences', 'name', $enabledname, $changenameselect, $changenameparams);
                }

                if (!empty($changevalue)) {
                    $changevalueparams = [
                        'name' => $enabledname,
                    ];
                    foreach ($changevalue as $value => $ids) {
                        $changevalueselect = 'name = :name AND id IN (' . implode(',', $ids) . ')';
                        $DB->set_field_select('user_preferences', 'value', $value, $changevalueselect, $changevalueparams);
                    }
                }

                if (!empty($deleterecords)) {
                    $deleteparams = [
                        'name' => $loggedoffname,
                    ];
                    $deleteselect = 'name = :name AND id IN (' . implode(',', $deleterecords) . ')';
                    $DB->delete_records_select('user_preferences', $deleteselect, $deleteparams);
                }

                // Update progress.
                $pbar->update($i, $total, "Upgrading user notifications preferences - $i/$total.");
            }
            $rs->close();

            // Delete the rest of loggedoff values (that are equal than enabled).
            $deleteparams = [
                'name' => $loggedoffname,
            ];
            $deleteselect = 'name = :name';
            $i += $DB->count_records_select('user_preferences', $deleteselect, $deleteparams);
            $DB->delete_records_select('user_preferences', $deleteselect, $deleteparams);

            // Update progress.
            $pbar->update($i, $total, "Upgrading user notifications preferences - $i/$total.");
        }

        core_plugin_manager::reset_caches();

        // Delete the orphan records.
        $allrecordsparams = ['loggedin' => 'message_provider_%_loggedin', 'loggedoff' => 'message_provider_%_loggedoff'];
        $allrecordsloggedin = $DB->sql_like('name', ':loggedin');
        $allrecordsloggedinoffsql = "$allrecordsloggedin OR $allrecordsloggedoff";
        $DB->delete_records_select('user_preferences', $allrecordsloggedinoffsql, $allrecordsparams);

        // Update progress.
        $pbar->update($total, $total, "Upgrading user notifications preferences - $total/$total.");

        upgrade_main_savepoint(true, 2022012100.02);
    }

    // Introduce question versioning to core.
    // First, create the new tables.
    if ($oldversion < 2022020200.01) {
        // Define table question_bank_entries to be created.
        $table = new xmldb_table('question_bank_entries');

        // Adding fields to table question_bank_entries.
        $table->add_field('id', XMLDB_TYPE_INTEGER, '10', null, XMLDB_NOTNULL, XMLDB_SEQUENCE, null);
        $table->add_field('questioncategoryid', XMLDB_TYPE_INTEGER, '10', null, XMLDB_NOTNULL, null, 0);
        $table->add_field('idnumber', XMLDB_TYPE_CHAR, '100', null, null, null, null);
        $table->add_field('ownerid', XMLDB_TYPE_INTEGER, '10', null, null, null, null);

        // Adding keys to table question_bank_entries.
        $table->add_key('primary', XMLDB_KEY_PRIMARY, ['id']);
        $table->add_key('questioncategoryid', XMLDB_KEY_FOREIGN, ['questioncategoryid'], 'question_categories', ['id']);
        $table->add_key('ownerid', XMLDB_KEY_FOREIGN, ['ownerid'], 'user', ['id']);

        // Conditionally launch create table for question_bank_entries.
        if (!$dbman->table_exists($table)) {
            $dbman->create_table($table);
        }

        // Create category id and id number index.
        $index = new xmldb_index('categoryidnumber', XMLDB_INDEX_UNIQUE, ['questioncategoryid', 'idnumber']);

        // Conditionally launch add index categoryidnumber.
        if (!$dbman->index_exists($table, $index)) {
            $dbman->add_index($table, $index);
        }

        // Define table question_versions to be created.
        $table = new xmldb_table('question_versions');

        // Adding fields to table question_versions.
        $table->add_field('id', XMLDB_TYPE_INTEGER, '10', null, XMLDB_NOTNULL, XMLDB_SEQUENCE, null);
        $table->add_field('questionbankentryid', XMLDB_TYPE_INTEGER, '10', null, XMLDB_NOTNULL, null, 0);
        $table->add_field('version', XMLDB_TYPE_INTEGER, '10', null, XMLDB_NOTNULL, null, 1);
        $table->add_field('questionid', XMLDB_TYPE_INTEGER, '10', null, XMLDB_NOTNULL, null, 0);
        $table->add_field('status', XMLDB_TYPE_CHAR, '10', null, XMLDB_NOTNULL, null, 'ready');

        // Adding keys to table question_versions.
        $table->add_key('primary', XMLDB_KEY_PRIMARY, ['id']);
        $table->add_key('questionbankentryid', XMLDB_KEY_FOREIGN, ['questionbankentryid'], 'question_bank_entries', ['id']);
        $table->add_key('questionid', XMLDB_KEY_FOREIGN, ['questionid'], 'question', ['id']);

        // Conditionally launch create table for question_versions.
        if (!$dbman->table_exists($table)) {
            $dbman->create_table($table);
        }

        // Define table question_references to be created.
        $table = new xmldb_table('question_references');

        // Adding fields to table question_references.
        $table->add_field('id', XMLDB_TYPE_INTEGER, '10', null, XMLDB_NOTNULL, XMLDB_SEQUENCE, null);
        $table->add_field('usingcontextid', XMLDB_TYPE_INTEGER, '10', null, XMLDB_NOTNULL, null, 0);
        $table->add_field('component', XMLDB_TYPE_CHAR, '100', null, null, null, null);
        $table->add_field('questionarea', XMLDB_TYPE_CHAR, '50', null, null, null, null);
        $table->add_field('itemid', XMLDB_TYPE_INTEGER, '10', null, null, null, null);
        $table->add_field('questionbankentryid', XMLDB_TYPE_INTEGER, '10', null, XMLDB_NOTNULL, null, 0);
        $table->add_field('version', XMLDB_TYPE_INTEGER, '10', null, null, null, null);

        // Adding keys to table question_references.
        $table->add_key('primary', XMLDB_KEY_PRIMARY, ['id']);
        $table->add_key('usingcontextid', XMLDB_KEY_FOREIGN, ['usingcontextid'], 'context', ['id']);
        $table->add_key('questionbankentryid', XMLDB_KEY_FOREIGN, ['questionbankentryid'], 'question_bank_entries', ['id']);

        // Conditionally launch create table for question_references.
        if (!$dbman->table_exists($table)) {
            $dbman->create_table($table);
        }

        // Define table question_set_references to be created.
        $table = new xmldb_table('question_set_references');

        // Adding fields to table question_set_references.
        $table->add_field('id', XMLDB_TYPE_INTEGER, '10', null, XMLDB_NOTNULL, XMLDB_SEQUENCE, null);
        $table->add_field('usingcontextid', XMLDB_TYPE_INTEGER, '10', null, XMLDB_NOTNULL, null, 0);
        $table->add_field('component', XMLDB_TYPE_CHAR, '100', null, null, null, null);
        $table->add_field('questionarea', XMLDB_TYPE_CHAR, '50', null, null, null, null);
        $table->add_field('itemid', XMLDB_TYPE_INTEGER, '10', null, null, null, null);
        $table->add_field('questionscontextid', XMLDB_TYPE_INTEGER, '10', null, XMLDB_NOTNULL, null, 0);
        $table->add_field('filtercondition', XMLDB_TYPE_TEXT, null, null, null, null, null);

        // Adding keys to table question_set_references.
        $table->add_key('primary', XMLDB_KEY_PRIMARY, ['id']);
        $table->add_key('usingcontextid', XMLDB_KEY_FOREIGN, ['usingcontextid'], 'context', ['id']);
        $table->add_key('questionscontextid', XMLDB_KEY_FOREIGN, ['questionscontextid'], 'context', ['id']);

        // Conditionally launch create table for question_set_references.
        if (!$dbman->table_exists($table)) {
            $dbman->create_table($table);
        }

        // Main savepoint reached.
        upgrade_main_savepoint(true, 2022020200.01);
    }

    if ($oldversion < 2022020200.02) {
        // Define a new temporary field in the question_bank_entries tables.
        // Creating temporary field questionid to populate the data in question version table.
        // This will make sure the appropriate question id is inserted the version table without making any complex joins.
        $table = new xmldb_table('question_bank_entries');
        $field = new xmldb_field('questionid', XMLDB_TYPE_INTEGER, '10', null, XMLDB_TYPE_INTEGER);
        if (!$dbman->field_exists($table, $field)) {
            $dbman->add_field($table, $field);
        }

        $transaction = $DB->start_delegated_transaction();
        upgrade_set_timeout(3600);
        // Create the data for the question_bank_entries table with, including the new temporary field.
        $sql = <<<EOF
            INSERT INTO {question_bank_entries}
                (questionid, questioncategoryid, idnumber, ownerid)
            SELECT id, category, idnumber, createdby
            FROM {question} q
            EOF;

        // Inserting question_bank_entries data.
        $DB->execute($sql);

        $transaction->allow_commit();

        // Main savepoint reached.
        upgrade_main_savepoint(true, 2022020200.02);
    }

    if ($oldversion < 2022020200.03) {
        $transaction = $DB->start_delegated_transaction();
        upgrade_set_timeout(3600);
        // Create the question_versions using that temporary field.
        $sql = <<<EOF
            INSERT INTO {question_versions}
                (questionbankentryid, questionid, status)
            SELECT
                qbe.id,
                q.id,
                CASE
                    WHEN q.hidden > 0 THEN 'hidden'
                    ELSE 'ready'
                END
            FROM {question_bank_entries} qbe
            INNER JOIN {question} q ON qbe.questionid = q.id
            EOF;

        // Inserting question_versions data.
        $DB->execute($sql);

        $transaction->allow_commit();

        // Dropping temporary field questionid.
        $table = new xmldb_table('question_bank_entries');
        $field = new xmldb_field('questionid', XMLDB_TYPE_INTEGER, '10', null, XMLDB_TYPE_INTEGER);
        if ($dbman->field_exists($table, $field)) {
            $dbman->drop_field($table, $field);
        }

        // Main savepoint reached.
        upgrade_main_savepoint(true, 2022020200.03);
    }

    if ($oldversion < 2022020200.04) {
        $transaction = $DB->start_delegated_transaction();
        upgrade_set_timeout(3600);
        // Create the base data for the random questions in the set_references table.
        // This covers most of the hard work in one go.
        $concat = $DB->sql_concat("'{\"questioncategoryid\":\"'", 'q.category', "'\",\"includingsubcategories\":\"'",
            'qs.includingsubcategories', "'\"}'");
        $sql = <<<EOF
            INSERT INTO {question_set_references}
            (usingcontextid, component, questionarea, itemid, questionscontextid, filtercondition)
            SELECT
                c.id,
                'mod_quiz',
                'slot',
                qs.id,
                qc.contextid,
                $concat
            FROM {question} q
            INNER JOIN {quiz_slots} qs on q.id = qs.questionid
            INNER JOIN {course_modules} cm ON cm.instance = qs.quizid AND cm.module = :quizmoduleid
            INNER JOIN {context} c ON cm.id = c.instanceid AND c.contextlevel = :contextmodule
            INNER JOIN {question_categories} qc ON qc.id = q.category
            WHERE q.qtype = :random
            EOF;

        // Inserting question_set_references data.
        $DB->execute($sql, [
            'quizmoduleid' => $DB->get_field('modules', 'id', ['name' => 'quiz']),
            'contextmodule' => CONTEXT_MODULE,
            'random' => 'random',
        ]);

        $transaction->allow_commit();

        // Main savepoint reached.
        upgrade_main_savepoint(true, 2022020200.04);
    }

    if ($oldversion < 2022020200.05) {
        $transaction = $DB->start_delegated_transaction();
        upgrade_set_timeout(3600);

        // Count all the slot tags to be migrated (for progress bar).
        $total = $DB->count_records('quiz_slot_tags');
        $pbar = new progress_bar('migratequestiontags', 1000, true);
        $i = 0;
        // Updating slot_tags for random question tags.
        // Now fetch any quiz slot tags and update those slot details into the question_set_references.
        $slottags = $DB->get_recordset('quiz_slot_tags', [], 'slotid ASC');

        $tagstrings = [];
        $lastslot = null;
        $runinsert = function (int $lastslot, array $tagstrings) use ($DB) {
            $conditiondata = $DB->get_field('question_set_references', 'filtercondition',
                ['itemid' => $lastslot, 'component' => 'mod_quiz', 'questionarea' => 'slot']);
            $condition = json_decode($conditiondata);
            $condition->tags = $tagstrings;
            $DB->set_field('question_set_references', 'filtercondition', json_encode($condition),
                ['itemid' => $lastslot, 'component' => 'mod_quiz', 'questionarea' => 'slot']);
        };

        foreach ($slottags as $tag) {
            upgrade_set_timeout(3600);
            if ($lastslot && $tag->slotid != $lastslot) {
                if (!empty($tagstrings)) {
                    // Insert the data.
                    $runinsert($lastslot, $tagstrings);
                }
                // Prepare for the next slot id.
                $tagstrings = [];
            }

            $lastslot = $tag->slotid;
            $tagstrings[] = "{$tag->tagid},{$tag->tagname}";
            // Update progress.
            $i++;
            $pbar->update($i, $total, "Migrating question tags - $i/$total.");
        }
        if ($tagstrings) {
            $runinsert($lastslot, $tagstrings);
        }
        $slottags->close();

        $transaction->allow_commit();
        // Main savepoint reached.
        upgrade_main_savepoint(true, 2022020200.05);
    }

    if ($oldversion < 2022020200.06) {
        $transaction = $DB->start_delegated_transaction();
        upgrade_set_timeout(3600);
        // Create question_references record for each question.
        // Except if qtype is random. That case is handled by question_set_reference.
        $sql = "INSERT INTO {question_references}
                        (usingcontextid, component, questionarea, itemid, questionbankentryid)
                 SELECT c.id, 'mod_quiz', 'slot', qs.id, qv.questionbankentryid
                   FROM {question} q
                   JOIN {question_versions} qv ON q.id = qv.questionid
                   JOIN {quiz_slots} qs ON q.id = qs.questionid
                   JOIN {modules} m ON m.name = 'quiz'
                   JOIN {course_modules} cm ON cm.module = m.id AND cm.instance = qs.quizid
                   JOIN {context} c ON c.instanceid = cm.id AND c.contextlevel = " . CONTEXT_MODULE . "
                  WHERE q.qtype <> 'random'";

        // Inserting question_references data.
        $DB->execute($sql);

        $transaction->allow_commit();
        // Main savepoint reached.
        upgrade_main_savepoint(true, 2022020200.06);
    }

    // Finally, drop fields from question table.
    if ($oldversion < 2022020200.07) {
        // Define fields to be dropped from questions.
        $table = new xmldb_table('question');

        $field = new xmldb_field('version');
        // Conditionally launch drop field version.
        if ($dbman->field_exists($table, $field)) {
            $dbman->drop_field($table, $field);
        }

        $field = new xmldb_field('hidden');
        // Conditionally launch drop field hidden.
        if ($dbman->field_exists($table, $field)) {
            $dbman->drop_field($table, $field);
        }

        // Define index categoryidnumber (not unique) to be dropped form question.
        $index = new xmldb_index('categoryidnumber', XMLDB_INDEX_UNIQUE, ['category', 'idnumber']);

        // Conditionally launch drop index categoryidnumber.
        if ($dbman->index_exists($table, $index)) {
            $dbman->drop_index($table, $index);
        }

        // Define key category (foreign) to be dropped form questions.
        $key = new xmldb_key('category', XMLDB_KEY_FOREIGN, ['category'], 'question_categories', ['id']);

        // Launch drop key category.
        $dbman->drop_key($table, $key);

        $field = new xmldb_field('idnumber');
        // Conditionally launch drop field idnumber.
        if ($dbman->field_exists($table, $field)) {
            $dbman->drop_field($table, $field);
        }

        $field = new xmldb_field('category');
        // Conditionally launch drop field category.
        if ($dbman->field_exists($table, $field)) {
            $dbman->drop_field($table, $field);
        }

        // Main savepoint reached.
        upgrade_main_savepoint(true, 2022020200.07);
    }

    if ($oldversion < 2022021100.01) {
        $sql = "SELECT preset.*
                  FROM {adminpresets} preset
            INNER JOIN {adminpresets_it} it ON preset.id = it.adminpresetid
                 WHERE it.name = :name AND it.value = :value AND preset.iscore > 0";
        // Some settings and plugins have been added/removed to the Starter and Full preset. Add them to the core presets if
        // they haven't been included yet.
        $params = ['name' => get_string('starterpreset', 'core_adminpresets'), 'iscore' => 1];
        $starterpreset = $DB->get_record('adminpresets', $params);
        if (!$starterpreset) {
            // Starter admin preset might have been created using the English name.
            $name = get_string_manager()->get_string('starterpreset', 'core_adminpresets', null, 'en');
            $params['name'] = $name;
            $starterpreset = $DB->get_record('adminpresets', $params);
        }
        if (!$starterpreset) {
            // We tried, but we didn't find starter by name. Let's find a core preset that sets 'usecomments' setting to 0.
            $params = ['name' => 'usecomments', 'value' => '0'];
            $starterpreset = $DB->get_record_sql($sql, $params);
        }

        $params = ['name' => get_string('fullpreset', 'core_adminpresets')];
        $fullpreset = $DB->get_record_select('adminpresets', 'name = :name and iscore > 0', $params);
        if (!$fullpreset) {
            // Full admin preset might have been created using the English name.
            $name = get_string_manager()->get_string('fullpreset', 'core_adminpresets', null, 'en');
            $params['name'] = $name;
            $fullpreset = $DB->get_record_select('adminpresets', 'name = :name and iscore > 0', $params);
        }
        if (!$fullpreset) {
            // We tried, but we didn't find full by name. Let's find a core preset that sets 'usecomments' setting to 1.
            $params = ['name' => 'usecomments', 'value' => '1'];
            $fullpreset = $DB->get_record_sql($sql, $params);
        }

        $settings = [
            // Settings. Hide Guest login button for Starter preset (and back to show for Full).
            [
                'presetid' => $starterpreset->id,
                'plugin' => 'none',
                'name' => 'guestloginbutton',
                'value' => '0',
            ],
            [
                'presetid' => $fullpreset->id,
                'plugin' => 'none',
                'name' => 'guestloginbutton',
                'value' => '1',
            ],
            // Settings. Set Activity chooser tabs to "Starred, All, Recommended"(1) for Starter and back it to default(0) for Full.
            [
                'presetid' => $starterpreset->id,
                'plugin' => 'none',
                'name' => 'activitychoosertabmode',
                'value' => '1',
            ],
            [
                'presetid' => $fullpreset->id,
                'plugin' => 'none',
                'name' => 'activitychoosertabmode',
                'value' => '0',
            ],
        ];
        foreach ($settings as $notused => $setting) {
            $params = ['adminpresetid' => $setting['presetid'], 'plugin' => $setting['plugin'], 'name' => $setting['name']];
            if (!$DB->record_exists('adminpresets_it', $params)) {
                $record = new \stdClass();
                $record->adminpresetid = $setting['presetid'];
                $record->plugin = $setting['plugin'];
                $record->name = $setting['name'];
                $record->value = $setting['value'];
                $DB->insert_record('adminpresets_it', $record);
            }
        }

        $plugins = [
            // Plugins. Blocks. Disable/enable Online users, Recently accessed courses and Starred courses.
            [
                'presetid' => $starterpreset->id,
                'plugin' => 'block',
                'name' => 'online_users',
                'enabled' => '0',
            ],
            [
                'presetid' => $fullpreset->id,
                'plugin' => 'block',
                'name' => 'online_users',
                'enabled' => '1',
            ],
            [
                'presetid' => $starterpreset->id,
                'plugin' => 'block',
                'name' => 'recentlyaccessedcourses',
                'enabled' => '0',
            ],
            [
                'presetid' => $fullpreset->id,
                'plugin' => 'block',
                'name' => 'recentlyaccessedcourses',
                'enabled' => '1',
            ],
            [
                'presetid' => $starterpreset->id,
                'plugin' => 'block',
                'name' => 'starredcourses',
                'enabled' => '0',
            ],
            [
                'presetid' => $fullpreset->id,
                'plugin' => 'block',
                'name' => 'starredcourses',
                'enabled' => '1',
            ],
            // Plugins. Enrolments. Disable/enable Guest access.
            [
                'presetid' => $starterpreset->id,
                'plugin' => 'enrol',
                'name' => 'guest',
                'enabled' => '0',
            ],
            [
                'presetid' => $fullpreset->id,
                'plugin' => 'enrol',
                'name' => 'guest',
                'enabled' => '1',
            ],
        ];
        foreach ($plugins as $notused => $plugin) {
            $params = ['adminpresetid' => $plugin['presetid'], 'plugin' => $plugin['plugin'], 'name' => $plugin['name']];
            if (!$DB->record_exists('adminpresets_plug', $params)) {
                $record = new \stdClass();
                $record->adminpresetid = $plugin['presetid'];
                $record->plugin = $plugin['plugin'];
                $record->name = $plugin['name'];
                $record->enabled = $plugin['enabled'];
                $DB->insert_record('adminpresets_plug', $record);
            }
        }

        // Settings: Remove customusermenuitems setting from Starter and Full presets.
        $sql = "(adminpresetid = ? OR adminpresetid = ?) AND plugin = 'none' AND name = 'customusermenuitems'";
        $params = [$starterpreset->id, $fullpreset->id];
        $DB->delete_records_select('adminpresets_it', $sql, $params);

        // Plugins. Question types. Re-enable Description and Essay for Starter.
        $sql = "(adminpresetid = ? OR adminpresetid = ?) AND plugin = 'qtype' AND (name = 'description' OR name = 'essay')";
        $DB->delete_records_select('adminpresets_plug', $sql, $params);

        // Main savepoint reached.
        upgrade_main_savepoint(true, 2022021100.01);

    }

    if ($oldversion < 2022021100.02) {
        $table = new xmldb_table('task_scheduled');

        // Changing precision of field minute on table task_scheduled to (200).
        $field = new xmldb_field('minute', XMLDB_TYPE_CHAR, '200', null, XMLDB_NOTNULL, null, null, 'blocking');
        $dbman->change_field_precision($table, $field);
        // Changing precision of field hour on table task_scheduled to (70).
        $field = new xmldb_field('hour', XMLDB_TYPE_CHAR, '70', null, XMLDB_NOTNULL, null, null, 'minute');
        $dbman->change_field_precision($table, $field);
        // Changing precision of field day on table task_scheduled to (90).
        $field = new xmldb_field('day', XMLDB_TYPE_CHAR, '90', null, XMLDB_NOTNULL, null, null, 'hour');
        $dbman->change_field_precision($table, $field);
        // Changing precision of field month on table task_scheduled to (30).
        $field = new xmldb_field('month', XMLDB_TYPE_CHAR, '30', null, XMLDB_NOTNULL, null, null, 'day');
        $dbman->change_field_precision($table, $field);

        // Main savepoint reached.
        upgrade_main_savepoint(true, 2022021100.02);
    }

    if ($oldversion < 2022022600.01) {
        // Get all processor and existing preferences.
        $processors = $DB->get_records('message_processors');
        $providers = $DB->get_records('message_providers', null, '', 'id, name, component');
        $existingpreferences = get_config('message');

        foreach ($processors as $processor) {
            foreach ($providers as $provider) {
                // Setting default preference name.
                $componentproviderbase = $provider->component . '_' . $provider->name;
                $preferencename = $processor->name.'_provider_'.$componentproviderbase.'_locked';
                // If we do not have this setting yet, set it to 0.
                if (!isset($existingpreferences->{$preferencename})) {
                    set_config($preferencename, 0, 'message');
                }
            }
        }

        upgrade_main_savepoint(true, 2022022600.01);
    }

    if ($oldversion < 2022030100.00) {
        $sql = "SELECT preset.*
                  FROM {adminpresets} preset
            INNER JOIN {adminpresets_it} it ON preset.id = it.adminpresetid
                 WHERE it.name = :name AND it.value = :value AND preset.iscore > 0";

        $name = get_string('starterpreset', 'core_adminpresets');
        $params = ['name' => $name, 'iscore' => 1];
        $starterpreset = $DB->get_record('adminpresets', $params);
        if (!$starterpreset) {
            // Starter admin preset might have been created using the English name. Let's change it to current language.
            $englishname = get_string_manager()->get_string('starterpreset', 'core_adminpresets', null, 'en');
            $params['name'] = $englishname;
            $starterpreset = $DB->get_record('adminpresets', $params);
        }
        if (!$starterpreset) {
            // We tried, but we didn't find starter by name. Let's find a core preset that sets 'usecomments' setting to 0.
            $params = ['name' => 'usecomments', 'value' => '0'];
            $starterpreset = $DB->get_record_sql($sql, $params);
        }
        // The iscore field is already 1 for starterpreset, so we don't need to change it.
        // We only need to update the name and comment in case they are different to current language strings.
        if ($starterpreset && $starterpreset->name != $name) {
            $starterpreset->name = $name;
            $starterpreset->comments = get_string('starterpresetdescription', 'core_adminpresets');
            $DB->update_record('adminpresets', $starterpreset);
        }

        // Let's mark Full admin presets with current FULL_PRESETS value and change the name to current language.
        $name = get_string('fullpreset', 'core_adminpresets');
        $params = ['name' => $name];
        $fullpreset = $DB->get_record_select('adminpresets', 'name = :name and iscore > 0', $params);
        if (!$fullpreset) {
            // Full admin preset might have been created using the English name.
            $englishname = get_string_manager()->get_string('fullpreset', 'core_adminpresets', null, 'en');
            $params['name'] = $englishname;
            $fullpreset = $DB->get_record_select('adminpresets', 'name = :name and iscore > 0', $params);
        }
        if (!$fullpreset) {
            // We tried, but we didn't find full by name. Let's find a core preset that sets 'usecomments' setting to 1.
            $params = ['name' => 'usecomments', 'value' => '1'];
            $fullpreset = $DB->get_record_sql($sql, $params);
        }
        if ($fullpreset) {
            // We need to update iscore field value, whether the name is the same or not.
            $fullpreset->name = $name;
            $fullpreset->comments = get_string('fullpresetdescription', 'core_adminpresets');
            $fullpreset->iscore = 2;
            $DB->update_record('adminpresets', $fullpreset);

            // We are applying again changes made on 2022011100.01 upgrading step because of MDL-73953 bug.
            $blocknames = ['course_summary', 'feedback', 'rss_client', 'selfcompletion'];
            list($blocksinsql, $blocksinparams) = $DB->get_in_or_equal($blocknames);

            // Remove entries from the adminpresets_app_plug table (in case the preset has been applied).
            $appliedpresets = $DB->get_records('adminpresets_app', ['adminpresetid' => $fullpreset->id], '', 'id');
            if ($appliedpresets) {
                list($appsinsql, $appsinparams) = $DB->get_in_or_equal(array_keys($appliedpresets));
                $sql = "adminpresetapplyid $appsinsql AND plugin='block' AND name $blocksinsql";
                $params = array_merge($appsinparams, $blocksinparams);
                $DB->delete_records_select('adminpresets_app_plug', $sql, $params);
            }

            // Remove entries for these blocks from the adminpresets_plug table.
            $sql = "adminpresetid = ? AND plugin='block' AND name $blocksinsql";
            $params = array_merge([$fullpreset->id], $blocksinparams);
            $DB->delete_records_select('adminpresets_plug', $sql, $params);
        }

        // Main savepoint reached.
        upgrade_main_savepoint(true, 2022030100.00);
    }

    if ($oldversion < 2022031100.01) {
        $reportsusermenuitem = 'reports,core_reportbuilder|/reportbuilder/index.php';
        upgrade_add_item_to_usermenu($reportsusermenuitem);
        // Main savepoint reached.
        upgrade_main_savepoint(true, 2022031100.01);
    }

    if ($oldversion < 2022032200.01) {

        // Define index to be added to question_references.
        $table = new xmldb_table('question_references');
        $index = new xmldb_index('context-component-area-itemid', XMLDB_INDEX_UNIQUE,
            ['usingcontextid', 'component', 'questionarea', 'itemid']);

        // Conditionally launch add field id.
        if (!$dbman->index_exists($table, $index)) {
            $dbman->add_index($table, $index);
        }

        // Main savepoint reached.
        upgrade_main_savepoint(true, 2022032200.01);
    }

    if ($oldversion < 2022032200.02) {

        // Define index to be added to question_references.
        $table = new xmldb_table('question_set_references');
        $index = new xmldb_index('context-component-area-itemid', XMLDB_INDEX_UNIQUE,
            ['usingcontextid', 'component', 'questionarea', 'itemid']);

        // Conditionally launch add field id.
        if (!$dbman->index_exists($table, $index)) {
            $dbman->add_index($table, $index);
        }

        // Main savepoint reached.
        upgrade_main_savepoint(true, 2022032200.02);
    }

    if ($oldversion < 2022041200.01) {

        // The original default admin presets "sensible settings" (those that should be treated as sensitive).
        $originalsensiblesettings = 'recaptchapublickey@@none, recaptchaprivatekey@@none, googlemapkey3@@none, ' .
            'secretphrase@@url, cronremotepassword@@none, smtpuser@@none, smtppass@none, proxypassword@@none, ' .
            'quizpassword@@quiz, allowedip@@none, blockedip@@none, dbpass@@logstore_database, messageinbound_hostpass@@none, ' .
            'bind_pw@@auth_cas, pass@@auth_db, bind_pw@@auth_ldap, dbpass@@enrol_database, bind_pw@@enrol_ldap, ' .
            'server_password@@search_solr, ssl_keypassword@@search_solr, alternateserver_password@@search_solr, ' .
            'alternatessl_keypassword@@search_solr, test_password@@cachestore_redis, password@@mlbackend_python';

        // Check if the current config matches the original default, upgrade to new default if so.
        if (get_config('adminpresets', 'sensiblesettings') === $originalsensiblesettings) {
            $newsensiblesettings = "{$originalsensiblesettings}, badges_badgesalt@@none, calendar_exportsalt@@none";
            set_config('sensiblesettings', $newsensiblesettings, 'adminpresets');
        }

        // Main savepoint reached.
        upgrade_main_savepoint(true, 2022041200.01);
    }

    // Automatically generated Moodle v4.0.0 release upgrade line.
    // Put any upgrade step following this.

    if ($oldversion < 2022042900.01) {
        // Social custom fields could had been created linked to category id = 1. Let's check category 1 exists.
        if (!$DB->get_record('user_info_category', ['id' => 1])) {
            // Let's check if we have any custom field linked to category id = 1.
            $fields = $DB->get_records('user_info_field', ['categoryid' => 1]);
            if (!empty($fields)) {
                $categoryid = $DB->get_field_sql('SELECT min(id) from {user_info_category}');
                foreach ($fields as $field) {
                    $field->categoryid = $categoryid;
                    $DB->update_record('user_info_field', $field);
                }
            }
        }

        // Main savepoint reached.
        upgrade_main_savepoint(true, 2022042900.01);
    }

    if ($oldversion < 2022051000.00) {
        // Add index to the sid field in the external_tokens table.
        $table = new xmldb_table('external_tokens');
        $index = new xmldb_index('sid', XMLDB_INDEX_NOTUNIQUE, ['sid']);

        if (!$dbman->index_exists($table, $index)) {
            $dbman->add_index($table, $index);
        }

        upgrade_main_savepoint(true, 2022051000.00);
    }

    if ($oldversion < 2022052500.00) {
        // Start an adhoc task to fix the file timestamps of restored files.
        $task = new core\task\fix_file_timestamps_task();
        \core\task\manager::queue_adhoc_task($task);

        // Main savepoint reached.
        upgrade_main_savepoint(true, 2022052500.00);
    }

<<<<<<< HEAD
    if ($oldversion < 2022052700.01) {

        // Define index timestarted_idx (not unique) to be added to task_adhoc.
        $table = new xmldb_table('task_adhoc');
        $index = new xmldb_index('timestarted_idx', XMLDB_INDEX_NOTUNIQUE, ['timestarted']);

        // Conditionally launch add index timestarted_idx.
=======
    if ($oldversion < 2022053000.00) {

        // Define index filename (not unique) to be added to files.
        $table = new xmldb_table('files');
        $index = new xmldb_index('filename', XMLDB_INDEX_NOTUNIQUE, ['filename']);

        // Conditionally launch add index filename.
>>>>>>> f984566b
        if (!$dbman->index_exists($table, $index)) {
            $dbman->add_index($table, $index);
        }

        // Main savepoint reached.
<<<<<<< HEAD
        upgrade_main_savepoint(true, 2022052700.01);
=======
        upgrade_main_savepoint(true, 2022053000.00);
>>>>>>> f984566b
    }

    return true;
}<|MERGE_RESOLUTION|>--- conflicted
+++ resolved
@@ -4515,7 +4515,6 @@
         upgrade_main_savepoint(true, 2022052500.00);
     }
 
-<<<<<<< HEAD
     if ($oldversion < 2022052700.01) {
 
         // Define index timestarted_idx (not unique) to be added to task_adhoc.
@@ -4523,25 +4522,27 @@
         $index = new xmldb_index('timestarted_idx', XMLDB_INDEX_NOTUNIQUE, ['timestarted']);
 
         // Conditionally launch add index timestarted_idx.
-=======
-    if ($oldversion < 2022053000.00) {
+        if (!$dbman->index_exists($table, $index)) {
+            $dbman->add_index($table, $index);
+        }
+
+        // Main savepoint reached.
+        upgrade_main_savepoint(true, 2022052700.01);
+    }
+
+    if ($oldversion < 2022052700.02) {
 
         // Define index filename (not unique) to be added to files.
         $table = new xmldb_table('files');
         $index = new xmldb_index('filename', XMLDB_INDEX_NOTUNIQUE, ['filename']);
 
         // Conditionally launch add index filename.
->>>>>>> f984566b
         if (!$dbman->index_exists($table, $index)) {
             $dbman->add_index($table, $index);
         }
 
         // Main savepoint reached.
-<<<<<<< HEAD
-        upgrade_main_savepoint(true, 2022052700.01);
-=======
-        upgrade_main_savepoint(true, 2022053000.00);
->>>>>>> f984566b
+        upgrade_main_savepoint(true, 2022052700.02);
     }
 
     return true;
