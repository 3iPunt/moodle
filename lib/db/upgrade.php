<?php
// This file is part of Moodle - http://moodle.org/
//
// Moodle is free software: you can redistribute it and/or modify
// it under the terms of the GNU General Public License as published by
// the Free Software Foundation, either version 3 of the License, or
// (at your option) any later version.
//
// Moodle is distributed in the hope that it will be useful,
// but WITHOUT ANY WARRANTY; without even the implied warranty of
// MERCHANTABILITY or FITNESS FOR A PARTICULAR PURPOSE.  See the
// GNU General Public License for more details.
//
// You should have received a copy of the GNU General Public License
// along with Moodle.  If not, see <http://www.gnu.org/licenses/>.

/**
 * This file keeps track of upgrades to Moodle.
 *
 * Sometimes, changes between versions involve
 * alterations to database structures and other
 * major things that may break installations.
 *
 * The upgrade function in this file will attempt
 * to perform all the necessary actions to upgrade
 * your older installation to the current version.
 *
 * If there's something it cannot do itself, it
 * will tell you what you need to do.
 *
 * The commands in here will all be database-neutral,
 * using the methods of database_manager class
 *
 * Please do not forget to use upgrade_set_timeout()
 * before any action that may take longer time to finish.
 *
 * @package   core_install
 * @category  upgrade
 * @copyright 2006 onwards Martin Dougiamas  http://dougiamas.com
 * @license   http://www.gnu.org/copyleft/gpl.html GNU GPL v3 or later
 */

/**
 * Main upgrade tasks to be executed on Moodle version bump
 *
 * This function is automatically executed after one bump in the Moodle core
 * version is detected. It's in charge of performing the required tasks
 * to raise core from the previous version to the next one.
 *
 * It's a collection of ordered blocks of code, named "upgrade steps",
 * each one performing one isolated (from the rest of steps) task. Usually
 * tasks involve creating new DB objects or performing manipulation of the
 * information for cleanup/fixup purposes.
 *
 * Each upgrade step has a fixed structure, that can be summarised as follows:
 *
 * if ($oldversion < XXXXXXXXXX.XX) {
 *     // Explanation of the update step, linking to issue in the Tracker if necessary
 *     upgrade_set_timeout(XX); // Optional for big tasks
 *     // Code to execute goes here, usually the XMLDB Editor will
 *     // help you here. See {@link https://moodledev.io/general/development/tools/xmldb}.
 *     upgrade_main_savepoint(true, XXXXXXXXXX.XX);
 * }
 *
 * All plugins within Moodle (modules, blocks, reports...) support the existence of
 * their own upgrade.php file, using the "Frankenstyle" component name as
 * defined at {@link https://moodledev.io/general/development/policies/codingstyle/frankenstyle}, for example:
 *     - {@see xmldb_page_upgrade($oldversion)}. (modules don't require the plugintype ("mod_") to be used.
 *     - {@see xmldb_auth_manual_upgrade($oldversion)}.
 *     - {@see xmldb_workshopform_accumulative_upgrade($oldversion)}.
 *     - ....
 *
 * In order to keep the contents of this file reduced, it's allowed to create some helper
 * functions to be used here in the {@see upgradelib.php} file at the same directory. Note
 * that such a file must be manually included from upgrade.php, and there are some restrictions
 * about what can be used within it.
 *
 * For more information, take a look to the documentation available:
 *     - Data definition API: {@link https://moodledev.io/docs/apis/core/dml/ddl}
 *     - Upgrade API: {@link https://moodledev.io/docs/guides/upgrade}
 *
 * @param int $oldversion
 * @return bool always true
 */
function xmldb_main_upgrade($oldversion) {
    global $CFG, $DB;

    require_once($CFG->libdir . '/db/upgradelib.php'); // Core Upgrade-related functions.

    $dbman = $DB->get_manager(); // Loads ddl manager and xmldb classes.

    // Always keep this upgrade step with version being the minimum
    // allowed version to upgrade from (v4.1.2 right now).
    if ($oldversion < 2022112802) {
        // Just in case somebody hacks upgrade scripts or env, we really can not continue.
        echo("You need to upgrade to 4.1.2 or higher first!\n");
        exit(1);
        // Note this savepoint is 100% unreachable, but needed to pass the upgrade checks.
        upgrade_main_savepoint(true, 2022112802);
    }

    // Automatically generated Moodle v4.2.0 release upgrade line.
    // Put any upgrade step following this.

    if ($oldversion < 2023051500.00) {
        // Define communication table.
        $table = new xmldb_table('communication');

        // Adding fields to table communication.
        $table->add_field('id', XMLDB_TYPE_INTEGER, '10', null, XMLDB_NOTNULL, XMLDB_SEQUENCE);
        $table->add_field('instanceid', XMLDB_TYPE_INTEGER, '10', null, XMLDB_NOTNULL, null, null, 'id');
        $table->add_field('component', XMLDB_TYPE_CHAR, '100', null, XMLDB_NOTNULL, null, null, 'instanceid');
        $table->add_field('instancetype', XMLDB_TYPE_CHAR, '100', null, XMLDB_NOTNULL, null, null, 'component');
        $table->add_field('provider', XMLDB_TYPE_CHAR, '100', null, XMLDB_NOTNULL, null, null, 'instancerype');
        $table->add_field('roomname', XMLDB_TYPE_CHAR, '255', null, null, null, null, 'provider');
        $table->add_field('avatarfilename', XMLDB_TYPE_CHAR, '100', null, null, null, null, 'roomname');
        $table->add_field('active', XMLDB_TYPE_INTEGER, '1', null, XMLDB_NOTNULL, null, 1, 'avatarfilename');

        // Add key.
        $table->add_key('primary', XMLDB_KEY_PRIMARY, ['id']);

        // Conditionally launch create table for communication.
        if (!$dbman->table_exists($table)) {
            $dbman->create_table($table);
        }

        // Define communication user table.
        $table = new xmldb_table('communication_user');

        // Adding fields to table communication.
        $table->add_field('id', XMLDB_TYPE_INTEGER, '10', null, XMLDB_NOTNULL, XMLDB_SEQUENCE);
        $table->add_field('commid', XMLDB_TYPE_INTEGER, '10', null, XMLDB_NOTNULL, null, null, 'id');
        $table->add_field('userid', XMLDB_TYPE_INTEGER, '10', null, XMLDB_NOTNULL, null, null, 'commid');
        $table->add_field('synced', XMLDB_TYPE_INTEGER, '1', null, XMLDB_NOTNULL, null, 0, 'userid');
        $table->add_field('deleted', XMLDB_TYPE_INTEGER, '1', null, XMLDB_NOTNULL, null, 0, 'synced');

        // Add keys.
        $table->add_key('primary', XMLDB_KEY_PRIMARY, ['id']);
        $table->add_key('commid', XMLDB_KEY_FOREIGN, ['commid'], 'communication', ['id']);
        $table->add_key('userid', XMLDB_KEY_FOREIGN, ['userid'], 'user', ['id']);

        // Conditionally launch create table for communication.
        if (!$dbman->table_exists($table)) {
            $dbman->create_table($table);
        }

        // Main savepoint reached.
        upgrade_main_savepoint(true, 2023051500.00);
    }

    if ($oldversion < 2023062200.00) {
        // Remove device specific fields for themes from config table.
        unset_config('thememobile');
        unset_config('themelegacy');
        unset_config('themetablet');

        upgrade_main_savepoint(true, 2023062200.00);
    }

    if ($oldversion < 2023062700.01) {
        // Define field name to be added to external_tokens.
        $table = new xmldb_table('external_tokens');
        $field = new xmldb_field('name', XMLDB_TYPE_CHAR, '255', null, null, null, null, 'lastaccess');
        // Conditionally launch add field name.
        if (!$dbman->field_exists($table, $field)) {
            $dbman->add_field($table, $field);
        }
        // Update the old external tokens.
        $sql = 'UPDATE {external_tokens}
                   SET name = ' . $DB->sql_concat(
                       // We only need the prefix, so leave the third param with an empty string.
                        "'" . get_string('tokennameprefix', 'webservice', '') . "'",
                        "id"
                    );
        $DB->execute($sql);
        // Main savepoint reached.
        upgrade_main_savepoint(true, 2023062700.01);
    }

    if ($oldversion < 2023062900.01) {
        // Define field avatarsynced to be added to communication.
        $table = new xmldb_table('communication');
        $field = new xmldb_field('avatarsynced', XMLDB_TYPE_INTEGER, '1', null, XMLDB_NOTNULL, null, 0, 'active');

        // Conditionally launch add field avatarsynced.
        if (!$dbman->field_exists($table, $field)) {
            $dbman->add_field($table, $field);
        }

        // Main savepoint reached.
        upgrade_main_savepoint(true, 2023062900.01);
    }

    if ($oldversion < 2023080100.00) {
        // Upgrade yaml mime type for existing yaml and yml files.
        $filetypes = [
            '%.yaml' => 'application/yaml',
            '%.yml' => 'application/yaml,',
        ];

        $select = $DB->sql_like('filename', '?', false);
        foreach ($filetypes as $extension => $mimetype) {
            $DB->set_field_select(
                'files',
                'mimetype',
                $mimetype,
                $select,
                [$extension]
            );
        }

        // Main savepoint reached.
        upgrade_main_savepoint(true, 2023080100.00);
    }

    if ($oldversion < 2023081500.00) {
        upgrade_core_licenses();
        upgrade_main_savepoint(true, 2023081500.00);
    }

    if ($oldversion < 2023081800.01) {
        // Remove enabledevicedetection and devicedetectregex from config table.
        unset_config('enabledevicedetection');
        unset_config('devicedetectregex');
        // Main savepoint reached.
        upgrade_main_savepoint(true, 2023081800.01);
    }

    if ($oldversion < 2023082200.01) {
        // Some MIME icons have been removed and replaced with existing icons. They need to be upgraded for custom MIME types.
        $replacedicons = [
            'avi' => 'video',
            'base' => 'database',
            'bmp' => 'image',
            'html' => 'markup',
            'jpeg' => 'image',
            'mov' => 'video',
            'mp3' => 'audio',
            'mpeg' => 'video',
            'png' => 'image',
            'quicktime' => 'video',
            'tiff' => 'image',
            'wav' => 'audio',
            'wmv' => 'video',
        ];

        $custom = [];
        if (!empty($CFG->customfiletypes)) {
            if (array_key_exists('customfiletypes', $CFG->config_php_settings)) {
                // It's set in config.php, so the MIME icons can't be upgraded automatically.
                echo("\nYou need to manually check customfiletypes in config.php because some MIME icons have been removed!\n");
            } else {
                // It's a JSON string in the config table.
                $custom = json_decode($CFG->customfiletypes);
            }
        }

        $changed = false;
        foreach ($custom as $customentry) {
            if (!empty($customentry->icon) && array_key_exists($customentry->icon, $replacedicons)) {
                $customentry->icon = $replacedicons[$customentry->icon];
                $changed = true;
            }
        }

        if ($changed) {
            // Save the new customfiletypes.
            set_config('customfiletypes', json_encode($custom));
        }

        // Main savepoint reached.
        upgrade_main_savepoint(true, 2023082200.01);
    }

    if ($oldversion < 2023082200.02) {
        // Some MIME icons have been removed. They need to be replaced to 'unknown' for custom MIME types.
        $removedicons = array_flip([
            'clip-353',
            'edit',
            'env',
            'explore',
            'folder-open',
            'help',
            'move',
            'parent',
        ]);

        $custom = [];
        if (!empty($CFG->customfiletypes)) {
            if (array_key_exists('customfiletypes', $CFG->config_php_settings)) {
                // It's set in config.php, so the MIME icons can't be upgraded automatically.
                echo("\nYou need to manually check customfiletypes in config.php because some MIME icons have been removed!\n");
            } else {
                // It's a JSON string in the config table.
                $custom = json_decode($CFG->customfiletypes);
            }
        }

        $changed = false;
        foreach ($custom as $customentry) {
            if (!empty($customentry->icon) && array_key_exists($customentry->icon, $removedicons)) {
                // The icon has been removed, so set it to unknown.
                $customentry->icon = 'unknown';
                $changed = true;
            }
        }

        if ($changed) {
            // Save the new customfiletypes.
            set_config('customfiletypes', json_encode($custom));
        }

        // Main savepoint reached.
        upgrade_main_savepoint(true, 2023082200.02);
    }

    if ($oldversion < 2023082200.04) {
        // Remove any non-unique filters/conditions.
        $duplicates = $DB->get_records_sql("
            SELECT MIN(id) AS id, reportid, uniqueidentifier, iscondition
              FROM {reportbuilder_filter}
          GROUP BY reportid, uniqueidentifier, iscondition
            HAVING COUNT(*) > 1");

        foreach ($duplicates as $duplicate) {
            $DB->delete_records_select(
                'reportbuilder_filter',
                'id <> :id AND reportid = :reportid AND uniqueidentifier = :uniqueidentifier AND iscondition = :iscondition',
                (array) $duplicate
            );
        }

        // Define index report-filter (unique) to be added to reportbuilder_filter.
        $table = new xmldb_table('reportbuilder_filter');
        $index = new xmldb_index('report-filter', XMLDB_INDEX_UNIQUE, ['reportid', 'uniqueidentifier', 'iscondition']);

        // Conditionally launch add index report-filter.
        if (!$dbman->index_exists($table, $index)) {
            $dbman->add_index($table, $index);
        }

        // Main savepoint reached.
        upgrade_main_savepoint(true, 2023082200.04);
    }

    if ($oldversion < 2023082600.02) {
        // Get all the ids of users who still have md5 hashed passwords.
        if ($DB->sql_regex_supported()) {
            // If the database supports regex, we can add an exact check for md5.
            $condition = 'password ' . $DB->sql_regex() . ' :pattern';
            $params = ['pattern' => "^[a-fA-F0-9]{32}$"];
        } else {
            // Otherwise, we need to use a NOT LIKE condition and rule out bcrypt.
            $condition = $DB->sql_like('password', ':pattern', true, false, true);
            $params = ['pattern' => '$2y$%'];
        }

        // Regardless of database regex support we check the hash length which should be enough.
        // But extra regex or like matching makes sure.
        $sql = "SELECT id FROM {user} WHERE " . $DB->sql_length('password') . " = 32 AND $condition";
        $userids = $DB->get_fieldset_sql($sql, $params);

        // Update the password for each user with a new SHA-512 hash.
        // Users won't know this password, but they can reset it. This is a security measure,
        // in case the database is compromised or the hash has been leaked elsewhere.
        foreach ($userids as $userid) {
            $password = base64_encode(random_bytes(24)); // Generate a new password for the user.

            $user = new \stdClass();
            $user->id = $userid;
            $user->password = hash_internal_user_password($password);
            $DB->update_record('user', $user, true);
        }

        // Main savepoint reached.
        upgrade_main_savepoint(true, 2023082600.02);
    }

    if ($oldversion < 2023082600.03) {
        // The previous default configuration had a typo, check for its presence and correct if necessary.
        $sensiblesettings = get_config('adminpresets', 'sensiblesettings');
        if (strpos($sensiblesettings, 'smtppass@none') !== false) {
            $newsensiblesettings = str_replace('smtppass@none', 'smtppass@@none', $sensiblesettings);
            set_config('sensiblesettings', $newsensiblesettings, 'adminpresets');
        }

        // Main savepoint reached.
        upgrade_main_savepoint(true, 2023082600.03);
    }

    if ($oldversion < 2023082600.05) {
        unset_config('completiondefault');

        // Main savepoint reached.
        upgrade_main_savepoint(true, 2023082600.05);
    }

    if ($oldversion < 2023090100.00) {
        // Upgrade MIME type for existing PSD files.
        $DB->set_field_select(
            'files',
            'mimetype',
            'image/vnd.adobe.photoshop',
            $DB->sql_like('filename', '?', false),
            ['%.psd']
        );

        // Main savepoint reached.
        upgrade_main_savepoint(true, 2023090100.00);
    }

    if ($oldversion < 2023090200.01) {
        // Define table moodlenet_share_progress to be created.
        $table = new xmldb_table('moodlenet_share_progress');

        // Adding fields to table moodlenet_share_progress.
        $table->add_field('id', XMLDB_TYPE_INTEGER, '10', null, XMLDB_NOTNULL, XMLDB_SEQUENCE, null);
        $table->add_field('type', XMLDB_TYPE_INTEGER, '2', null, XMLDB_NOTNULL, null, null);
        $table->add_field('courseid', XMLDB_TYPE_INTEGER, '10', null, XMLDB_NOTNULL, null, null);
        $table->add_field('cmid', XMLDB_TYPE_INTEGER, '10', null, null, null, null);
        $table->add_field('userid', XMLDB_TYPE_INTEGER, '10', null, XMLDB_NOTNULL, null, null);
        $table->add_field('timecreated', XMLDB_TYPE_INTEGER, '10', null, XMLDB_NOTNULL, null, null);
        $table->add_field('resourceurl', XMLDB_TYPE_CHAR, '255', null, null, null, null);
        $table->add_field('status', XMLDB_TYPE_INTEGER, '2', null, null, null, null);

        // Adding keys to table moodlenet_share_progress.
        $table->add_key('primary', XMLDB_KEY_PRIMARY, ['id']);

        // Conditionally launch create table for moodlenet_share_progress.
        if (!$dbman->table_exists($table)) {
            $dbman->create_table($table);
        }

        // Main savepoint reached.
        upgrade_main_savepoint(true, 2023090200.01);
    }

    if ($oldversion < 2023091300.03) {
        // Delete all the searchanywhere prefs in user_preferences table.
        $DB->delete_records('user_preferences', ['name' => 'userselector_searchanywhere']);
        // Main savepoint reached.
        upgrade_main_savepoint(true, 2023091300.03);
    }

    if ($oldversion < 2023100400.01) {
        // Delete datakey with datavalue -1.
        $DB->delete_records('messageinbound_datakeys', ['datavalue' => '-1']);
        // Main savepoint reached.
        upgrade_main_savepoint(true, 2023100400.01);
    }

    if ($oldversion < 2023100400.03) {
        // Define field id to be added to communication.
        $table = new xmldb_table('communication');

        // Add the field and allow it to be nullable.
        // We need to backfill data before setting it to NOT NULL.
        $field = new xmldb_field(
            name: 'contextid',
            type: XMLDB_TYPE_INTEGER,
            precision: '10',
            notnull: null,
            previous: 'id',
        );

        // Conditionally launch add field id.
        if (!$dbman->field_exists($table, $field)) {
            $dbman->add_field($table, $field);
        }

        // Fill the existing data.
        $sql = <<<EOF
                    SELECT comm.id, c.id AS contextid
                      FROM {communication} comm
                INNER JOIN {context} c ON c.instanceid = comm.instanceid AND c.contextlevel = :contextcourse
                     WHERE comm.contextid IS NULL
                       AND comm.instancetype = :instancetype
        EOF;
        $rs = $DB->get_recordset_sql(
            sql: $sql,
            params: [
                'contextcourse' => CONTEXT_COURSE,
                'instancetype' => 'coursecommunication',
            ],
        );
        foreach ($rs as $comm) {
            $DB->set_field(
                table: 'communication',
                newfield: 'contextid',
                newvalue: $comm->contextid,
                conditions: [
                    'id' => $comm->id,
                ],
            );
        }
        $rs->close();

        $systemcontext = \core\context\system::instance();
        $DB->set_field_select(
            table: 'communication',
            newfield: 'contextid',
            newvalue: $systemcontext->id,
            select: 'contextid IS NULL',
        );

        // Now make it NOTNULL.
        $field = new xmldb_field(
            name: 'contextid',
            type: XMLDB_TYPE_INTEGER,
            precision: '10',
            notnull:  XMLDB_NOTNULL,
        );
        $dbman->change_field_notnull($table, $field);

        // Add the contextid constraint.
        $key = new xmldb_key('contextid', XMLDB_KEY_FOREIGN, ['contextid'], 'context', ['id']);
        $dbman->add_key($table, $key);

        // Main savepoint reached.
        upgrade_main_savepoint(true, 2023100400.03);
    }

    // Automatically generated Moodle v4.3.0 release upgrade line.
    // Put any upgrade step following this.

    if ($oldversion < 2023110900.00) {
        // Reorder the editors to make Tiny the default for all upgrades.
        $editors = [];
        array_push($editors, 'tiny');
        $list = explode(',', $CFG->texteditors);
        foreach ($list as $editor) {
            if ($editor != 'tiny') {
                array_push($editors, $editor);
            }
        }
        set_config('texteditors', implode(',', $editors));

        // Main savepoint reached.
        upgrade_main_savepoint(true, 2023110900.00);
    }

    if ($oldversion < 2023120100.01) {
        // The $CFG->linkcoursesections setting has been removed because it's not required anymore.
        // From now, sections will be always linked because a new page, section.php, has been created to display a single section.
        unset_config('linkcoursesections');

        upgrade_main_savepoint(true, 2023120100.01);
    }

    if ($oldversion < 2023121800.02) {
        // Define field attemptsavailable to be added to task_adhoc.
        $table = new xmldb_table('task_adhoc');
        $field = new xmldb_field(
            name: 'attemptsavailable',
            type: XMLDB_TYPE_INTEGER,
            precision: '2',
            unsigned: null,
            notnull: null,
            sequence: null,
            default: null,
            previous: 'pid',
        );

        // Conditionally launch add field attemptsavailable.
        if (!$dbman->field_exists($table, $field)) {
            $dbman->add_field($table, $field);
        }

        // Set attemptsavailable to 0 for the tasks that have not been run before.
        // Set attemptsavailable to 1 for the tasks that have been run and failed before.
        $DB->execute('
            UPDATE {task_adhoc}
               SET attemptsavailable = CASE
                                            WHEN faildelay = 0 THEN 1
                                            WHEN faildelay > 0 THEN 0
                                       END
        ');

        // Main savepoint reached.
        upgrade_main_savepoint(true, 2023121800.02);
    }

    if ($oldversion < 2023122100.01) {

        // Define field component to be added to course_sections.
        $table = new xmldb_table('course_sections');
        $field = new xmldb_field('component', XMLDB_TYPE_CHAR, '100', null, null, null, null, 'availability');

        // Conditionally launch add field component.
        if (!$dbman->field_exists($table, $field)) {
            $dbman->add_field($table, $field);
        }

        // Define field itemid to be added to course_sections.
        $field = new xmldb_field('itemid', XMLDB_TYPE_INTEGER, '10', null, null, null, null, 'component');

        // Conditionally launch add field itemid.
        if (!$dbman->field_exists($table, $field)) {
            $dbman->add_field($table, $field);
        }

        // Main savepoint reached.
        upgrade_main_savepoint(true, 2023122100.01);
    }

    if ($oldversion < 2023122100.02) {
        $sqllike = $DB->sql_like('filtercondition', '?');
        $params[] = '%includesubcategories%';

        $sql = "SELECT qsr.* FROM {question_set_references} qsr WHERE $sqllike";
        $results = $DB->get_recordset_sql($sql, $params);
        foreach ($results as $result) {
            $filtercondition = json_decode($result->filtercondition);
            if (isset($filtercondition->filter->category->includesubcategories)) {
                $filtercondition->filter->category->filteroptions =
                    ['includesubcategories' => $filtercondition->filter->category->includesubcategories];
                unset($filtercondition->filter->category->includesubcategories);
                $result->filtercondition = json_encode($filtercondition);
                $DB->update_record('question_set_references', $result);
            }
        }
        $results->close();

        upgrade_main_savepoint(true, 2023122100.02);
    }

    if ($oldversion < 2024010400.01) {

        // Define index timecreated (not unique) to be added to notifications.
        $table = new xmldb_table('notifications');
        $createdindex = new xmldb_index('timecreated', XMLDB_INDEX_NOTUNIQUE, ['timecreated']);

        // Conditionally launch add index timecreated.
        if (!$dbman->index_exists($table, $createdindex)) {
            $dbman->add_index($table, $createdindex);
        }

        // Define index timeread (not unique) to be added to notifications.
        $readindex = new xmldb_index('timeread', XMLDB_INDEX_NOTUNIQUE, ['timeread']);

        // Conditionally launch add index timeread.
        if (!$dbman->index_exists($table, $readindex)) {
            $dbman->add_index($table, $readindex);
        }

        // Main savepoint reached.
        upgrade_main_savepoint(true, 2024010400.01);
    }

    if ($oldversion < 2024012300.00) {

        // Define field valuetrust to be added to customfield_data.
        $table = new xmldb_table('customfield_data');
        $field = new xmldb_field('valuetrust', XMLDB_TYPE_INTEGER, '2', null, XMLDB_NOTNULL, null, '0', 'valueformat');

        // Conditionally launch add field valuetrust.
        if (!$dbman->field_exists($table, $field)) {
            $dbman->add_field($table, $field);
        }

        // Main savepoint reached.
        upgrade_main_savepoint(true, 2024012300.00);
    }

    if ($oldversion < 2024020200.01) {
        // If h5plib_v124 is no longer present, remove it.
        if (!file_exists($CFG->dirroot . '/h5p/h5plib/v124/version.php')) {
            // Clean config.
            uninstall_plugin('h5plib', 'v124');
        }

        // If h5plib_v126 is present, set it as the default one.
        if (file_exists($CFG->dirroot . '/h5p/h5plib/v126/version.php')) {
            set_config('h5plibraryhandler', 'h5plib_v126');
        }

        upgrade_main_savepoint(true, 2024020200.01);
    }

    if ($oldversion < 2024021500.01) {
        // Change default course formats order for sites never changed the default order.
        if (!get_config('core', 'format_plugins_sortorder')) {
            set_config('format_plugins_sortorder', 'topics,weeks,singleactivity,social');
        }

        // Main savepoint reached.
        upgrade_main_savepoint(true, 2024021500.01);
    }

    if ($oldversion < 2024021500.02) {
        // A [name => url] map of new OIDC endpoints to be updated/created.
        $endpointuris = [
            'authorization_endpoint' => 'https://clever.com/oauth/authorize',
            'token_endpoint' => 'https://clever.com/oauth/tokens',
            'userinfo_endpoint' => 'https://api.clever.com/userinfo',
            'jwks_uri' => 'https://clever.com/oauth/certs',
        ];

        // A [internalfield => externalfield] map of new OIDC-based user field mappings to be updated/created.
        $userfieldmappings = [
            'idnumber' => 'sub',
            'firstname' => 'given_name',
            'lastname' => 'family_name',
            'email' => 'email',
        ];

        $admin = get_admin();
        $adminid = $admin ? $admin->id : '0';

        $cleverservices = $DB->get_records('oauth2_issuer', ['servicetype' => 'clever']);
        foreach ($cleverservices as $cleverservice) {
            $time = time();

            // Insert/update the new endpoints.
            foreach ($endpointuris as $endpointname => $endpointuri) {
                $endpoint = ['issuerid' => $cleverservice->id, 'name' => $endpointname];
                $endpointid = $DB->get_field('oauth2_endpoint', 'id', $endpoint);

                if ($endpointid) {
                    $endpoint = array_merge($endpoint, [
                        'id' => $endpointid,
                        'url' => $endpointuri,
                        'timemodified' => $time,
                        'usermodified' => $adminid,
                    ]);
                    $DB->update_record('oauth2_endpoint', $endpoint);
                } else {
                    $endpoint = array_merge($endpoint, [
                        'url' => $endpointuri,
                        'timecreated' => $time,
                        'timemodified' => $time,
                        'usermodified' => $adminid,
                    ]);
                    $DB->insert_record('oauth2_endpoint', $endpoint);
                }
            }

            // Insert/update new user field mappings.
            foreach ($userfieldmappings as $internalfieldname => $externalfieldname) {
                $fieldmap = ['issuerid' => $cleverservice->id, 'internalfield' => $internalfieldname];
                $fieldmapid = $DB->get_field('oauth2_user_field_mapping', 'id', $fieldmap);

                if ($fieldmapid) {
                    $fieldmap = array_merge($fieldmap, [
                        'id' => $fieldmapid,
                        'externalfield' => $externalfieldname,
                        'timemodified' => $time,
                        'usermodified' => $adminid,
                    ]);
                    $DB->update_record('oauth2_user_field_mapping', $fieldmap);
                } else {
                    $fieldmap = array_merge($fieldmap, [
                        'externalfield' => $externalfieldname,
                        'timecreated' => $time,
                        'timemodified' => $time,
                        'usermodified' => $adminid,
                    ]);
                    $DB->insert_record('oauth2_user_field_mapping', $fieldmap);
                }
            }

            // Update the baseurl for the issuer.
            $cleverservice->baseurl = 'https://clever.com';
            $cleverservice->timemodified = $time;
            $cleverservice->usermodified = $adminid;
            $DB->update_record('oauth2_issuer', $cleverservice);
        }

        upgrade_main_savepoint(true, 2024021500.02);
    }

    if ($oldversion < 2024022300.02) {
        // Removed advanced grade item settings.
        unset_config('grade_item_advanced');

        upgrade_main_savepoint(true, 2024022300.02);
    }

    if ($oldversion < 2024030500.01) {

        // Define field firststartingtime to be added to task_adhoc.
        $table = new xmldb_table('task_adhoc');
        $field = new xmldb_field('firststartingtime', XMLDB_TYPE_INTEGER, '10', null, null, null, null, 'attemptsavailable');

        // Conditionally launch add field firststartingtime.
        if (!$dbman->field_exists($table, $field)) {
            $dbman->add_field($table, $field);
            // Main savepoint reached.
            upgrade_main_savepoint(true, 2024030500.01);
        }

    }

    if ($oldversion < 2024030500.02) {

        // Get all "select" custom field shortnames.
        $fieldshortnames = $DB->get_fieldset('customfield_field', 'shortname', ['type' => 'select']);

        // Ensure any used in custom reports columns are not using integer type aggregation.
        foreach ($fieldshortnames as $fieldshortname) {
            $DB->execute("
                UPDATE {reportbuilder_column}
                   SET aggregation = NULL
                 WHERE " . $DB->sql_like('uniqueidentifier', ':uniqueidentifier', false) . "
                   AND aggregation IN ('avg', 'max', 'min', 'sum')
            ", [
                'uniqueidentifier' => '%' . $DB->sql_like_escape(":customfield_{$fieldshortname}"),
            ]);
        }

        // Main savepoint reached.
        upgrade_main_savepoint(true, 2024030500.02);
    }

    if ($oldversion < 2024032600.01) {

        // Changing precision of field attemptsavailable on table task_adhoc to (2).
        $table = new xmldb_table('task_adhoc');
        $field = new xmldb_field('attemptsavailable', XMLDB_TYPE_INTEGER, '2', null, null, null, null, 'pid');

        // Launch change of precision for field.
        if (!$dbman->field_exists($table, $field)) {
            $dbman->change_field_precision($table, $field);
        }

        // Main savepoint reached.
        upgrade_main_savepoint(true, 2024032600.01);
    }

    if ($oldversion < 2024041200.00) {
        // Define field blocking to be dropped from task_adhoc.
        $table = new xmldb_table('task_adhoc');
        $field = new xmldb_field('blocking');

        // Conditionally launch drop field blocking.
        if ($dbman->field_exists($table, $field)) {
            $dbman->drop_field($table, $field);
        }

        // Define field blocking to be dropped from task_scheduled.
        $table = new xmldb_table('task_scheduled');
        $field = new xmldb_field('blocking');

        // Conditionally launch drop field blocking.
        if ($dbman->field_exists($table, $field)) {
            $dbman->drop_field($table, $field);
        }

        // Main savepoint reached.
        upgrade_main_savepoint(true, 2024041200.00);
    }

    // Automatically generated Moodle v4.4.0 release upgrade line.
    // Put any upgrade step following this.

    if ($oldversion < 2024070500.01) {
        // Remove the site_contactable config of the hub plugin from config plugin table.
        unset_config('site_contactable', 'hub');

        // Main savepoint reached.
        upgrade_main_savepoint(true, 2024070500.01);
    }

    if ($oldversion < 2024071900.01) {
        // Define table stored_progress to be created.
        $table = new xmldb_table('stored_progress');

        // Adding fields to table stored_progress.
        $table->add_field('id', XMLDB_TYPE_INTEGER, '10', null, XMLDB_NOTNULL, XMLDB_SEQUENCE, null);
        $table->add_field('idnumber', XMLDB_TYPE_CHAR, '255', null, XMLDB_NOTNULL, null, null);
        $table->add_field('timestart', XMLDB_TYPE_INTEGER, '20', null, null, null, null);
        $table->add_field('lastupdate', XMLDB_TYPE_INTEGER, '20', null, null, null, null);
        $table->add_field('percentcompleted', XMLDB_TYPE_NUMBER, '5, 2', null, null, null, '0');
        $table->add_field('message', XMLDB_TYPE_CHAR, '255', null, null, null, null);
        $table->add_field('haserrored', XMLDB_TYPE_INTEGER, '1', null, XMLDB_NOTNULL, null, '0');

        // Adding keys to table stored_progress.
        $table->add_key('primary', XMLDB_KEY_PRIMARY, ['id']);

        // Adding indexes to table stored_progress.
        $table->add_index('uid_index', XMLDB_INDEX_NOTUNIQUE, ['idnumber']);

        // Conditionally launch create table for stored_progress.
        if (!$dbman->table_exists($table)) {
            $dbman->create_table($table);
        }

        // Main savepoint reached.
        upgrade_main_savepoint(true, 2024071900.01);
    }

    if ($oldversion < 2024072600.01) {
        // If tool_innodb is no longer present, remove it.
        if (!file_exists($CFG->dirroot . '/admin/tool/innodb/version.php')) {
            // Delete tool_innodb.
            uninstall_plugin('tool', 'innodb');
        }

        // Main savepoint reached.
        upgrade_main_savepoint(true, 2024072600.01);
    }

    if ($oldversion < 2024080500.00) {

        // Fix missing default admin presets "sensible settings" (those that should be treated as sensitive).
        $newsensiblesettings = [
            'bigbluebuttonbn_shared_secret@@none',
            'apikey@@tiny_premium',
            'matrixaccesstoken@@communication_matrix',
            'api_secret@@factor_sms',
        ];

        $sensiblesettings = get_config('adminpresets', 'sensiblesettings');
        foreach ($newsensiblesettings as $newsensiblesetting) {
            if (strpos($sensiblesettings, $newsensiblesetting) === false) {
                $sensiblesettings .= ", {$newsensiblesetting}";
            }
        }

        set_config('sensiblesettings', $sensiblesettings, 'adminpresets');

        // Main savepoint reached.
        upgrade_main_savepoint(true, 2024080500.00);
    }

    if ($oldversion < 2024082900.01) {
        // If filter_tidy is no longer present, remove it.
        if (!file_exists($CFG->dirroot . '/filter/tidy/version.php')) {
            // Clean config.
            uninstall_plugin('filter', 'tidy');
        }

        upgrade_main_savepoint(true, 2024082900.01);
    }

    if ($oldversion < 2024091000.01) {
        // Define table ai_policy_register to be created.
        $table = new xmldb_table('ai_policy_register');

        // Adding fields to table ai_policy_register.
        $table->add_field('id', XMLDB_TYPE_INTEGER, '10', null, XMLDB_NOTNULL, XMLDB_SEQUENCE, null);
        $table->add_field('userid', XMLDB_TYPE_INTEGER, '10', null, XMLDB_NOTNULL, null, null);
        $table->add_field('contextid', XMLDB_TYPE_INTEGER, '10', null, XMLDB_NOTNULL, null, null);
        $table->add_field('timeaccepted', XMLDB_TYPE_INTEGER, '10', null, XMLDB_NOTNULL, null, null);

        // Adding keys to table ai_policy_register.
        $table->add_key('primary', XMLDB_KEY_PRIMARY, ['id']);
        $table->add_key('userid', XMLDB_KEY_FOREIGN_UNIQUE, ['userid'], 'user', ['id']);

        // Conditionally launch create table for ai_policy_register.
        if (!$dbman->table_exists($table)) {
            $dbman->create_table($table);
        }

        // Define table ai_action_generate_image to be created.
        $table = new xmldb_table('ai_action_generate_image');

        // Adding fields to table ai_action_generate_image.
        $table->add_field('id', XMLDB_TYPE_INTEGER, '10', null, XMLDB_NOTNULL, XMLDB_SEQUENCE, null);
        $table->add_field('prompt', XMLDB_TYPE_TEXT, null, null, null, null, null);
        $table->add_field('numberimages', XMLDB_TYPE_INTEGER, '10', null, XMLDB_NOTNULL, null, null);
        $table->add_field('quality', XMLDB_TYPE_CHAR, '21', null, XMLDB_NOTNULL, null, null);
        $table->add_field('aspectratio', XMLDB_TYPE_CHAR, '20', null, null, null, null);
        $table->add_field('style', XMLDB_TYPE_CHAR, '20', null, null, null, null);
        $table->add_field('sourceurl', XMLDB_TYPE_TEXT, null, null, null, null, null);
        $table->add_field('revisedprompt', XMLDB_TYPE_TEXT, null, null, null, null, null);

        // Adding keys to table ai_action_generate_image.
        $table->add_key('primary', XMLDB_KEY_PRIMARY, ['id']);

        // Conditionally launch create table for ai_action_generate_image.
        if (!$dbman->table_exists($table)) {
            $dbman->create_table($table);
        }

        // Define table ai_action_register to be created.
        $table = new xmldb_table('ai_action_register');

        // Adding fields to table ai_action_register.
        $table->add_field('id', XMLDB_TYPE_INTEGER, '10', null, XMLDB_NOTNULL, XMLDB_SEQUENCE, null);
        $table->add_field('actionname', XMLDB_TYPE_CHAR, '100', null, XMLDB_NOTNULL, null, null);
        $table->add_field('actionid', XMLDB_TYPE_INTEGER, '10', null, XMLDB_NOTNULL, null, null);
        $table->add_field('success', XMLDB_TYPE_INTEGER, '1', null, XMLDB_NOTNULL, null, '0');
        $table->add_field('userid', XMLDB_TYPE_INTEGER, '10', null, XMLDB_NOTNULL, null, null);
        $table->add_field('contextid', XMLDB_TYPE_INTEGER, '10', null, XMLDB_NOTNULL, null, null);
        $table->add_field('provider', XMLDB_TYPE_CHAR, '100', null, XMLDB_NOTNULL, null, null);
        $table->add_field('errorcode', XMLDB_TYPE_INTEGER, '4', null, null, null, null);
        $table->add_field('errormessage', XMLDB_TYPE_TEXT, null, null, null, null, null);
        $table->add_field('timecreated', XMLDB_TYPE_INTEGER, '10', null, XMLDB_NOTNULL, null, null);
        $table->add_field('timecompleted', XMLDB_TYPE_INTEGER, '10', null, null, null, null);

        // Adding keys to table ai_action_register.
        $table->add_key('primary', XMLDB_KEY_PRIMARY, ['id']);
        $table->add_key('userid', XMLDB_KEY_FOREIGN, ['userid'], 'user', ['id']);

        // Adding indexes to table ai_action_register.
        $table->add_index('action', XMLDB_INDEX_UNIQUE, ['actionname', 'actionid']);
        $table->add_index('provider', XMLDB_INDEX_NOTUNIQUE, ['actionname', 'provider']);

        // Conditionally launch create table for ai_action_register.
        if (!$dbman->table_exists($table)) {
            $dbman->create_table($table);
        }

        // Define table ai_action_generate_text to be created.
        $table = new xmldb_table('ai_action_generate_text');

        // Adding fields to table ai_action_generate_text.
        $table->add_field('id', XMLDB_TYPE_INTEGER, '10', null, XMLDB_NOTNULL, XMLDB_SEQUENCE, null);
        $table->add_field('prompt', XMLDB_TYPE_TEXT, null, null, null, null, null);
        $table->add_field('responseid', XMLDB_TYPE_CHAR, '128', null, null, null, null);
        $table->add_field('fingerprint', XMLDB_TYPE_CHAR, '128', null, null, null, null);
        $table->add_field('generatedcontent', XMLDB_TYPE_TEXT, null, null, null, null, null);
        $table->add_field('finishreason', XMLDB_TYPE_CHAR, '128', null, null, null, null);
        $table->add_field('prompttokens', XMLDB_TYPE_INTEGER, '10', null, null, null, null);
        $table->add_field('completiontoken', XMLDB_TYPE_INTEGER, '10', null, null, null, null);

        // Adding keys to table ai_action_generate_text.
        $table->add_key('primary', XMLDB_KEY_PRIMARY, ['id']);

        // Conditionally launch create table for ai_action_generate_text.
        if (!$dbman->table_exists($table)) {
            $dbman->create_table($table);
        }

        // Define table ai_action_summarise_text to be created.
        $table = new xmldb_table('ai_action_summarise_text');

        // Adding fields to table ai_action_summarise_text.
        $table->add_field('id', XMLDB_TYPE_INTEGER, '10', null, XMLDB_NOTNULL, XMLDB_SEQUENCE, null);
        $table->add_field('prompt', XMLDB_TYPE_TEXT, null, null, null, null, null);
        $table->add_field('responseid', XMLDB_TYPE_CHAR, '128', null, null, null, null);
        $table->add_field('fingerprint', XMLDB_TYPE_CHAR, '128', null, null, null, null);
        $table->add_field('generatedcontent', XMLDB_TYPE_TEXT, null, null, null, null, null);
        $table->add_field('finishreason', XMLDB_TYPE_CHAR, '128', null, null, null, null);
        $table->add_field('prompttokens', XMLDB_TYPE_INTEGER, '10', null, null, null, null);
        $table->add_field('completiontoken', XMLDB_TYPE_INTEGER, '10', null, null, null, null);

        // Adding keys to table ai_action_summarise_text.
        $table->add_key('primary', XMLDB_KEY_PRIMARY, ['id']);

        // Conditionally launch create table for ai_action_summarise_text.
        if (!$dbman->table_exists($table)) {
            $dbman->create_table($table);
        }

        // Main savepoint reached.
        upgrade_main_savepoint(true, 2024091000.01);
    }

    if ($oldversion < 2024091700.01) {
        // Convert the ai_action_register.success column to an integer, if necessary.
        upgrade_change_binary_column_to_int('ai_action_register', 'success', XMLDB_NOTNULL, 'actionid');

        // Main savepoint reached.
        upgrade_main_savepoint(true, 2024091700.01);
    }

    if ($oldversion < 2024092000.01) {

        // Define table sms_messages to be created.
        $table = new xmldb_table('sms_messages');

        // Adding fields to table sms_messages.
        $table->add_field('id', XMLDB_TYPE_INTEGER, '10', null, XMLDB_NOTNULL, XMLDB_SEQUENCE, null);
        $table->add_field('recipientnumber', XMLDB_TYPE_CHAR, '30', null, XMLDB_NOTNULL, null, null);
        $table->add_field('content', XMLDB_TYPE_TEXT, null, null, null, null, null);
        $table->add_field('component', XMLDB_TYPE_CHAR, '100', null, XMLDB_NOTNULL, null, null);
        $table->add_field('messagetype', XMLDB_TYPE_CHAR, '100', null, XMLDB_NOTNULL, null, null);
        $table->add_field('recipientuserid', XMLDB_TYPE_INTEGER, '10', null, null, null, null);
        $table->add_field('issensitive', XMLDB_TYPE_INTEGER, '2', null, XMLDB_NOTNULL, null, '0');
        $table->add_field('gatewayid', XMLDB_TYPE_INTEGER, '10', null, null, null, null);
        $table->add_field('status', XMLDB_TYPE_CHAR, '100', null, null, null, null);
        $table->add_field('timecreated', XMLDB_TYPE_INTEGER, '10', null, XMLDB_NOTNULL, null, null);

        // Adding keys to table sms_messages.
        $table->add_key('primary', XMLDB_KEY_PRIMARY, ['id']);
        $table->add_key('gateway', XMLDB_KEY_FOREIGN, ['gatewayid'], 'sms_gateways', ['id']);

        // Conditionally launch create table for sms_messages.
        if (!$dbman->table_exists($table)) {
            $dbman->create_table($table);
        }

        // Define table sms_gateways to be created.
        $table = new xmldb_table('sms_gateways');

        // Adding fields to table sms_gateways.
        $table->add_field('id', XMLDB_TYPE_INTEGER, '10', null, XMLDB_NOTNULL, XMLDB_SEQUENCE, null);
        $table->add_field('name', XMLDB_TYPE_CHAR, '255', null, XMLDB_NOTNULL, null, null);
        $table->add_field('gateway', XMLDB_TYPE_CHAR, '255', null, XMLDB_NOTNULL, null, null);
        $table->add_field('enabled', XMLDB_TYPE_INTEGER, '2', null, XMLDB_NOTNULL, null, '1');
        $table->add_field('config', XMLDB_TYPE_TEXT, null, null, XMLDB_NOTNULL, null, null);

        // Adding keys to table sms_gateways.
        $table->add_key('primary', XMLDB_KEY_PRIMARY, ['id']);

        // Conditionally launch create table for sms_gateways.
        if (!$dbman->table_exists($table)) {
            $dbman->create_table($table);
        }

        // Main savepoint reached.
        upgrade_main_savepoint(true, 2024092000.01);
    }

    if ($oldversion < 2024092600.00) {
        // If h5plib_v126 is no longer present, remove it.
        if (!file_exists($CFG->dirroot . '/h5p/h5plib/v126/version.php')) {
            // Clean config.
            uninstall_plugin('h5plib', 'v126');
        }

        // If h5plib_v127 is present, set it as the default one.
        if (file_exists($CFG->dirroot . '/h5p/h5plib/v127/version.php')) {
            set_config('h5plibraryhandler', 'h5plib_v127');
        }
        // Main savepoint reached.
        upgrade_main_savepoint(true, 2024092600.00);
    }

    if ($oldversion < 2024100100.02) {
        upgrade_store_relative_url_sitehomepage();

        // Main savepoint reached.
        upgrade_main_savepoint(true, 2024100100.02);
    }

    // Automatically generated Moodle v4.5.0 release upgrade line.
    // Put any upgrade step following this.

    if ($oldversion < 2024110400.00) {

        // Define field model to be added to ai_action_register.
        $table = new xmldb_table('ai_action_register');
        $field = new xmldb_field('model', XMLDB_TYPE_CHAR, '50', null, null, null, null, null);

        // Conditionally launch add field model.
        if (!$dbman->field_exists($table, $field)) {
            $dbman->add_field($table, $field);
        }

        // Main savepoint reached.
        upgrade_main_savepoint(true, 2024110400.00);
    }
    if ($oldversion < 2024110800.00) {
        // Delete settings that were removed from code.
        $settings = ['backup_general_questionbank', 'backup_import_questionbank', 'backup_auto_questionbank'];
        array_walk($settings, static fn($setting) => unset_config($setting, 'backup'));

        // Main savepoint reached.
        upgrade_main_savepoint(true, 2024110800.00);
    }

    if ($oldversion < 2024110800.02) {
        // Changing type of field value on table user_preferences to text.
        $table = new xmldb_table('user_preferences');
        $field = new xmldb_field('value', XMLDB_TYPE_TEXT, null, null, XMLDB_NOTNULL, null, null, 'name');

        // Launch change of type for field value.
        $dbman->change_field_type($table, $field);

        // Main savepoint reached.
        upgrade_main_savepoint(true, 2024110800.02);
    }

    if ($oldversion < 2024111500.00) {

        // Changing precision of field fullname on table course to (1333).
        $table = new xmldb_table('course');
        $field = new xmldb_field('fullname', XMLDB_TYPE_CHAR, '1333', null, XMLDB_NOTNULL, null, null, 'sortorder');

        // Launch change of precision for field fullname.
        $dbman->change_field_precision($table, $field);

        // Main savepoint reached.
        upgrade_main_savepoint(true, 2024111500.00);
    }

    if ($oldversion < 2024111500.01) {

        // Changing precision of field fullname on table course_request to (1333).
        $table = new xmldb_table('course_request');
        $field = new xmldb_field('fullname', XMLDB_TYPE_CHAR, '1333', null, XMLDB_NOTNULL, null, null, 'id');

        // Launch change of precision for field fullname.
        $dbman->change_field_precision($table, $field);

        // Main savepoint reached.
        upgrade_main_savepoint(true, 2024111500.01);
    }

    // Now we want to change the precision of course_request.shortname.
    // To do this, we need to first drop the index, then re-create it.
    if ($oldversion < 2024111500.02) {

        // Define index shortname (not unique) to be dropped form course_request.
        $table = new xmldb_table('course_request');
        $index = new xmldb_index('shortname', XMLDB_INDEX_NOTUNIQUE, ['shortname']);

        // Conditionally launch drop index shortname.
        if ($dbman->index_exists($table, $index)) {
            $dbman->drop_index($table, $index);
        }

        // Main savepoint reached.
        upgrade_main_savepoint(true, 2024111500.02);
    }

    if ($oldversion < 2024111500.03) {

        // Changing precision of field shortname on table course_request to (255).
        $table = new xmldb_table('course_request');
        $field = new xmldb_field('shortname', XMLDB_TYPE_CHAR, '255', null, XMLDB_NOTNULL, null, null, 'fullname');

        // Launch change of precision for field shortname.
        $dbman->change_field_precision($table, $field);

        // Main savepoint reached.
        upgrade_main_savepoint(true, 2024111500.03);
    }

    if ($oldversion < 2024111500.04) {

        // Define index shortname (not unique) to be added to course_request.
        $table = new xmldb_table('course_request');
        $index = new xmldb_index('shortname', XMLDB_INDEX_NOTUNIQUE, ['shortname']);

        // Conditionally launch add index shortname.
        if (!$dbman->index_exists($table, $index)) {
            $dbman->add_index($table, $index);
        }

        // Main savepoint reached.
        upgrade_main_savepoint(true, 2024111500.04);
    }

    if ($oldversion < 2024112900.01) {

        // Define table reportbuilder_user_filter to be created.
        $table = new xmldb_table('reportbuilder_user_filter');

        // Adding fields to table reportbuilder_user_filter.
        $table->add_field('id', XMLDB_TYPE_INTEGER, '10', null, XMLDB_NOTNULL, XMLDB_SEQUENCE, null);
        $table->add_field('reportid', XMLDB_TYPE_INTEGER, '10', null, XMLDB_NOTNULL, null, '0');
        $table->add_field('filterdata', XMLDB_TYPE_TEXT, null, null, XMLDB_NOTNULL, null, null);
        $table->add_field('usercreated', XMLDB_TYPE_INTEGER, '10', null, XMLDB_NOTNULL, null, '0');
        $table->add_field('usermodified', XMLDB_TYPE_INTEGER, '10', null, XMLDB_NOTNULL, null, '0');
        $table->add_field('timecreated', XMLDB_TYPE_INTEGER, '10', null, XMLDB_NOTNULL, null, '0');
        $table->add_field('timemodified', XMLDB_TYPE_INTEGER, '10', null, XMLDB_NOTNULL, null, '0');

        // Adding keys to table reportbuilder_user_filter.
        $table->add_key('primary', XMLDB_KEY_PRIMARY, ['id']);
        $table->add_key('reportid', XMLDB_KEY_FOREIGN, ['reportid'], 'reportbuilder_report', ['id']);
        $table->add_key('usercreated', XMLDB_KEY_FOREIGN, ['usercreated'], 'user', ['id']);
        $table->add_key('usermodified', XMLDB_KEY_FOREIGN, ['usermodified'], 'user', ['id']);

        // Adding indexes to table reportbuilder_user_filter.
        $table->add_index('report-user', XMLDB_INDEX_UNIQUE, ['reportid', 'usercreated']);

        // Conditionally launch create table for reportbuilder_user_filter.
        if (!$dbman->table_exists($table)) {
            $dbman->create_table($table);
        }

        // Main savepoint reached.
        upgrade_main_savepoint(true, 2024112900.01);
    }

    if ($oldversion < 2024112900.02) {

        // Structure to collect current user filter preferences.
        $userfilterdata = [];

        $select = $DB->sql_like('name', '?');
        $params = [$DB->sql_like_escape('reportbuilder-report-') . '%'];

        $preferences = $DB->get_records_select('user_preferences', $select, $params, 'userid, name');
        foreach ($preferences as $preference) {
            preg_match('/^reportbuilder-report-(?<reportid>\d+)-/', $preference->name, $matches);
            $userfilterdata[$preference->userid][$matches['reportid']][] = $preference->value;
        }

        // Migrate user filter preferences to new schema (combining previously chunked values due to size limitation).
        foreach ($userfilterdata as $userid => $reportfilterdata) {
            foreach ($reportfilterdata as $reportid => $filterdata) {
                $DB->insert_record('reportbuilder_user_filter', (object) [
                    'reportid' => $reportid,
                    'filterdata' => implode('', $filterdata),
                    'usercreated' => $userid,
                    'usermodified' => $userid,
                    'timecreated' => time(),
                    'timemodified' => time(),
                ]);
            }
        }

        // Clean up old user filter preferences.
        $DB->delete_records_select('user_preferences', $select, $params);

        // Main savepoint reached.
        upgrade_main_savepoint(true, 2024112900.02);
    }

    // Moodle 5.0 Upgrade.
    // Remove survey.
    if ($oldversion < 2024120500.01) {
        if (!file_exists($CFG->dirroot . "/mod/survey/version.php")) {
            uninstall_plugin('mod', 'survey');
        }
        // Main savepoint reached.
        upgrade_main_savepoint(true, 2024120500.01);
    }

    // Remove chat.
    if ($oldversion < 2024120500.02) {
        if (!file_exists($CFG->dirroot . "/mod/chat/version.php")) {
            uninstall_plugin('mod', 'chat');
        }
        // Main savepoint reached.
        upgrade_main_savepoint(true, 2024120500.02);
    }

    if ($oldversion < 2024121800.00) {
        $smsgateways = $DB->get_records('sms_gateways');
        foreach ($smsgateways as $gateway) {
            $newconfig = json_decode($gateway->config);
            // Continue only if either the `returnurl` OR the `saveandreturn` property exists.
            if (property_exists($newconfig, "returnurl") || property_exists($newconfig, "saveandreturn")) {
                // Remove unnecessary data in the config.
                unset($newconfig->returnurl, $newconfig->saveandreturn);

                // Update the record with the new config.
                $gateway->config = json_encode($newconfig);
                $DB->update_record('sms_gateways', $gateway);
            }
        }

        // Main savepoint reached.
        upgrade_main_savepoint(true, 2024121800.00);
    }

    if ($oldversion < 2024121900.01) {
        // Enable mod_subsection unless 'keepsubsectiondisabled' is set.
        if ((empty($CFG->keepsubsectiondisabled) || !$CFG->keepsubsectiondisabled)
                && $DB->get_record('modules', ['name' => 'subsection'])) {
            $manager = \core_plugin_manager::resolve_plugininfo_class('mod');
            $manager::enable_plugin('subsection', 1);
        }

        // Main savepoint reached.
        upgrade_main_savepoint(true, 2024121900.01);
    }

    if ($oldversion < 2025011700.02) {
        // Define table ai_providers to be created.
        $table = new xmldb_table('ai_providers');

        // Adding fields to table ai_providers.
        $table->add_field('id', XMLDB_TYPE_INTEGER, '10', null, XMLDB_NOTNULL, XMLDB_SEQUENCE, null);
        $table->add_field('name', XMLDB_TYPE_CHAR, '255', null, XMLDB_NOTNULL, null, null);
        $table->add_field('provider', XMLDB_TYPE_CHAR, '255', null, XMLDB_NOTNULL, null, null);
        $table->add_field('enabled', XMLDB_TYPE_INTEGER, '1', null, XMLDB_NOTNULL, null, '1');
        $table->add_field('config', XMLDB_TYPE_TEXT, null, null, XMLDB_NOTNULL, null, null);
        $table->add_field('actionconfig', XMLDB_TYPE_TEXT, null, null, null, null, null);

        // Adding keys to table ai_provider.
        $table->add_key('primary', XMLDB_KEY_PRIMARY, ['id']);

        // Adding indexes to table ai_provider.
        $table->add_index('provider', XMLDB_INDEX_NOTUNIQUE, ['provider']);

        // Conditionally launch create table for ai_provider.
        if (!$dbman->table_exists($table)) {
            $dbman->create_table($table);
        }

        // Now the instance table exists, migrate the existing providers.
        upgrade_convert_ai_providers_to_instances();

        // Main savepoint reached.
        upgrade_main_savepoint(true, 2025011700.02);
    }

    if ($oldversion < 2025012400.01) {
        // Remove the default value for the apiversion field.
        $table = new xmldb_table('badge_external_backpack');
        $apiversionfield = new xmldb_field('apiversion', XMLDB_TYPE_CHAR, '12', null, XMLDB_NOTNULL, null, null);
        $dbman->change_field_default($table, $apiversionfield);

        // Main savepoint reached.
        upgrade_main_savepoint(true, 2025012400.01);
    }

    if ($oldversion < 2025013100.01) {
        // Remove imageauthorname, imageauthoremail and imageauthorurl fields for badges.
        $table = new xmldb_table('badge');
        $fields = [
            'imageauthorname',
            'imageauthoremail',
            'imageauthorurl',
        ];

        foreach ($fields as $field) {
            $field = new xmldb_field($field);
            if ($dbman->field_exists($table, $field)) {
                $dbman->drop_field($table, $field);
            }
        }

        // Main savepoint reached.
        upgrade_main_savepoint(true, 2025013100.01);
    }

    if ($oldversion < 2025022100.01) {
        // Define table ai_action_explain_text to be created.
        $table = new xmldb_table('ai_action_explain_text');

        // Adding fields to table ai_action_explain_text.
        $table->add_field('id', XMLDB_TYPE_INTEGER, '10', null, XMLDB_NOTNULL, XMLDB_SEQUENCE, null);
        $table->add_field('prompt', XMLDB_TYPE_TEXT, null, null, null, null, null);
        $table->add_field('responseid', XMLDB_TYPE_CHAR, '128', null, null, null, null);
        $table->add_field('fingerprint', XMLDB_TYPE_CHAR, '128', null, null, null, null);
        $table->add_field('generatedcontent', XMLDB_TYPE_TEXT, null, null, null, null, null);
        $table->add_field('finishreason', XMLDB_TYPE_CHAR, '128', null, null, null, null);
        $table->add_field('prompttokens', XMLDB_TYPE_INTEGER, '10', null, null, null, null);
        $table->add_field('completiontoken', XMLDB_TYPE_INTEGER, '10', null, null, null, null);

        // Adding keys to table ai_action_explain_text.
        $table->add_key('primary', XMLDB_KEY_PRIMARY, ['id']);

        // Conditionally launch create table for ai_action_explain_text.
        if (!$dbman->table_exists($table)) {
            $dbman->create_table($table);
        }

        // Add explain action config to the AI providers.
        upgrade_add_explain_action_to_ai_providers();

        // Main savepoint reached.
        upgrade_main_savepoint(true, 2025022100.01);
    }

    if ($oldversion < 2025022100.02) {
        // Due to a code restriction on the upgrade, invoking any core functions is not permitted.
        // Thus, to acquire the list of provider plugins,
        // we should extract them from the `config_plugins` database table.
        $condition = $DB->sql_like('plugin', ':pattern');
        $params = ['pattern' => 'aiprovider_%', 'name' => 'version'];
        $sql = "SELECT plugin FROM {config_plugins} WHERE {$condition} AND name = :name";
        $providers = $DB->get_fieldset_sql($sql, $params);
        foreach ($providers as $provider) {
            // Replace the provider's language string with the provider component's name.
            if (get_string_manager()->string_exists('pluginname', $provider)) {
                $providername = get_string('pluginname', $provider);
                $sql = 'UPDATE {ai_action_register}
                        SET provider = :provider
                        WHERE LOWER(provider) = :providername';
                $DB->execute($sql, ['provider' => $provider, 'providername' => strtolower($providername)]);
            }
        }

        // Main savepoint reached.
        upgrade_main_savepoint(true, 2025022100.02);
    }

<<<<<<< HEAD
    // Uninstall auth_cas and remove dependencies.
    if ($oldversion < 2025030500.00) {
        if (!file_exists($CFG->dirroot . "/auth/cas/version.php")) {
            uninstall_plugin('auth', 'cas');

            // Remove the sensiblesettings config for auth_cas.
            $sensiblesettingsraw = explode(',', get_config('adminpresets', 'sensiblesettings'));
            $sensiblesettings = array_map('trim', $sensiblesettingsraw);

            if (($key = array_search('bind_pw@@auth_cas', $sensiblesettings)) !== false) {
                unset($sensiblesettings[$key]);
            }
            $sensiblesettings = implode(', ', $sensiblesettings);
            set_config('sensiblesettings', $sensiblesettings, 'adminpresets');
        }

        // Main savepoint reached.
        upgrade_main_savepoint(true, 2025030500.00);
    }

    if ($oldversion < 2025030500.01) {
        // If atto is no longer present, remove it.
        if (!file_exists("{$CFG->dirroot}/lib/editor/atto/version.php")) {
            // Remove each of the subplugins first. These are no longer on disk so the standard `uninstall_plugin` approach
            // on atto itself will not remove them.
            $plugins = array_keys(core_plugin_manager::instance()->get_plugins_of_type('atto'));

            // Now remove each.
            foreach ($plugins as $pluginname) {
                uninstall_plugin('atto', $pluginname);
            }

            // Finally uninstall the actual plugin.
            uninstall_plugin('editor', 'atto');
        }

        upgrade_main_savepoint(true, 2025030500.01);
    }

    // Remove mnetservice_enrol.
    if ($oldversion < 2025030600.01) {
        if (!file_exists($CFG->dirroot . "/mnetservice/enrol/version.php")) {
            uninstall_plugin('mnetservice', 'enrol');
        }
        // Main savepoint reached.
        upgrade_main_savepoint(true, 2025030600.01);
    }

    // Remove portfolio_mahara.
    if ($oldversion < 2025030600.02) {
        if (!file_exists($CFG->dirroot . "/portfolio/mahara/version.php")) {
            uninstall_plugin('portfolio', 'mahara');
        }
        // Main savepoint reached.
        upgrade_main_savepoint(true, 2025030600.02);
    }

    // Remove enrol_mnet.
    if ($oldversion < 2025030600.03) {
        if (!file_exists($CFG->dirroot . "/enrol/mnet/version.php")) {
            uninstall_plugin('enrol', 'mnet');
        }
        // Main savepoint reached.
        upgrade_main_savepoint(true, 2025030600.03);
    }

    // Remove block_mnet_hosts.
    if ($oldversion < 2025030600.04) {
        if (!file_exists($CFG->dirroot . "/blocks/mnet_hosts/version.php")) {
            uninstall_plugin('block', 'mnet_hosts');

            // Delete all the admin preset plugin states concerning mnet_hosts in adminpresets_plug table.
            $DB->delete_records('adminpresets_plug', ['name' => 'mnet_hosts']);
        }

        // Main savepoint reached.
        upgrade_main_savepoint(true, 2025030600.04);
    }

    // Remove auth_mnet.
    if ($oldversion < 2025030600.05) {
        if (!file_exists($CFG->dirroot . "/auth/mnet/version.php")) {
            uninstall_plugin('auth', 'mnet');
        }
        // Main savepoint reached.
        upgrade_main_savepoint(true, 2025030600.05);
    }

    if ($oldversion < 2025030600.06) {
        // If mlbackend_php is no longer present, remove it.
        if (!file_exists($CFG->dirroot . '/lib/mlbackend/php/version.php')) {
            // Clean config.
            uninstall_plugin('mlbackend', 'php');

            // Change the processor if mlbackend_php is set.
            if (get_config('analytics', 'predictionsprocessor') === '\mlbackend_php\processor') {
                set_config('predictionsprocessor', '\mlbackend_python\processor', 'analytics');
                // We can't be sure mlbackend_python is set up correctly, so we disable analytics.
                set_config('enableanalytics', false);
            }

            // Cleanup any references to mlbackend_php.
            $select = $DB->sql_like('predictionsprocessor', ':predictionsprocessor', false);
            $params = ['predictionsprocessor' => '%' . $DB->sql_like_escape('mlbackend_php') . '%'];
            $DB->set_field_select(
                table: 'analytics_models',
                newfield: 'predictionsprocessor',
                newvalue: null,
                select: $select,
                params: $params,
            );
        }

        // Main savepoint reached.
        upgrade_main_savepoint(true, 2025030600.06);
=======
    if ($oldversion < 2025030400.01) {
        $providers = $DB->get_records('ai_providers', ['enabled' => 1]);
        // Formatting the value.
        $value = ','. implode(',', array_column($providers, 'id'));
        // Create the order config setting.
        set_config('provider_order', $value, 'core_ai');

        // Main savepoint reached.
        upgrade_main_savepoint(true, 2025030400.01);
>>>>>>> 2f10fde0
    }

    return true;
}<|MERGE_RESOLUTION|>--- conflicted
+++ resolved
@@ -1464,7 +1464,6 @@
         upgrade_main_savepoint(true, 2025022100.02);
     }
 
-<<<<<<< HEAD
     // Uninstall auth_cas and remove dependencies.
     if ($oldversion < 2025030500.00) {
         if (!file_exists($CFG->dirroot . "/auth/cas/version.php")) {
@@ -1580,8 +1579,9 @@
 
         // Main savepoint reached.
         upgrade_main_savepoint(true, 2025030600.06);
-=======
-    if ($oldversion < 2025030400.01) {
+    }
+
+    if ($oldversion < 2025030600.07) {
         $providers = $DB->get_records('ai_providers', ['enabled' => 1]);
         // Formatting the value.
         $value = ','. implode(',', array_column($providers, 'id'));
@@ -1589,8 +1589,7 @@
         set_config('provider_order', $value, 'core_ai');
 
         // Main savepoint reached.
-        upgrade_main_savepoint(true, 2025030400.01);
->>>>>>> 2f10fde0
+        upgrade_main_savepoint(true, 2025030600.07);
     }
 
     return true;
