<?php
// This file is part of Moodle - http://moodle.org/
//
// Moodle is free software: you can redistribute it and/or modify
// it under the terms of the GNU General Public License as published by
// the Free Software Foundation, either version 3 of the License, or
// (at your option) any later version.
//
// Moodle is distributed in the hope that it will be useful,
// but WITHOUT ANY WARRANTY; without even the implied warranty of
// MERCHANTABILITY or FITNESS FOR A PARTICULAR PURPOSE.  See the
// GNU General Public License for more details.
//
// You should have received a copy of the GNU General Public License
// along with Moodle.  If not, see <http://www.gnu.org/licenses/>.

/**
 * This file keeps track of upgrades to Moodle.
 *
 * Sometimes, changes between versions involve
 * alterations to database structures and other
 * major things that may break installations.
 *
 * The upgrade function in this file will attempt
 * to perform all the necessary actions to upgrade
 * your older installation to the current version.
 *
 * If there's something it cannot do itself, it
 * will tell you what you need to do.
 *
 * The commands in here will all be database-neutral,
 * using the methods of database_manager class
 *
 * Please do not forget to use upgrade_set_timeout()
 * before any action that may take longer time to finish.
 *
 * @package   core_install
 * @category  upgrade
 * @copyright 2006 onwards Martin Dougiamas  http://dougiamas.com
 * @license   http://www.gnu.org/copyleft/gpl.html GNU GPL v3 or later
 */

defined('MOODLE_INTERNAL') || die();

/**
 * Main upgrade tasks to be executed on Moodle version bump
 *
 * This function is automatically executed after one bump in the Moodle core
 * version is detected. It's in charge of performing the required tasks
 * to raise core from the previous version to the next one.
 *
 * It's a collection of ordered blocks of code, named "upgrade steps",
 * each one performing one isolated (from the rest of steps) task. Usually
 * tasks involve creating new DB objects or performing manipulation of the
 * information for cleanup/fixup purposes.
 *
 * Each upgrade step has a fixed structure, that can be summarised as follows:
 *
 * if ($oldversion < XXXXXXXXXX.XX) {
 *     // Explanation of the update step, linking to issue in the Tracker if necessary
 *     upgrade_set_timeout(XX); // Optional for big tasks
 *     // Code to execute goes here, usually the XMLDB Editor will
 *     // help you here. See {@link http://docs.moodle.org/dev/XMLDB_editor}.
 *     upgrade_main_savepoint(true, XXXXXXXXXX.XX);
 * }
 *
 * All plugins within Moodle (modules, blocks, reports...) support the existence of
 * their own upgrade.php file, using the "Frankenstyle" component name as
 * defined at {@link http://docs.moodle.org/dev/Frankenstyle}, for example:
 *     - {@link xmldb_page_upgrade($oldversion)}. (modules don't require the plugintype ("mod_") to be used.
 *     - {@link xmldb_auth_manual_upgrade($oldversion)}.
 *     - {@link xmldb_workshopform_accumulative_upgrade($oldversion)}.
 *     - ....
 *
 * In order to keep the contents of this file reduced, it's allowed to create some helper
 * functions to be used here in the {@link upgradelib.php} file at the same directory. Note
 * that such a file must be manually included from upgrade.php, and there are some restrictions
 * about what can be used within it.
 *
 * For more information, take a look to the documentation available:
 *     - Data definition API: {@link http://docs.moodle.org/dev/Data_definition_API}
 *     - Upgrade API: {@link http://docs.moodle.org/dev/Upgrade_API}
 *
 * @param int $oldversion
 * @return bool always true
 */
function xmldb_main_upgrade($oldversion) {
    global $CFG, $DB;

    require_once($CFG->libdir.'/db/upgradelib.php'); // Core Upgrade-related functions.

    $dbman = $DB->get_manager(); // Loads ddl manager and xmldb classes.

    // Always keep this upgrade step with version being the minimum
    // allowed version to upgrade from (v3.0.0 right now).
    if ($oldversion < 2015111600) {
        // Just in case somebody hacks upgrade scripts or env, we really can not continue.
        echo("You need to upgrade to 3.0.x or higher first!\n");
        exit(1);
        // Note this savepoint is 100% unreachable, but needed to pass the upgrade checks.
        upgrade_main_savepoint(true, 2015111600);
    }

    if ($oldversion < 2016011300.01) {

        // This is a big upgrade script. We create new table tag_coll and the field
        // tag.tagcollid pointing to it.

        // Define table tag_coll to be created.
        $table = new xmldb_table('tag_coll');

        // Adding fields to table tagcloud.
        $table->add_field('id', XMLDB_TYPE_INTEGER, '10', null, XMLDB_NOTNULL, XMLDB_SEQUENCE, null);
        $table->add_field('name', XMLDB_TYPE_CHAR, '255', null, null, null, null);
        $table->add_field('isdefault', XMLDB_TYPE_INTEGER, '2', null, XMLDB_NOTNULL, null, '0');
        $table->add_field('component', XMLDB_TYPE_CHAR, '100', null, null, null, null);
        $table->add_field('sortorder', XMLDB_TYPE_INTEGER, '5', null, XMLDB_NOTNULL, null, '0');
        $table->add_field('searchable', XMLDB_TYPE_INTEGER, '2', null, XMLDB_NOTNULL, null, '1');
        $table->add_field('customurl', XMLDB_TYPE_CHAR, '255', null, null, null, null);

        // Adding keys to table tagcloud.
        $table->add_key('primary', XMLDB_KEY_PRIMARY, array('id'));

        // Conditionally launch create table for tagcloud.
        if (!$dbman->table_exists($table)) {
            $dbman->create_table($table);
        }

        // Table {tag}.
        // Define index name (unique) to be dropped form tag - we will replace it with index on (tagcollid,name) later.
        $table = new xmldb_table('tag');
        $index = new xmldb_index('name', XMLDB_INDEX_UNIQUE, array('name'));

        // Conditionally launch drop index name.
        if ($dbman->index_exists($table, $index)) {
            $dbman->drop_index($table, $index);
        }

        // Define field tagcollid to be added to tag, we create it as null first and will change to notnull later.
        $table = new xmldb_table('tag');
        $field = new xmldb_field('tagcollid', XMLDB_TYPE_INTEGER, '10', null, null, null, null, 'userid');

        // Conditionally launch add field tagcloudid.
        if (!$dbman->field_exists($table, $field)) {
            $dbman->add_field($table, $field);
        }

        // Main savepoint reached.
        upgrade_main_savepoint(true, 2016011300.01);
    }

    if ($oldversion < 2016011300.02) {
        // Create a default tag collection if not exists and update the field tag.tagcollid to point to it.
        if (!$tcid = $DB->get_field_sql('SELECT id FROM {tag_coll} ORDER BY isdefault DESC, sortorder, id', null,
                IGNORE_MULTIPLE)) {
            $tcid = $DB->insert_record('tag_coll', array('isdefault' => 1, 'sortorder' => 0));
        }
        $DB->execute('UPDATE {tag} SET tagcollid = ? WHERE tagcollid IS NULL', array($tcid));

        // Define index tagcollname (unique) to be added to tag.
        $table = new xmldb_table('tag');
        $index = new xmldb_index('tagcollname', XMLDB_INDEX_UNIQUE, array('tagcollid', 'name'));
        $field = new xmldb_field('tagcollid', XMLDB_TYPE_INTEGER, '10', null, XMLDB_NOTNULL, null, null, 'userid');

        // Conditionally launch add index tagcollname.
        if (!$dbman->index_exists($table, $index)) {
            // Launch change of nullability for field tagcollid.
            $dbman->change_field_notnull($table, $field);
            $dbman->add_index($table, $index);
        }

        // Define key tagcollid (foreign) to be added to tag.
        $table = new xmldb_table('tag');
        $key = new xmldb_key('tagcollid', XMLDB_KEY_FOREIGN, array('tagcollid'), 'tag_coll', array('id'));

        // Launch add key tagcloudid.
        $dbman->add_key($table, $key);

        // Main savepoint reached.
        upgrade_main_savepoint(true, 2016011300.02);
    }

    if ($oldversion < 2016011300.03) {

        // Define table tag_area to be created.
        $table = new xmldb_table('tag_area');

        // Adding fields to table tag_area.
        $table->add_field('id', XMLDB_TYPE_INTEGER, '10', null, XMLDB_NOTNULL, XMLDB_SEQUENCE, null);
        $table->add_field('component', XMLDB_TYPE_CHAR, '100', null, XMLDB_NOTNULL, null, null);
        $table->add_field('itemtype', XMLDB_TYPE_CHAR, '100', null, XMLDB_NOTNULL, null, null);
        $table->add_field('enabled', XMLDB_TYPE_INTEGER, '2', null, XMLDB_NOTNULL, null, '1');
        $table->add_field('tagcollid', XMLDB_TYPE_INTEGER, '10', null, XMLDB_NOTNULL, null, null);
        $table->add_field('callback', XMLDB_TYPE_CHAR, '100', null, null, null, null);
        $table->add_field('callbackfile', XMLDB_TYPE_CHAR, '100', null, null, null, null);

        // Adding keys to table tag_area.
        $table->add_key('primary', XMLDB_KEY_PRIMARY, array('id'));
        $table->add_key('tagcollid', XMLDB_KEY_FOREIGN, array('tagcollid'), 'tag_coll', array('id'));

        // Adding indexes to table tag_area.
        $table->add_index('compitemtype', XMLDB_INDEX_UNIQUE, array('component', 'itemtype'));

        // Conditionally launch create table for tag_area.
        if (!$dbman->table_exists($table)) {
            $dbman->create_table($table);
        }

        // Main savepoint reached.
        upgrade_main_savepoint(true, 2016011300.03);
    }

    if ($oldversion < 2016011300.04) {

        // Define index itemtype-itemid-tagid-tiuserid (unique) to be dropped form tag_instance.
        $table = new xmldb_table('tag_instance');
        $index = new xmldb_index('itemtype-itemid-tagid-tiuserid', XMLDB_INDEX_UNIQUE,
                array('itemtype', 'itemid', 'tagid', 'tiuserid'));

        // Conditionally launch drop index itemtype-itemid-tagid-tiuserid.
        if ($dbman->index_exists($table, $index)) {
            $dbman->drop_index($table, $index);
        }

        // Main savepoint reached.
        upgrade_main_savepoint(true, 2016011300.04);
    }

    if ($oldversion < 2016011300.05) {

        $DB->execute("UPDATE {tag_instance} SET component = ? WHERE component IS NULL", array(''));

        // Changing nullability of field component on table tag_instance to not null.
        $table = new xmldb_table('tag_instance');
        $field = new xmldb_field('component', XMLDB_TYPE_CHAR, '100', null, XMLDB_NOTNULL, null, null, 'tagid');

        // Launch change of nullability for field component.
        $dbman->change_field_notnull($table, $field);

        // Changing type of field itemtype on table tag_instance to char.
        $table = new xmldb_table('tag_instance');
        $field = new xmldb_field('itemtype', XMLDB_TYPE_CHAR, '100', null, XMLDB_NOTNULL, null, null, 'component');

        // Launch change of type for field itemtype.
        $dbman->change_field_type($table, $field);

        // Main savepoint reached.
        upgrade_main_savepoint(true, 2016011300.05);
    }

    if ($oldversion < 2016011300.06) {

        // Define index taggeditem (unique) to be added to tag_instance.
        $table = new xmldb_table('tag_instance');
        $index = new xmldb_index('taggeditem', XMLDB_INDEX_UNIQUE, array('component', 'itemtype', 'itemid', 'tiuserid', 'tagid'));

        // Conditionally launch add index taggeditem.
        if (!$dbman->index_exists($table, $index)) {
            $dbman->add_index($table, $index);
        }

        // Main savepoint reached.
        upgrade_main_savepoint(true, 2016011300.06);
    }

    if ($oldversion < 2016011300.07) {

        // Define index taglookup (not unique) to be added to tag_instance.
        $table = new xmldb_table('tag_instance');
        $index = new xmldb_index('taglookup', XMLDB_INDEX_NOTUNIQUE, array('itemtype', 'component', 'tagid', 'contextid'));

        // Conditionally launch add index taglookup.
        if (!$dbman->index_exists($table, $index)) {
            $dbman->add_index($table, $index);
        }

        // Main savepoint reached.
        upgrade_main_savepoint(true, 2016011300.07);
    }

    if ($oldversion < 2016011301.00) {

        // Force uninstall of deleted tool.
        if (!file_exists("$CFG->dirroot/webservice/amf")) {
            // Remove capabilities.
            capabilities_cleanup('webservice_amf');
            // Remove all other associated config.
            unset_all_config_for_plugin('webservice_amf');
        }
        upgrade_main_savepoint(true, 2016011301.00);
    }

    if ($oldversion < 2016011901.00) {

        // Convert calendar_lookahead to nearest new value.
        $transaction = $DB->start_delegated_transaction();

        // Count all users who curretly have that preference set (for progress bar).
        $total = $DB->count_records_select('user_preferences', "name = 'calendar_lookahead' AND value != '0'");
        $pbar = new progress_bar('upgradecalendarlookahead', 500, true);

        // Get all these users, one at a time.
        $rs = $DB->get_recordset_select('user_preferences', "name = 'calendar_lookahead' AND value != '0'");
        $i = 0;
        foreach ($rs as $userpref) {

            // Calculate and set new lookahead value.
            if ($userpref->value > 90) {
                $newvalue = 120;
            } else if ($userpref->value > 60 and $userpref->value < 90) {
                $newvalue = 90;
            } else if ($userpref->value > 30 and $userpref->value < 60) {
                $newvalue = 60;
            } else if ($userpref->value > 21 and $userpref->value < 30) {
                $newvalue = 30;
            } else if ($userpref->value > 14 and $userpref->value < 21) {
                $newvalue = 21;
            } else if ($userpref->value > 7 and $userpref->value < 14) {
                $newvalue = 14;
            } else {
                $newvalue = $userpref->value;
            }

            $DB->set_field('user_preferences', 'value', $newvalue, array('id' => $userpref->id));

            // Update progress.
            $i++;
            $pbar->update($i, $total, "Upgrading user preference settings - $i/$total.");
        }
        $rs->close();
        $transaction->allow_commit();

        upgrade_main_savepoint(true, 2016011901.00);
    }

    if ($oldversion < 2016020200.00) {

        // Define field isstandard to be added to tag.
        $table = new xmldb_table('tag');
        $field = new xmldb_field('isstandard', XMLDB_TYPE_INTEGER, '1', null, XMLDB_NOTNULL, null, '0', 'rawname');

        // Conditionally launch add field isstandard.
        if (!$dbman->field_exists($table, $field)) {
            $dbman->add_field($table, $field);
        }

        // Define index tagcolltype (not unique) to be dropped form tag.
        // This index is no longer created however it was present at some point and it's better to be safe and try to drop it.
        $index = new xmldb_index('tagcolltype', XMLDB_INDEX_NOTUNIQUE, array('tagcollid', 'tagtype'));

        // Conditionally launch drop index tagcolltype.
        if ($dbman->index_exists($table, $index)) {
            $dbman->drop_index($table, $index);
        }

        // Define index tagcolltype (not unique) to be added to tag.
        $index = new xmldb_index('tagcolltype', XMLDB_INDEX_NOTUNIQUE, array('tagcollid', 'isstandard'));

        // Conditionally launch add index tagcolltype.
        if (!$dbman->index_exists($table, $index)) {
            $dbman->add_index($table, $index);
        }

        // Define field tagtype to be dropped from tag.
        $field = new xmldb_field('tagtype');

        // Conditionally launch drop field tagtype and update isstandard.
        if ($dbman->field_exists($table, $field)) {
            $DB->execute("UPDATE {tag} SET isstandard=(CASE WHEN (tagtype = ?) THEN 1 ELSE 0 END)", array('official'));
            $dbman->drop_field($table, $field);
        }

        // Main savepoint reached.
        upgrade_main_savepoint(true, 2016020200.00);
    }

    if ($oldversion < 2016020201.00) {

        // Define field showstandard to be added to tag_area.
        $table = new xmldb_table('tag_area');
        $field = new xmldb_field('showstandard', XMLDB_TYPE_INTEGER, '1', null, XMLDB_NOTNULL, null, '0', 'callbackfile');

        // Conditionally launch add field showstandard.
        if (!$dbman->field_exists($table, $field)) {
            $dbman->add_field($table, $field);
        }

        // By default set user area to hide standard tags. 2 = core_tag_tag::HIDE_STANDARD (can not use constant here).
        $DB->execute("UPDATE {tag_area} SET showstandard = ? WHERE itemtype = ? AND component = ?",
            array(2, 'user', 'core'));

        // Changing precision of field enabled on table tag_area to (1).
        $table = new xmldb_table('tag_area');
        $field = new xmldb_field('enabled', XMLDB_TYPE_INTEGER, '1', null, XMLDB_NOTNULL, null, '1', 'itemtype');

        // Launch change of precision for field enabled.
        $dbman->change_field_precision($table, $field);

        // Main savepoint reached.
        upgrade_main_savepoint(true, 2016020201.00);
    }

    if ($oldversion < 2016021500.00) {
        $root = $CFG->tempdir . '/download';
        if (is_dir($root)) {
            // Fetch each repository type - include all repos, not just enabled.
            $repositories = $DB->get_records('repository', array(), '', 'type');

            foreach ($repositories as $id => $repository) {
                $directory = $root . '/repository_' . $repository->type;
                if (is_dir($directory)) {
                    fulldelete($directory);
                }
            }
        }

        // Main savepoint reached.
        upgrade_main_savepoint(true, 2016021500.00);
    }

    if ($oldversion < 2016021501.00) {
        // This could take a long time. Unfortunately, no way to know how long, and no way to do progress, so setting for 1 hour.
        upgrade_set_timeout(3600);

        // Define index userid-itemid (not unique) to be added to grade_grades_history.
        $table = new xmldb_table('grade_grades_history');
        $index = new xmldb_index('userid-itemid-timemodified', XMLDB_INDEX_NOTUNIQUE, array('userid', 'itemid', 'timemodified'));

        // Conditionally launch add index userid-itemid.
        if (!$dbman->index_exists($table, $index)) {
            $dbman->add_index($table, $index);
        }

        // Main savepoint reached.
        upgrade_main_savepoint(true, 2016021501.00);
    }

    if ($oldversion < 2016030103.00) {

        // MDL-50887. Implement plugins infrastructure for antivirus and create ClamAV plugin.
        // This routine moves core ClamAV configuration to plugin level.

        // If clamav was configured and enabled, enable the plugin.
        if (!empty($CFG->runclamonupload) && !empty($CFG->pathtoclam)) {
            set_config('antiviruses', 'clamav');
        } else {
            set_config('antiviruses', '');
        }

        if (isset($CFG->runclamonupload)) {
            // Just unset global configuration, we have already enabled the plugin
            // which implies that ClamAV will be used for scanning uploaded files.
            unset_config('runclamonupload');
        }
        // Move core ClamAV configuration settings to plugin.
        if (isset($CFG->pathtoclam)) {
            set_config('pathtoclam', $CFG->pathtoclam, 'antivirus_clamav');
            unset_config('pathtoclam');
        }
        if (isset($CFG->quarantinedir)) {
            set_config('quarantinedir', $CFG->quarantinedir, 'antivirus_clamav');
            unset_config('quarantinedir');
        }
        if (isset($CFG->clamfailureonupload)) {
            set_config('clamfailureonupload', $CFG->clamfailureonupload, 'antivirus_clamav');
            unset_config('clamfailureonupload');
        }

        // Main savepoint reached.
        upgrade_main_savepoint(true, 2016030103.00);
    }

    if ($oldversion < 2016030400.01) {
        // Add the new services field.
        $table = new xmldb_table('external_functions');
        $field = new xmldb_field('services', XMLDB_TYPE_CHAR, '1333', null, null, null, null, 'capabilities');

        // Conditionally launch add field services.
        if (!$dbman->field_exists($table, $field)) {
            $dbman->add_field($table, $field);
        }
        // Main savepoint reached.
        upgrade_main_savepoint(true, 2016030400.01);
    }

    if ($oldversion < 2016041500.50) {

        // Define table competency to be created.
        $table = new xmldb_table('competency');

        // Adding fields to table competency.
        $table->add_field('id', XMLDB_TYPE_INTEGER, '10', null, XMLDB_NOTNULL, XMLDB_SEQUENCE, null);
        $table->add_field('shortname', XMLDB_TYPE_CHAR, '100', null, null, null, null);
        $table->add_field('description', XMLDB_TYPE_TEXT, null, null, null, null, null);
        $table->add_field('descriptionformat', XMLDB_TYPE_INTEGER, '4', null, XMLDB_NOTNULL, null, '0');
        $table->add_field('idnumber', XMLDB_TYPE_CHAR, '100', null, null, null, null);
        $table->add_field('competencyframeworkid', XMLDB_TYPE_INTEGER, '10', null, XMLDB_NOTNULL, null, null);
        $table->add_field('parentid', XMLDB_TYPE_INTEGER, '10', null, XMLDB_NOTNULL, null, '0');
        $table->add_field('path', XMLDB_TYPE_CHAR, '255', null, XMLDB_NOTNULL, null, null);
        $table->add_field('sortorder', XMLDB_TYPE_INTEGER, '10', null, XMLDB_NOTNULL, null, null);
        $table->add_field('ruletype', XMLDB_TYPE_CHAR, '100', null, null, null, null);
        $table->add_field('ruleoutcome', XMLDB_TYPE_INTEGER, '2', null, XMLDB_NOTNULL, null, '0');
        $table->add_field('ruleconfig', XMLDB_TYPE_TEXT, null, null, null, null, null);
        $table->add_field('scaleid', XMLDB_TYPE_INTEGER, '10', null, null, null, null);
        $table->add_field('scaleconfiguration', XMLDB_TYPE_TEXT, null, null, null, null, null);
        $table->add_field('timecreated', XMLDB_TYPE_INTEGER, '10', null, XMLDB_NOTNULL, null, null);
        $table->add_field('timemodified', XMLDB_TYPE_INTEGER, '10', null, XMLDB_NOTNULL, null, null);
        $table->add_field('usermodified', XMLDB_TYPE_INTEGER, '10', null, null, null, null);

        // Adding keys to table competency.
        $table->add_key('primary', XMLDB_KEY_PRIMARY, array('id'));

        // Adding indexes to table competency.
        $table->add_index('idnumberframework', XMLDB_INDEX_UNIQUE, array('competencyframeworkid', 'idnumber'));
        $table->add_index('ruleoutcome', XMLDB_INDEX_NOTUNIQUE, array('ruleoutcome'));

        // Conditionally launch create table for competency.
        if (!$dbman->table_exists($table)) {
            $dbman->create_table($table);
        }

        // Main savepoint reached.
        upgrade_main_savepoint(true, 2016041500.50);
    }

    if ($oldversion < 2016041500.51) {

        // Define table competency_coursecompsetting to be created.
        $table = new xmldb_table('competency_coursecompsetting');

        // Adding fields to table competency_coursecompsetting.
        $table->add_field('id', XMLDB_TYPE_INTEGER, '10', null, XMLDB_NOTNULL, XMLDB_SEQUENCE, null);
        $table->add_field('courseid', XMLDB_TYPE_INTEGER, '10', null, XMLDB_NOTNULL, null, null);
        $table->add_field('pushratingstouserplans', XMLDB_TYPE_INTEGER, '2', null, null, null, null);
        $table->add_field('timecreated', XMLDB_TYPE_INTEGER, '10', null, XMLDB_NOTNULL, null, null);
        $table->add_field('timemodified', XMLDB_TYPE_INTEGER, '10', null, XMLDB_NOTNULL, null, null);
        $table->add_field('usermodified', XMLDB_TYPE_INTEGER, '10', null, null, null, null);

        // Adding keys to table competency_coursecompsetting.
        $table->add_key('primary', XMLDB_KEY_PRIMARY, array('id'));
        $table->add_key('courseidlink', XMLDB_KEY_FOREIGN_UNIQUE, array('courseid'), 'course', array('id'));

        // Conditionally launch create table for competency_coursecompsetting.
        if (!$dbman->table_exists($table)) {
            $dbman->create_table($table);
        }

        // Main savepoint reached.
        upgrade_main_savepoint(true, 2016041500.51);
    }

    if ($oldversion < 2016041500.52) {

        // Define table competency_framework to be created.
        $table = new xmldb_table('competency_framework');

        // Adding fields to table competency_framework.
        $table->add_field('id', XMLDB_TYPE_INTEGER, '10', null, XMLDB_NOTNULL, XMLDB_SEQUENCE, null);
        $table->add_field('shortname', XMLDB_TYPE_CHAR, '100', null, null, null, null);
        $table->add_field('contextid', XMLDB_TYPE_INTEGER, '10', null, XMLDB_NOTNULL, null, null);
        $table->add_field('idnumber', XMLDB_TYPE_CHAR, '100', null, null, null, null);
        $table->add_field('description', XMLDB_TYPE_TEXT, null, null, null, null, null);
        $table->add_field('descriptionformat', XMLDB_TYPE_INTEGER, '4', null, XMLDB_NOTNULL, null, '0');
        $table->add_field('scaleid', XMLDB_TYPE_INTEGER, '11', null, null, null, null);
        $table->add_field('scaleconfiguration', XMLDB_TYPE_TEXT, null, null, XMLDB_NOTNULL, null, null);
        $table->add_field('visible', XMLDB_TYPE_INTEGER, '2', null, XMLDB_NOTNULL, null, '1');
        $table->add_field('taxonomies', XMLDB_TYPE_CHAR, '255', null, XMLDB_NOTNULL, null, null);
        $table->add_field('timecreated', XMLDB_TYPE_INTEGER, '10', null, XMLDB_NOTNULL, null, null);
        $table->add_field('timemodified', XMLDB_TYPE_INTEGER, '10', null, XMLDB_NOTNULL, null, null);
        $table->add_field('usermodified', XMLDB_TYPE_INTEGER, '10', null, null, null, null);

        // Adding keys to table competency_framework.
        $table->add_key('primary', XMLDB_KEY_PRIMARY, array('id'));

        // Adding indexes to table competency_framework.
        $table->add_index('idnumber', XMLDB_INDEX_UNIQUE, array('idnumber'));

        // Conditionally launch create table for competency_framework.
        if (!$dbman->table_exists($table)) {
            $dbman->create_table($table);
        }

        // Main savepoint reached.
        upgrade_main_savepoint(true, 2016041500.52);
    }

    if ($oldversion < 2016041500.53) {

        // Define table competency_coursecomp to be created.
        $table = new xmldb_table('competency_coursecomp');

        // Adding fields to table competency_coursecomp.
        $table->add_field('id', XMLDB_TYPE_INTEGER, '10', null, XMLDB_NOTNULL, XMLDB_SEQUENCE, null);
        $table->add_field('courseid', XMLDB_TYPE_INTEGER, '10', null, XMLDB_NOTNULL, null, null);
        $table->add_field('competencyid', XMLDB_TYPE_INTEGER, '10', null, XMLDB_NOTNULL, null, null);
        $table->add_field('ruleoutcome', XMLDB_TYPE_INTEGER, '2', null, XMLDB_NOTNULL, null, null);
        $table->add_field('timecreated', XMLDB_TYPE_INTEGER, '10', null, XMLDB_NOTNULL, null, null);
        $table->add_field('timemodified', XMLDB_TYPE_INTEGER, '10', null, XMLDB_NOTNULL, null, null);
        $table->add_field('usermodified', XMLDB_TYPE_INTEGER, '10', null, XMLDB_NOTNULL, null, null);
        $table->add_field('sortorder', XMLDB_TYPE_INTEGER, '10', null, XMLDB_NOTNULL, null, null);

        // Adding keys to table competency_coursecomp.
        $table->add_key('primary', XMLDB_KEY_PRIMARY, array('id'));
        $table->add_key('courseidlink', XMLDB_KEY_FOREIGN, array('courseid'), 'course', array('id'));
        $table->add_key('competencyid', XMLDB_KEY_FOREIGN, array('competencyid'), 'competency_competency', array('id'));

        // Adding indexes to table competency_coursecomp.
        $table->add_index('courseidruleoutcome', XMLDB_INDEX_NOTUNIQUE, array('courseid', 'ruleoutcome'));
        $table->add_index('courseidcompetencyid', XMLDB_INDEX_UNIQUE, array('courseid', 'competencyid'));

        // Conditionally launch create table for competency_coursecomp.
        if (!$dbman->table_exists($table)) {
            $dbman->create_table($table);
        }

        // Main savepoint reached.
        upgrade_main_savepoint(true, 2016041500.53);
    }

    if ($oldversion < 2016041500.54) {

        // Define table competency_plan to be created.
        $table = new xmldb_table('competency_plan');

        // Adding fields to table competency_plan.
        $table->add_field('id', XMLDB_TYPE_INTEGER, '10', null, XMLDB_NOTNULL, XMLDB_SEQUENCE, null);
        $table->add_field('name', XMLDB_TYPE_CHAR, '100', null, XMLDB_NOTNULL, null, null);
        $table->add_field('description', XMLDB_TYPE_TEXT, null, null, null, null, null);
        $table->add_field('descriptionformat', XMLDB_TYPE_INTEGER, '4', null, XMLDB_NOTNULL, null, '0');
        $table->add_field('userid', XMLDB_TYPE_INTEGER, '10', null, XMLDB_NOTNULL, null, null);
        $table->add_field('templateid', XMLDB_TYPE_INTEGER, '10', null, null, null, null);
        $table->add_field('origtemplateid', XMLDB_TYPE_INTEGER, '10', null, null, null, null);
        $table->add_field('status', XMLDB_TYPE_INTEGER, '1', null, XMLDB_NOTNULL, null, null);
        $table->add_field('duedate', XMLDB_TYPE_INTEGER, '10', null, null, null, '0');
        $table->add_field('reviewerid', XMLDB_TYPE_INTEGER, '10', null, null, null, null);
        $table->add_field('timecreated', XMLDB_TYPE_INTEGER, '10', null, XMLDB_NOTNULL, null, null);
        $table->add_field('timemodified', XMLDB_TYPE_INTEGER, '10', null, XMLDB_NOTNULL, null, '0');
        $table->add_field('usermodified', XMLDB_TYPE_INTEGER, '10', null, XMLDB_NOTNULL, null, null);

        // Adding keys to table competency_plan.
        $table->add_key('primary', XMLDB_KEY_PRIMARY, array('id'));

        // Adding indexes to table competency_plan.
        $table->add_index('useridstatus', XMLDB_INDEX_NOTUNIQUE, array('userid', 'status'));
        $table->add_index('templateid', XMLDB_INDEX_NOTUNIQUE, array('templateid'));
        $table->add_index('statusduedate', XMLDB_INDEX_NOTUNIQUE, array('status', 'duedate'));

        // Conditionally launch create table for competency_plan.
        if (!$dbman->table_exists($table)) {
            $dbman->create_table($table);
        }

        // Main savepoint reached.
        upgrade_main_savepoint(true, 2016041500.54);
    }

    if ($oldversion < 2016041500.55) {

        // Define table competency_template to be created.
        $table = new xmldb_table('competency_template');

        // Adding fields to table competency_template.
        $table->add_field('id', XMLDB_TYPE_INTEGER, '10', null, XMLDB_NOTNULL, XMLDB_SEQUENCE, null);
        $table->add_field('shortname', XMLDB_TYPE_CHAR, '100', null, null, null, null);
        $table->add_field('contextid', XMLDB_TYPE_INTEGER, '10', null, XMLDB_NOTNULL, null, null);
        $table->add_field('description', XMLDB_TYPE_TEXT, null, null, null, null, null);
        $table->add_field('descriptionformat', XMLDB_TYPE_INTEGER, '4', null, XMLDB_NOTNULL, null, '0');
        $table->add_field('visible', XMLDB_TYPE_INTEGER, '2', null, XMLDB_NOTNULL, null, '1');
        $table->add_field('duedate', XMLDB_TYPE_INTEGER, '10', null, null, null, null);
        $table->add_field('timecreated', XMLDB_TYPE_INTEGER, '10', null, XMLDB_NOTNULL, null, null);
        $table->add_field('timemodified', XMLDB_TYPE_INTEGER, '10', null, XMLDB_NOTNULL, null, null);
        $table->add_field('usermodified', XMLDB_TYPE_INTEGER, '10', null, null, null, null);

        // Adding keys to table competency_template.
        $table->add_key('primary', XMLDB_KEY_PRIMARY, array('id'));

        // Conditionally launch create table for competency_template.
        if (!$dbman->table_exists($table)) {
            $dbman->create_table($table);
        }

        // Main savepoint reached.
        upgrade_main_savepoint(true, 2016041500.55);
    }

    if ($oldversion < 2016041500.56) {

        // Define table competency_templatecomp to be created.
        $table = new xmldb_table('competency_templatecomp');

        // Adding fields to table competency_templatecomp.
        $table->add_field('id', XMLDB_TYPE_INTEGER, '10', null, XMLDB_NOTNULL, XMLDB_SEQUENCE, null);
        $table->add_field('templateid', XMLDB_TYPE_INTEGER, '10', null, XMLDB_NOTNULL, null, null);
        $table->add_field('competencyid', XMLDB_TYPE_INTEGER, '10', null, XMLDB_NOTNULL, null, null);
        $table->add_field('timecreated', XMLDB_TYPE_INTEGER, '10', null, XMLDB_NOTNULL, null, null);
        $table->add_field('timemodified', XMLDB_TYPE_INTEGER, '10', null, XMLDB_NOTNULL, null, null);
        $table->add_field('usermodified', XMLDB_TYPE_INTEGER, '10', null, XMLDB_NOTNULL, null, null);
        $table->add_field('sortorder', XMLDB_TYPE_INTEGER, '10', null, null, null, null);

        // Adding keys to table competency_templatecomp.
        $table->add_key('primary', XMLDB_KEY_PRIMARY, array('id'));
        $table->add_key('templateidlink', XMLDB_KEY_FOREIGN, array('templateid'), 'competency_template', array('id'));
        $table->add_key('competencyid', XMLDB_KEY_FOREIGN, array('competencyid'), 'competency_competency', array('id'));

        // Conditionally launch create table for competency_templatecomp.
        if (!$dbman->table_exists($table)) {
            $dbman->create_table($table);
        }

        // Main savepoint reached.
        upgrade_main_savepoint(true, 2016041500.56);
    }

    if ($oldversion < 2016041500.57) {

        // Define table competency_templatecohort to be created.
        $table = new xmldb_table('competency_templatecohort');

        // Adding fields to table competency_templatecohort.
        $table->add_field('id', XMLDB_TYPE_INTEGER, '10', null, XMLDB_NOTNULL, XMLDB_SEQUENCE, null);
        $table->add_field('templateid', XMLDB_TYPE_INTEGER, '10', null, XMLDB_NOTNULL, null, null);
        $table->add_field('cohortid', XMLDB_TYPE_INTEGER, '10', null, XMLDB_NOTNULL, null, null);
        $table->add_field('timecreated', XMLDB_TYPE_INTEGER, '10', null, XMLDB_NOTNULL, null, null);
        $table->add_field('timemodified', XMLDB_TYPE_INTEGER, '10', null, XMLDB_NOTNULL, null, null);
        $table->add_field('usermodified', XMLDB_TYPE_INTEGER, '10', null, XMLDB_NOTNULL, null, null);

        // Adding keys to table competency_templatecohort.
        $table->add_key('primary', XMLDB_KEY_PRIMARY, array('id'));

        // Adding indexes to table competency_templatecohort.
        $table->add_index('templateid', XMLDB_INDEX_NOTUNIQUE, array('templateid'));
        $table->add_index('templatecohortids', XMLDB_INDEX_UNIQUE, array('templateid', 'cohortid'));

        // Conditionally launch create table for competency_templatecohort.
        if (!$dbman->table_exists($table)) {
            $dbman->create_table($table);
        }

        // Main savepoint reached.
        upgrade_main_savepoint(true, 2016041500.57);
    }

    if ($oldversion < 2016041500.58) {

        // Define table competency_relatedcomp to be created.
        $table = new xmldb_table('competency_relatedcomp');

        // Adding fields to table competency_relatedcomp.
        $table->add_field('id', XMLDB_TYPE_INTEGER, '10', null, XMLDB_NOTNULL, XMLDB_SEQUENCE, null);
        $table->add_field('competencyid', XMLDB_TYPE_INTEGER, '10', null, XMLDB_NOTNULL, null, null);
        $table->add_field('relatedcompetencyid', XMLDB_TYPE_INTEGER, '10', null, XMLDB_NOTNULL, null, null);
        $table->add_field('timecreated', XMLDB_TYPE_INTEGER, '10', null, XMLDB_NOTNULL, null, null);
        $table->add_field('timemodified', XMLDB_TYPE_INTEGER, '10', null, null, null, null);
        $table->add_field('usermodified', XMLDB_TYPE_INTEGER, '10', null, XMLDB_NOTNULL, null, null);

        // Adding keys to table competency_relatedcomp.
        $table->add_key('primary', XMLDB_KEY_PRIMARY, array('id'));

        // Conditionally launch create table for competency_relatedcomp.
        if (!$dbman->table_exists($table)) {
            $dbman->create_table($table);
        }

        // Main savepoint reached.
        upgrade_main_savepoint(true, 2016041500.58);
    }

    if ($oldversion < 2016041500.59) {

        // Define table competency_usercomp to be created.
        $table = new xmldb_table('competency_usercomp');

        // Adding fields to table competency_usercomp.
        $table->add_field('id', XMLDB_TYPE_INTEGER, '10', null, XMLDB_NOTNULL, XMLDB_SEQUENCE, null);
        $table->add_field('userid', XMLDB_TYPE_INTEGER, '10', null, XMLDB_NOTNULL, null, null);
        $table->add_field('competencyid', XMLDB_TYPE_INTEGER, '10', null, XMLDB_NOTNULL, null, null);
        $table->add_field('status', XMLDB_TYPE_INTEGER, '2', null, XMLDB_NOTNULL, null, '0');
        $table->add_field('reviewerid', XMLDB_TYPE_INTEGER, '10', null, null, null, null);
        $table->add_field('proficiency', XMLDB_TYPE_INTEGER, '2', null, null, null, null);
        $table->add_field('grade', XMLDB_TYPE_INTEGER, '10', null, null, null, null);
        $table->add_field('timecreated', XMLDB_TYPE_INTEGER, '10', null, XMLDB_NOTNULL, null, null);
        $table->add_field('timemodified', XMLDB_TYPE_INTEGER, '10', null, null, null, null);
        $table->add_field('usermodified', XMLDB_TYPE_INTEGER, '10', null, XMLDB_NOTNULL, null, null);

        // Adding keys to table competency_usercomp.
        $table->add_key('primary', XMLDB_KEY_PRIMARY, array('id'));

        // Adding indexes to table competency_usercomp.
        $table->add_index('useridcompetency', XMLDB_INDEX_UNIQUE, array('userid', 'competencyid'));

        // Conditionally launch create table for competency_usercomp.
        if (!$dbman->table_exists($table)) {
            $dbman->create_table($table);
        }

        // Main savepoint reached.
        upgrade_main_savepoint(true, 2016041500.59);
    }

    if ($oldversion < 2016041500.60) {

        // Define table competency_usercompcourse to be created.
        $table = new xmldb_table('competency_usercompcourse');

        // Adding fields to table competency_usercompcourse.
        $table->add_field('id', XMLDB_TYPE_INTEGER, '10', null, XMLDB_NOTNULL, XMLDB_SEQUENCE, null);
        $table->add_field('userid', XMLDB_TYPE_INTEGER, '10', null, XMLDB_NOTNULL, null, null);
        $table->add_field('courseid', XMLDB_TYPE_INTEGER, '10', null, XMLDB_NOTNULL, null, null);
        $table->add_field('competencyid', XMLDB_TYPE_INTEGER, '10', null, XMLDB_NOTNULL, null, null);
        $table->add_field('proficiency', XMLDB_TYPE_INTEGER, '2', null, null, null, null);
        $table->add_field('grade', XMLDB_TYPE_INTEGER, '10', null, null, null, null);
        $table->add_field('timecreated', XMLDB_TYPE_INTEGER, '10', null, XMLDB_NOTNULL, null, null);
        $table->add_field('timemodified', XMLDB_TYPE_INTEGER, '10', null, null, null, null);
        $table->add_field('usermodified', XMLDB_TYPE_INTEGER, '10', null, XMLDB_NOTNULL, null, null);

        // Adding keys to table competency_usercompcourse.
        $table->add_key('primary', XMLDB_KEY_PRIMARY, array('id'));

        // Adding indexes to table competency_usercompcourse.
        $table->add_index('useridcoursecomp', XMLDB_INDEX_UNIQUE, array('userid', 'courseid', 'competencyid'));

        // Conditionally launch create table for competency_usercompcourse.
        if (!$dbman->table_exists($table)) {
            $dbman->create_table($table);
        }

        // Main savepoint reached.
        upgrade_main_savepoint(true, 2016041500.60);
    }

    if ($oldversion < 2016041500.61) {

        // Define table competency_usercompplan to be created.
        $table = new xmldb_table('competency_usercompplan');

        // Adding fields to table competency_usercompplan.
        $table->add_field('id', XMLDB_TYPE_INTEGER, '10', null, XMLDB_NOTNULL, XMLDB_SEQUENCE, null);
        $table->add_field('userid', XMLDB_TYPE_INTEGER, '10', null, XMLDB_NOTNULL, null, null);
        $table->add_field('competencyid', XMLDB_TYPE_INTEGER, '10', null, XMLDB_NOTNULL, null, null);
        $table->add_field('planid', XMLDB_TYPE_INTEGER, '10', null, XMLDB_NOTNULL, null, null);
        $table->add_field('proficiency', XMLDB_TYPE_INTEGER, '2', null, null, null, null);
        $table->add_field('grade', XMLDB_TYPE_INTEGER, '10', null, null, null, null);
        $table->add_field('sortorder', XMLDB_TYPE_INTEGER, '10', null, null, null, null);
        $table->add_field('timecreated', XMLDB_TYPE_INTEGER, '10', null, XMLDB_NOTNULL, null, null);
        $table->add_field('timemodified', XMLDB_TYPE_INTEGER, '10', null, null, null, null);
        $table->add_field('usermodified', XMLDB_TYPE_INTEGER, '10', null, XMLDB_NOTNULL, null, null);

        // Adding keys to table competency_usercompplan.
        $table->add_key('primary', XMLDB_KEY_PRIMARY, array('id'));

        // Adding indexes to table competency_usercompplan.
        $table->add_index('usercompetencyplan', XMLDB_INDEX_UNIQUE, array('userid', 'competencyid', 'planid'));

        // Conditionally launch create table for competency_usercompplan.
        if (!$dbman->table_exists($table)) {
            $dbman->create_table($table);
        }

        // Main savepoint reached.
        upgrade_main_savepoint(true, 2016041500.61);
    }

    if ($oldversion < 2016041500.62) {

        // Define table competency_plancomp to be created.
        $table = new xmldb_table('competency_plancomp');

        // Adding fields to table competency_plancomp.
        $table->add_field('id', XMLDB_TYPE_INTEGER, '10', null, XMLDB_NOTNULL, XMLDB_SEQUENCE, null);
        $table->add_field('planid', XMLDB_TYPE_INTEGER, '10', null, XMLDB_NOTNULL, null, null);
        $table->add_field('competencyid', XMLDB_TYPE_INTEGER, '10', null, XMLDB_NOTNULL, null, null);
        $table->add_field('sortorder', XMLDB_TYPE_INTEGER, '10', null, null, null, null);
        $table->add_field('timecreated', XMLDB_TYPE_INTEGER, '10', null, XMLDB_NOTNULL, null, null);
        $table->add_field('timemodified', XMLDB_TYPE_INTEGER, '10', null, null, null, null);
        $table->add_field('usermodified', XMLDB_TYPE_INTEGER, '10', null, XMLDB_NOTNULL, null, null);

        // Adding keys to table competency_plancomp.
        $table->add_key('primary', XMLDB_KEY_PRIMARY, array('id'));

        // Adding indexes to table competency_plancomp.
        $table->add_index('planidcompetencyid', XMLDB_INDEX_UNIQUE, array('planid', 'competencyid'));

        // Conditionally launch create table for competency_plancomp.
        if (!$dbman->table_exists($table)) {
            $dbman->create_table($table);
        }

        // Main savepoint reached.
        upgrade_main_savepoint(true, 2016041500.62);
    }

    if ($oldversion < 2016041500.63) {

        // Define table competency_evidence to be created.
        $table = new xmldb_table('competency_evidence');

        // Adding fields to table competency_evidence.
        $table->add_field('id', XMLDB_TYPE_INTEGER, '10', null, XMLDB_NOTNULL, XMLDB_SEQUENCE, null);
        $table->add_field('usercompetencyid', XMLDB_TYPE_INTEGER, '10', null, XMLDB_NOTNULL, null, null);
        $table->add_field('contextid', XMLDB_TYPE_INTEGER, '10', null, XMLDB_NOTNULL, null, null);
        $table->add_field('action', XMLDB_TYPE_INTEGER, '2', null, XMLDB_NOTNULL, null, null);
        $table->add_field('actionuserid', XMLDB_TYPE_INTEGER, '10', null, null, null, null);
        $table->add_field('descidentifier', XMLDB_TYPE_CHAR, '255', null, XMLDB_NOTNULL, null, null);
        $table->add_field('desccomponent', XMLDB_TYPE_CHAR, '255', null, XMLDB_NOTNULL, null, null);
        $table->add_field('desca', XMLDB_TYPE_TEXT, null, null, null, null, null);
        $table->add_field('url', XMLDB_TYPE_CHAR, '255', null, null, null, null);
        $table->add_field('grade', XMLDB_TYPE_INTEGER, '10', null, null, null, null);
        $table->add_field('note', XMLDB_TYPE_TEXT, null, null, null, null, null);
        $table->add_field('timecreated', XMLDB_TYPE_INTEGER, '10', null, XMLDB_NOTNULL, null, null);
        $table->add_field('timemodified', XMLDB_TYPE_INTEGER, '10', null, XMLDB_NOTNULL, null, null);
        $table->add_field('usermodified', XMLDB_TYPE_INTEGER, '10', null, XMLDB_NOTNULL, null, null);

        // Adding keys to table competency_evidence.
        $table->add_key('primary', XMLDB_KEY_PRIMARY, array('id'));

        // Adding indexes to table competency_evidence.
        $table->add_index('usercompetencyid', XMLDB_INDEX_NOTUNIQUE, array('usercompetencyid'));

        // Conditionally launch create table for competency_evidence.
        if (!$dbman->table_exists($table)) {
            $dbman->create_table($table);
        }

        // Main savepoint reached.
        upgrade_main_savepoint(true, 2016041500.63);
    }

    if ($oldversion < 2016041500.64) {

        // Define table competency_userevidence to be created.
        $table = new xmldb_table('competency_userevidence');

        // Adding fields to table competency_userevidence.
        $table->add_field('id', XMLDB_TYPE_INTEGER, '10', null, XMLDB_NOTNULL, XMLDB_SEQUENCE, null);
        $table->add_field('userid', XMLDB_TYPE_INTEGER, '10', null, XMLDB_NOTNULL, null, null);
        $table->add_field('name', XMLDB_TYPE_CHAR, '100', null, XMLDB_NOTNULL, null, null);
        $table->add_field('description', XMLDB_TYPE_TEXT, null, null, XMLDB_NOTNULL, null, null);
        $table->add_field('descriptionformat', XMLDB_TYPE_INTEGER, '1', null, XMLDB_NOTNULL, null, null);
        $table->add_field('url', XMLDB_TYPE_TEXT, null, null, XMLDB_NOTNULL, null, null);
        $table->add_field('timecreated', XMLDB_TYPE_INTEGER, '10', null, XMLDB_NOTNULL, null, null);
        $table->add_field('timemodified', XMLDB_TYPE_INTEGER, '10', null, XMLDB_NOTNULL, null, null);
        $table->add_field('usermodified', XMLDB_TYPE_INTEGER, '10', null, XMLDB_NOTNULL, null, null);

        // Adding keys to table competency_userevidence.
        $table->add_key('primary', XMLDB_KEY_PRIMARY, array('id'));

        // Adding indexes to table competency_userevidence.
        $table->add_index('userid', XMLDB_INDEX_NOTUNIQUE, array('userid'));

        // Conditionally launch create table for competency_userevidence.
        if (!$dbman->table_exists($table)) {
            $dbman->create_table($table);
        }

        // Main savepoint reached.
        upgrade_main_savepoint(true, 2016041500.64);
    }

    if ($oldversion < 2016041500.65) {

        // Define table competency_userevidencecomp to be created.
        $table = new xmldb_table('competency_userevidencecomp');

        // Adding fields to table competency_userevidencecomp.
        $table->add_field('id', XMLDB_TYPE_INTEGER, '10', null, XMLDB_NOTNULL, XMLDB_SEQUENCE, null);
        $table->add_field('userevidenceid', XMLDB_TYPE_INTEGER, '10', null, XMLDB_NOTNULL, null, null);
        $table->add_field('competencyid', XMLDB_TYPE_INTEGER, '10', null, XMLDB_NOTNULL, null, null);
        $table->add_field('timecreated', XMLDB_TYPE_INTEGER, '10', null, XMLDB_NOTNULL, null, null);
        $table->add_field('timemodified', XMLDB_TYPE_INTEGER, '10', null, XMLDB_NOTNULL, null, null);
        $table->add_field('usermodified', XMLDB_TYPE_INTEGER, '10', null, XMLDB_NOTNULL, null, null);

        // Adding keys to table competency_userevidencecomp.
        $table->add_key('primary', XMLDB_KEY_PRIMARY, array('id'));

        // Adding indexes to table competency_userevidencecomp.
        $table->add_index('userevidenceid', XMLDB_INDEX_NOTUNIQUE, array('userevidenceid'));
        $table->add_index('userevidencecompids', XMLDB_INDEX_UNIQUE, array('userevidenceid', 'competencyid'));

        // Conditionally launch create table for competency_userevidencecomp.
        if (!$dbman->table_exists($table)) {
            $dbman->create_table($table);
        }

        // Main savepoint reached.
        upgrade_main_savepoint(true, 2016041500.65);
    }

    if ($oldversion < 2016041500.66) {

        // Define table competency_modulecomp to be created.
        $table = new xmldb_table('competency_modulecomp');

        // Adding fields to table competency_modulecomp.
        $table->add_field('id', XMLDB_TYPE_INTEGER, '10', null, XMLDB_NOTNULL, XMLDB_SEQUENCE, null);
        $table->add_field('cmid', XMLDB_TYPE_INTEGER, '10', null, XMLDB_NOTNULL, null, null);
        $table->add_field('timecreated', XMLDB_TYPE_INTEGER, '10', null, XMLDB_NOTNULL, null, null);
        $table->add_field('timemodified', XMLDB_TYPE_INTEGER, '10', null, XMLDB_NOTNULL, null, null);
        $table->add_field('usermodified', XMLDB_TYPE_INTEGER, '10', null, XMLDB_NOTNULL, null, null);
        $table->add_field('sortorder', XMLDB_TYPE_INTEGER, '10', null, XMLDB_NOTNULL, null, null);
        $table->add_field('competencyid', XMLDB_TYPE_INTEGER, '10', null, XMLDB_NOTNULL, null, null);
        $table->add_field('ruleoutcome', XMLDB_TYPE_INTEGER, '2', null, XMLDB_NOTNULL, null, null);

        // Adding keys to table competency_modulecomp.
        $table->add_key('primary', XMLDB_KEY_PRIMARY, array('id'));
        $table->add_key('cmidkey', XMLDB_KEY_FOREIGN, array('cmid'), 'course_modules', array('id'));
        $table->add_key('competencyidkey', XMLDB_KEY_FOREIGN, array('competencyid'), 'competency_competency', array('id'));

        // Adding indexes to table competency_modulecomp.
        $table->add_index('cmidruleoutcome', XMLDB_INDEX_NOTUNIQUE, array('cmid', 'ruleoutcome'));
        $table->add_index('cmidcompetencyid', XMLDB_INDEX_UNIQUE, array('cmid', 'competencyid'));

        // Conditionally launch create table for competency_modulecomp.
        if (!$dbman->table_exists($table)) {
            $dbman->create_table($table);
        }

        // Main savepoint reached.
        upgrade_main_savepoint(true, 2016041500.66);
    }

    if ($oldversion < 2016042100.00) {
        // Update all countries to upper case.
        $DB->execute("UPDATE {user} SET country = UPPER(country)");
        // Main savepoint reached.
        upgrade_main_savepoint(true, 2016042100.00);
    }

    if ($oldversion < 2016042600.01) {
        $deprecatedwebservices = [
            'moodle_course_create_courses',
            'moodle_course_get_courses',
            'moodle_enrol_get_enrolled_users',
            'moodle_enrol_get_users_courses',
            'moodle_enrol_manual_enrol_users',
            'moodle_file_get_files',
            'moodle_file_upload',
            'moodle_group_add_groupmembers',
            'moodle_group_create_groups',
            'moodle_group_delete_groupmembers',
            'moodle_group_delete_groups',
            'moodle_group_get_course_groups',
            'moodle_group_get_groupmembers',
            'moodle_group_get_groups',
            'moodle_message_send_instantmessages',
            'moodle_notes_create_notes',
            'moodle_role_assign',
            'moodle_role_unassign',
            'moodle_user_create_users',
            'moodle_user_delete_users',
            'moodle_user_get_course_participants_by_id',
            'moodle_user_get_users_by_courseid',
            'moodle_user_get_users_by_id',
            'moodle_user_update_users',
            'core_grade_get_definitions',
            'core_user_get_users_by_id',
            'moodle_webservice_get_siteinfo',
            'mod_forum_get_forum_discussions'
        ];

        list($insql, $params) = $DB->get_in_or_equal($deprecatedwebservices);
        $DB->delete_records_select('external_functions', "name $insql", $params);
        $DB->delete_records_select('external_services_functions', "functionname $insql", $params);
        // Main savepoint reached.
        upgrade_main_savepoint(true, 2016042600.01);
    }

    if ($oldversion < 2016051300.00) {
        // Add a default competency rating scale.
        make_competence_scale();

        // Savepoint reached.
        upgrade_main_savepoint(true, 2016051300.00);
    }

    if ($oldversion < 2016051700.01) {
        // This script is included in each major version upgrade process (3.0, 3.1) so make sure we don't run it twice.
        if (empty($CFG->upgrade_letterboundarycourses)) {
            // MDL-45390. If a grade is being displayed with letters and the grade boundaries are not being adhered to properly
            // then this course will also be frozen.
            // If the changes are accepted then the display of some grades may change.
            // This is here to freeze the gradebook in affected courses.
            upgrade_course_letter_boundary();

            // To skip running the same script on the upgrade to the next major version release.
            set_config('upgrade_letterboundarycourses', 1);
        }
        // Main savepoint reached.
        upgrade_main_savepoint(true, 2016051700.01);
    }

    // Moodle v3.1.0 release upgrade line.
    // Put any upgrade step following this.

    if ($oldversion < 2016081700.00) {

        // If someone is emotionally attached to it let's leave the config (basically the version) there.
        if (!file_exists($CFG->dirroot . '/report/search/classes/output/form.php')) {
            unset_all_config_for_plugin('report_search');
        }

        // Savepoint reached.
        upgrade_main_savepoint(true, 2016081700.00);
    }

    if ($oldversion < 2016081700.02) {
        // Default schedule values.
        $hour = 0;
        $minute = 0;

        // Get the old settings.
        if (isset($CFG->statsruntimestarthour)) {
            $hour = $CFG->statsruntimestarthour;
        }
        if (isset($CFG->statsruntimestartminute)) {
            $minute = $CFG->statsruntimestartminute;
        }

        // Retrieve the scheduled task record first.
        $stattask = $DB->get_record('task_scheduled', array('component' => 'moodle', 'classname' => '\core\task\stats_cron_task'));

        // Don't touch customised scheduling.
        if ($stattask && !$stattask->customised) {

            $nextruntime = mktime($hour, $minute, 0, date('m'), date('d'), date('Y'));
            if ($nextruntime < $stattask->lastruntime) {
                // Add 24 hours to the next run time.
                $newtime = new DateTime();
                $newtime->setTimestamp($nextruntime);
                $newtime->add(new DateInterval('P1D'));
                $nextruntime = $newtime->getTimestamp();
            }
            $stattask->nextruntime = $nextruntime;
            $stattask->minute = $minute;
            $stattask->hour = $hour;
            $stattask->customised = 1;
            $DB->update_record('task_scheduled', $stattask);
        }
        // These settings are no longer used.
        unset_config('statsruntimestarthour');
        unset_config('statsruntimestartminute');
        unset_config('statslastexecution');

        upgrade_main_savepoint(true, 2016081700.02);
    }

    if ($oldversion < 2016082200.00) {
        // An upgrade step to remove any duplicate stamps, within the same context, in the question_categories table, and to
        // add a unique index to (contextid, stamp) to avoid future stamp duplication. See MDL-54864.

        // Extend the execution time limit of the script to 2 hours.
        upgrade_set_timeout(7200);

        // This SQL fetches the id of those records which have duplicate stamps within the same context.
        // This doesn't return the original record within the context, from which the duplicate stamps were likely created.
        $fromclause = "FROM (
                        SELECT min(id) AS minid, contextid, stamp
                            FROM {question_categories}
                            GROUP BY contextid, stamp
                        ) minid
                        JOIN {question_categories} qc
                            ON qc.contextid = minid.contextid AND qc.stamp = minid.stamp AND qc.id > minid.minid";

        // Get the total record count - used for the progress bar.
        $countduplicatessql = "SELECT count(qc.id) $fromclause";
        $total = $DB->count_records_sql($countduplicatessql);

        // Get the records themselves.
        $getduplicatessql = "SELECT qc.id $fromclause ORDER BY minid";
        $rs = $DB->get_recordset_sql($getduplicatessql);

        // For each duplicate, update the stamp to a new random value.
        $i = 0;
        $pbar = new progress_bar('updatequestioncategorystamp', 500, true);
        foreach ($rs as $record) {
            // Generate a new, unique stamp and update the record.
            do {
                $newstamp = make_unique_id_code();
            } while (isset($usedstamps[$newstamp]));
            $usedstamps[$newstamp] = 1;
            $DB->set_field('question_categories', 'stamp', $newstamp, array('id' => $record->id));

            // Update progress.
            $i++;
            $pbar->update($i, $total, "Updating duplicate question category stamp - $i/$total.");
        }
        unset($usedstamps);

        // The uniqueness of each (contextid, stamp) pair is now guaranteed, so add the unique index to stop future duplicates.
        $table = new xmldb_table('question_categories');
        $index = new xmldb_index('contextidstamp', XMLDB_INDEX_UNIQUE, array('contextid', 'stamp'));
        if (!$dbman->index_exists($table, $index)) {
            $dbman->add_index($table, $index);
        }

        // Savepoint reached.
        upgrade_main_savepoint(true, 2016082200.00);
    }

    if ($oldversion < 2016091900.00) {

        // Removing the themes from core.
        $themes = array('base', 'canvas');

        foreach ($themes as $key => $theme) {
            if (check_dir_exists($CFG->dirroot . '/theme/' . $theme, false)) {
                // Ignore the themes that have been re-downloaded.
                unset($themes[$key]);
            }
        }

        if (!empty($themes)) {
            // Hacky emulation of plugin uninstallation.
            foreach ($themes as $theme) {
                unset_all_config_for_plugin('theme_' . $theme);
            }
        }

        // Main savepoint reached.
        upgrade_main_savepoint(true, 2016091900.00);
    }

    if ($oldversion < 2016091900.02) {

        // Define index attemptstepid-name (unique) to be dropped from question_attempt_step_data.
        $table = new xmldb_table('question_attempt_step_data');
        $index = new xmldb_index('attemptstepid-name', XMLDB_INDEX_UNIQUE, array('attemptstepid', 'name'));

        // Conditionally launch drop index attemptstepid-name.
        if ($dbman->index_exists($table, $index)) {
            $dbman->drop_index($table, $index);
        }

        // Main savepoint reached.
        upgrade_main_savepoint(true, 2016091900.02);
    }

    if ($oldversion < 2016100300.00) {
        unset_config('enablecssoptimiser');

        upgrade_main_savepoint(true, 2016100300.00);
    }

    if ($oldversion < 2016100501.00) {

        // Define field enddate to be added to course.
        $table = new xmldb_table('course');
        $field = new xmldb_field('enddate', XMLDB_TYPE_INTEGER, '10', null, XMLDB_NOTNULL, null, '0', 'startdate');

        // Conditionally launch add field enddate.
        if (!$dbman->field_exists($table, $field)) {
            $dbman->add_field($table, $field);
        }

        // Main savepoint reached.
        upgrade_main_savepoint(true, 2016100501.00);
    }

    if ($oldversion < 2016101100.00) {
        // Define field component to be added to message.
        $table = new xmldb_table('message');
        $field = new xmldb_field('component', XMLDB_TYPE_CHAR, '100', null, null, null, null, 'timeusertodeleted');

        // Conditionally launch add field component.
        if (!$dbman->field_exists($table, $field)) {
            $dbman->add_field($table, $field);
        }

        // Define field eventtype to be added to message.
        $field = new xmldb_field('eventtype', XMLDB_TYPE_CHAR, '100', null, null, null, null, 'component');

        // Conditionally launch add field eventtype.
        if (!$dbman->field_exists($table, $field)) {
            $dbman->add_field($table, $field);
        }

        // Main savepoint reached.
        upgrade_main_savepoint(true, 2016101100.00);
    }


    if ($oldversion < 2016101101.00) {
        // Define field component to be added to message_read.
        $table = new xmldb_table('message_read');
        $field = new xmldb_field('component', XMLDB_TYPE_CHAR, '100', null, null, null, null, 'timeusertodeleted');

        // Conditionally launch add field component.
        if (!$dbman->field_exists($table, $field)) {
            $dbman->add_field($table, $field);
        }

        // Define field eventtype to be added to message_read.
        $field = new xmldb_field('eventtype', XMLDB_TYPE_CHAR, '100', null, null, null, null, 'component');

        // Conditionally launch add field eventtype.
        if (!$dbman->field_exists($table, $field)) {
            $dbman->add_field($table, $field);
        }

        // Main savepoint reached.
        upgrade_main_savepoint(true, 2016101101.00);
    }

    if ($oldversion < 2016101401.00) {
        // Clean up repository_alfresco config unless plugin has been manually installed.
        if (!file_exists($CFG->dirroot . '/repository/alfresco/lib.php')) {
            // Remove capabilities.
            capabilities_cleanup('repository_alfresco');
            // Clean config.
            unset_all_config_for_plugin('repository_alfresco');
        }

        // Savepoint reached.
        upgrade_main_savepoint(true, 2016101401.00);
    }

    if ($oldversion < 2016101401.02) {
        $table = new xmldb_table('external_tokens');
        $field = new xmldb_field('privatetoken', XMLDB_TYPE_CHAR, '64', null, null, null, null);

        // Conditionally add privatetoken field to the external_tokens table.
        if (!$dbman->field_exists($table, $field)) {
            $dbman->add_field($table, $field);
        }

        // Main savepoint reached.
        upgrade_main_savepoint(true, 2016101401.02);
    }

    if ($oldversion < 2016110202.00) {

        // Force uninstall of deleted authentication plugin.
        if (!file_exists("$CFG->dirroot/auth/radius")) {
            // Leave settings inplace if there are radius users.
            if (!$DB->record_exists('user', array('auth' => 'radius', 'deleted' => 0))) {
                // Remove all other associated config.
                unset_all_config_for_plugin('auth/radius');
                // The version number for radius is in this format.
                unset_all_config_for_plugin('auth_radius');
            }
        }
        upgrade_main_savepoint(true, 2016110202.00);
    }

    if ($oldversion < 2016110300.00) {
        // Remove unused admin email setting.
        unset_config('emailonlyfromreplyaddress');

        // Main savepoint reached.
        upgrade_main_savepoint(true, 2016110300.00);
    }

    if ($oldversion < 2016110500.00) {

        $oldplayers = [
            'vimeo' => null,
            'mp3' => ['.mp3'],
            'html5video' => ['.mov', '.mp4', '.m4v', '.mpeg', '.mpe', '.mpg', '.ogv', '.webm'],
            'flv' => ['.flv', '.f4v'],
            'html5audio' => ['.aac', '.flac', '.mp3', '.m4a', '.oga', '.ogg', '.wav'],
            'youtube' => null,
            'swf' => null,
        ];

        // Convert hardcoded media players to the settings of the new media player plugin type.
        if (get_config('core', 'media_plugins_sortorder') === false) {
            $enabledplugins = [];
            $videoextensions = [];
            $audioextensions = [];
            foreach ($oldplayers as $oldplayer => $extensions) {
                $settingname = 'core_media_enable_'.$oldplayer;
                if (!empty($CFG->$settingname)) {
                    if ($extensions) {
                        // VideoJS will be used for all media files players that were used previously.
                        $enabledplugins['videojs'] = 'videojs';
                        if ($oldplayer === 'mp3' || $oldplayer === 'html5audio') {
                            $audioextensions += array_combine($extensions, $extensions);
                        } else {
                            $videoextensions += array_combine($extensions, $extensions);
                        }
                    } else {
                        // Enable youtube, vimeo and swf.
                        $enabledplugins[$oldplayer] = $oldplayer;
                    }
                }
            }

            set_config('media_plugins_sortorder', join(',', $enabledplugins));

            // Configure VideoJS to match the existing players set up.
            if ($enabledplugins['videojs']) {
                $enabledplugins[] = 'videojs';
                set_config('audioextensions', join(',', $audioextensions), 'media_videojs');
                set_config('videoextensions', join(',', $videoextensions), 'media_videojs');
                $useflash = !empty($CFG->core_media_enable_flv) || !empty($CFG->core_media_enable_mp3);
                set_config('useflash', $useflash, 'media_videojs');
                if (empty($CFG->core_media_enable_youtube)) {
                    // Normally YouTube is enabled in videojs, but if youtube converter was disabled before upgrade
                    // disable it in videojs as well.
                    set_config('youtube', false, 'media_videojs');
                }
            }
        }

        // Unset old settings.
        foreach ($oldplayers as $oldplayer => $extensions) {
            unset_config('core_media_enable_' . $oldplayer);
        }

        // Preset defaults if CORE_MEDIA_VIDEO_WIDTH and CORE_MEDIA_VIDEO_HEIGHT are specified in config.php .
        // After this upgrade step these constants will not be used any more.
        if (defined('CORE_MEDIA_VIDEO_WIDTH')) {
            set_config('media_default_width', CORE_MEDIA_VIDEO_WIDTH);
        }
        if (defined('CORE_MEDIA_VIDEO_HEIGHT')) {
            set_config('media_default_height', CORE_MEDIA_VIDEO_HEIGHT);
        }

        // Savepoint reached.
        upgrade_main_savepoint(true, 2016110500.00);
    }

    if ($oldversion < 2016110600.00) {
        // Define a field 'deletioninprogress' in the 'course_modules' table, to background deletion tasks.
        $table = new xmldb_table('course_modules');
        $field = new xmldb_field('deletioninprogress', XMLDB_TYPE_INTEGER, '1', null, XMLDB_NOTNULL, null, '0', 'availability');

        // Conditionally launch add field 'deletioninprogress'.
        if (!$dbman->field_exists($table, $field)) {
            $dbman->add_field($table, $field);
        }

        // Main savepoint reached.
        upgrade_main_savepoint(true, 2016110600.00);
    }

    if ($oldversion < 2016112200.01) {

        // Define field requiredbytheme to be added to block_instances.
        $table = new xmldb_table('block_instances');
        $field = new xmldb_field('requiredbytheme', XMLDB_TYPE_INTEGER, '4', null, XMLDB_NOTNULL, null, '0', 'showinsubcontexts');

        // Conditionally launch add field requiredbytheme.
        if (!$dbman->field_exists($table, $field)) {
            $dbman->add_field($table, $field);
        }

        // Main savepoint reached.
        upgrade_main_savepoint(true, 2016112200.01);
    }
    if ($oldversion < 2016112200.02) {

        // Change the existing site level admin and settings blocks to be requiredbytheme which means they won't show in boost.
        $context = context_system::instance();
        $params = array('blockname' => 'settings', 'parentcontextid' => $context->id);
        $DB->set_field('block_instances', 'requiredbytheme', 1, $params);

        $params = array('blockname' => 'navigation', 'parentcontextid' => $context->id);
        $DB->set_field('block_instances', 'requiredbytheme', 1, $params);
        // Main savepoint reached.
        upgrade_main_savepoint(true, 2016112200.02);
    }

    // Automatically generated Moodle v3.2.0 release upgrade line.
    // Put any upgrade step following this.

    if ($oldversion < 2016122800.00) {
        // Find all roles with the coursecreator archetype.
        $coursecreatorroleids = $DB->get_records('role', array('archetype' => 'coursecreator'), '', 'id');

        $context = context_system::instance();
        $capability = 'moodle/site:configview';

        foreach ($coursecreatorroleids as $roleid => $notused) {

            // Check that the capability has not already been assigned. If it has then it's either already set
            // to allow or specifically set to prohibit or prevent.
            if (!$DB->record_exists('role_capabilities', array('roleid' => $roleid, 'capability' => $capability))) {
                // Assign the capability.
                $cap = new stdClass();
                $cap->contextid    = $context->id;
                $cap->roleid       = $roleid;
                $cap->capability   = $capability;
                $cap->permission   = CAP_ALLOW;
                $cap->timemodified = time();
                $cap->modifierid   = 0;

                $DB->insert_record('role_capabilities', $cap);
            }
        }

        // Main savepoint reached.
        upgrade_main_savepoint(true, 2016122800.00);
    }

    if ($oldversion < 2017020200.01) {

        // Define index useridfrom_timeuserfromdeleted_notification (not unique) to be added to message.
        $table = new xmldb_table('message');
        $index = new xmldb_index('useridfrom_timeuserfromdeleted_notification', XMLDB_INDEX_NOTUNIQUE, array('useridfrom', 'timeuserfromdeleted', 'notification'));

        // Conditionally launch add index useridfrom_timeuserfromdeleted_notification.
        if (!$dbman->index_exists($table, $index)) {
            $dbman->add_index($table, $index);
        }

        // Define index useridto_timeusertodeleted_notification (not unique) to be added to message.
        $index = new xmldb_index('useridto_timeusertodeleted_notification', XMLDB_INDEX_NOTUNIQUE, array('useridto', 'timeusertodeleted', 'notification'));

        // Conditionally launch add index useridto_timeusertodeleted_notification.
        if (!$dbman->index_exists($table, $index)) {
            $dbman->add_index($table, $index);
        }

        $index = new xmldb_index('useridto', XMLDB_INDEX_NOTUNIQUE, array('useridto'));

        // Conditionally launch drop index useridto.
        if ($dbman->index_exists($table, $index)) {
            $dbman->drop_index($table, $index);
        }

        // Main savepoint reached.
        upgrade_main_savepoint(true, 2017020200.01);
    }

    if ($oldversion < 2017020200.02) {

        // Define index useridfrom_timeuserfromdeleted_notification (not unique) to be added to message_read.
        $table = new xmldb_table('message_read');
        $index = new xmldb_index('useridfrom_timeuserfromdeleted_notification', XMLDB_INDEX_NOTUNIQUE, array('useridfrom', 'timeuserfromdeleted', 'notification'));

        // Conditionally launch add index useridfrom_timeuserfromdeleted_notification.
        if (!$dbman->index_exists($table, $index)) {
            $dbman->add_index($table, $index);
        }

        // Define index useridto_timeusertodeleted_notification (not unique) to be added to message_read.
        $index = new xmldb_index('useridto_timeusertodeleted_notification', XMLDB_INDEX_NOTUNIQUE, array('useridto', 'timeusertodeleted', 'notification'));

        // Conditionally launch add index useridto_timeusertodeleted_notification.
        if (!$dbman->index_exists($table, $index)) {
            $dbman->add_index($table, $index);
        }

        $index = new xmldb_index('useridto', XMLDB_INDEX_NOTUNIQUE, array('useridto'));

        // Conditionally launch drop index useridto.
        if ($dbman->index_exists($table, $index)) {
            $dbman->drop_index($table, $index);
        }

        // Main savepoint reached.
        upgrade_main_savepoint(true, 2017020200.02);
    }

    if ($oldversion < 2017020901.00) {

        // Delete "orphaned" block positions. Note, the query does not use indexes (because there are none),
        // if it runs too long during upgrade you can comment this line - it will leave orphaned records
        // in the database but they won't bother you.
        upgrade_block_positions();

        // Main savepoint reached.
        upgrade_main_savepoint(true, 2017020901.00);
    }

    if ($oldversion < 2017021300.00) {
        unset_config('loginpasswordautocomplete');
        upgrade_main_savepoint(true, 2017021300.00);
    }

    if ($oldversion < 2017021400.00) {
        // Define field visibleoncoursepage to be added to course_modules.
        $table = new xmldb_table('course_modules');
        $field = new xmldb_field('visibleoncoursepage', XMLDB_TYPE_INTEGER, '1', null, XMLDB_NOTNULL, null, '1', 'visible');

        // Conditionally launch add field visibleoncoursepage.
        if (!$dbman->field_exists($table, $field)) {
            $dbman->add_field($table, $field);
        }

        // Main savepoint reached.
        upgrade_main_savepoint(true, 2017021400.00);
    }

    if ($oldversion < 2017030700.00) {

        // Define field priority to be added to event.
        $table = new xmldb_table('event');
        $field = new xmldb_field('priority', XMLDB_TYPE_INTEGER, '10', null, null, null, null, 'subscriptionid');

        // Conditionally launch add field priority.
        if (!$dbman->field_exists($table, $field)) {
            $dbman->add_field($table, $field);
        }

        // Main savepoint reached.
        upgrade_main_savepoint(true, 2017030700.00);
    }

    if ($oldversion < 2017031400.00) {

        // Define table file_conversion to be created.
        $table = new xmldb_table('file_conversion');

        // Adding fields to table file_conversion.
        $table->add_field('id', XMLDB_TYPE_INTEGER, '10', null, XMLDB_NOTNULL, XMLDB_SEQUENCE, null);
        $table->add_field('usermodified', XMLDB_TYPE_INTEGER, '10', null, XMLDB_NOTNULL, null, null);
        $table->add_field('timecreated', XMLDB_TYPE_INTEGER, '10', null, XMLDB_NOTNULL, null, null);
        $table->add_field('timemodified', XMLDB_TYPE_INTEGER, '10', null, XMLDB_NOTNULL, null, null);
        $table->add_field('sourcefileid', XMLDB_TYPE_INTEGER, '10', null, XMLDB_NOTNULL, null, null);
        $table->add_field('targetformat', XMLDB_TYPE_CHAR, '100', null, XMLDB_NOTNULL, null, null);
        $table->add_field('status', XMLDB_TYPE_INTEGER, '10', null, null, null, '0');
        $table->add_field('statusmessage', XMLDB_TYPE_TEXT, null, null, null, null, null);
        $table->add_field('converter', XMLDB_TYPE_CHAR, '255', null, null, null, null);
        $table->add_field('destfileid', XMLDB_TYPE_INTEGER, '10', null, null, null, null);
        $table->add_field('data', XMLDB_TYPE_TEXT, null, null, null, null, null);

        // Adding keys to table file_conversion.
        $table->add_key('primary', XMLDB_KEY_PRIMARY, array('id'));
        $table->add_key('sourcefileid', XMLDB_KEY_FOREIGN, array('sourcefileid'), 'files', array('id'));
        $table->add_key('destfileid', XMLDB_KEY_FOREIGN, array('destfileid'), 'files', array('id'));

        // Conditionally launch create table for file_conversion.
        if (!$dbman->table_exists($table)) {
            $dbman->create_table($table);
        }

        // Main savepoint reached.
        upgrade_main_savepoint(true, 2017031400.00);
    }

    if ($oldversion < 2017040400.00) {

        // If block_course_overview is no longer present, replace with block_myoverview.
        if (!file_exists($CFG->dirroot . '/blocks/course_overview/block_course_overview.php')) {
            $DB->set_field('block_instances', 'blockname', 'myoverview', array('blockname' => 'course_overview'));
        }

        upgrade_main_savepoint(true, 2017040400.00);
    }

    if ($oldversion < 2017040401.00) {

        // If block_course_overview is no longer present, remove it.
        // Note - we do not need to completely remove the block context etc because we
        // have replaced all occurrences of block_course_overview with block_myoverview
        // in the upgrade step above.
        if (!file_exists($CFG->dirroot . '/blocks/course_overview/block_course_overview.php')) {
            // Delete the block from the block table.
            $DB->delete_records('block', array('name' => 'course_overview'));
            // Remove capabilities.
            capabilities_cleanup('block_course_overview');
            // Clean config.
            unset_all_config_for_plugin('block_course_overview');
        }

        upgrade_main_savepoint(true, 2017040401.00);
    }

    if ($oldversion < 2017040402.00) {

        // Define fields to be added to the 'event' table.
        $table = new xmldb_table('event');
        $fieldtype = new xmldb_field('type', XMLDB_TYPE_INTEGER, '4', null, XMLDB_NOTNULL, null, 0, 'instance');
        $fieldtimesort = new xmldb_field('timesort', XMLDB_TYPE_INTEGER, '10', null, false, null, null, 'timeduration');

        // Conditionally launch add field.
        if (!$dbman->field_exists($table, $fieldtype)) {
            $dbman->add_field($table, $fieldtype);
        }

        // Conditionally launch add field.
        if (!$dbman->field_exists($table, $fieldtimesort)) {
            $dbman->add_field($table, $fieldtimesort);
        }

        // Now, define the index we will be adding.
        $index = new xmldb_index('type-timesort', XMLDB_INDEX_NOTUNIQUE, array('type', 'timesort'));

        // Conditionally launch add index.
        if (!$dbman->index_exists($table, $index)) {
            $dbman->add_index($table, $index);
        }

        upgrade_main_savepoint(true, 2017040402.00);
    }

    if ($oldversion < 2017040700.01) {

        // Define table oauth2_issuer to be created.
        $table = new xmldb_table('oauth2_issuer');

        // Adding fields to table oauth2_issuer.
        $table->add_field('id', XMLDB_TYPE_INTEGER, '10', null, XMLDB_NOTNULL, XMLDB_SEQUENCE, null);
        $table->add_field('timecreated', XMLDB_TYPE_INTEGER, '10', null, XMLDB_NOTNULL, null, null);
        $table->add_field('timemodified', XMLDB_TYPE_INTEGER, '10', null, XMLDB_NOTNULL, null, null);
        $table->add_field('usermodified', XMLDB_TYPE_INTEGER, '10', null, XMLDB_NOTNULL, null, null);
        $table->add_field('name', XMLDB_TYPE_CHAR, '255', null, XMLDB_NOTNULL, null, null);
        $table->add_field('image', XMLDB_TYPE_TEXT, null, null, XMLDB_NOTNULL, null, null);
        $table->add_field('baseurl', XMLDB_TYPE_TEXT, null, null, XMLDB_NOTNULL, null, null);
        $table->add_field('clientid', XMLDB_TYPE_TEXT, null, null, XMLDB_NOTNULL, null, null);
        $table->add_field('clientsecret', XMLDB_TYPE_TEXT, null, null, XMLDB_NOTNULL, null, null);
        $table->add_field('loginscopes', XMLDB_TYPE_TEXT, null, null, XMLDB_NOTNULL, null, null);
        $table->add_field('loginscopesoffline', XMLDB_TYPE_TEXT, null, null, XMLDB_NOTNULL, null, null);
        $table->add_field('loginparams', XMLDB_TYPE_TEXT, null, null, XMLDB_NOTNULL, null, null);
        $table->add_field('loginparamsoffline', XMLDB_TYPE_TEXT, null, null, XMLDB_NOTNULL, null, null);
        $table->add_field('alloweddomains', XMLDB_TYPE_TEXT, null, null, XMLDB_NOTNULL, null, null);
        $table->add_field('scopessupported', XMLDB_TYPE_TEXT, null, null, null, null, null);
        $table->add_field('showonloginpage', XMLDB_TYPE_INTEGER, '2', null, XMLDB_NOTNULL, null, '1');
        $table->add_field('enabled', XMLDB_TYPE_INTEGER, '2', null, XMLDB_NOTNULL, null, '1');
        $table->add_field('sortorder', XMLDB_TYPE_INTEGER, '10', null, XMLDB_NOTNULL, null, null);

        // Adding keys to table oauth2_issuer.
        $table->add_key('primary', XMLDB_KEY_PRIMARY, array('id'));

        // Conditionally launch create table for oauth2_issuer.
        if (!$dbman->table_exists($table)) {
            $dbman->create_table($table);
        }

        // Main savepoint reached.
        upgrade_main_savepoint(true, 2017040700.01);
    }

    if ($oldversion < 2017040700.02) {

        // Define table oauth2_endpoint to be created.
        $table = new xmldb_table('oauth2_endpoint');

        // Adding fields to table oauth2_endpoint.
        $table->add_field('id', XMLDB_TYPE_INTEGER, '10', null, XMLDB_NOTNULL, XMLDB_SEQUENCE, null);
        $table->add_field('timecreated', XMLDB_TYPE_INTEGER, '10', null, XMLDB_NOTNULL, null, null);
        $table->add_field('timemodified', XMLDB_TYPE_INTEGER, '10', null, XMLDB_NOTNULL, null, null);
        $table->add_field('usermodified', XMLDB_TYPE_INTEGER, '10', null, XMLDB_NOTNULL, null, null);
        $table->add_field('name', XMLDB_TYPE_CHAR, '255', null, XMLDB_NOTNULL, null, null);
        $table->add_field('url', XMLDB_TYPE_TEXT, null, null, XMLDB_NOTNULL, null, null);
        $table->add_field('issuerid', XMLDB_TYPE_INTEGER, '10', null, XMLDB_NOTNULL, null, null);

        // Adding keys to table oauth2_endpoint.
        $table->add_key('primary', XMLDB_KEY_PRIMARY, array('id'));
        $table->add_key('issuer_id_key', XMLDB_KEY_FOREIGN, array('issuerid'), 'oauth2_issuer', array('id'));

        // Conditionally launch create table for oauth2_endpoint.
        if (!$dbman->table_exists($table)) {
            $dbman->create_table($table);
        }

        // Main savepoint reached.
        upgrade_main_savepoint(true, 2017040700.02);
    }

    if ($oldversion < 2017040700.03) {

        // Define table oauth2_system_account to be created.
        $table = new xmldb_table('oauth2_system_account');

        // Adding fields to table oauth2_system_account.
        $table->add_field('id', XMLDB_TYPE_INTEGER, '10', null, XMLDB_NOTNULL, XMLDB_SEQUENCE, null);
        $table->add_field('timecreated', XMLDB_TYPE_INTEGER, '10', null, XMLDB_NOTNULL, null, null);
        $table->add_field('timemodified', XMLDB_TYPE_INTEGER, '10', null, XMLDB_NOTNULL, null, null);
        $table->add_field('usermodified', XMLDB_TYPE_INTEGER, '10', null, XMLDB_NOTNULL, null, null);
        $table->add_field('issuerid', XMLDB_TYPE_INTEGER, '10', null, XMLDB_NOTNULL, null, null);
        $table->add_field('refreshtoken', XMLDB_TYPE_TEXT, null, null, XMLDB_NOTNULL, null, null);
        $table->add_field('grantedscopes', XMLDB_TYPE_TEXT, null, null, XMLDB_NOTNULL, null, null);
        $table->add_field('username', XMLDB_TYPE_TEXT, null, null, XMLDB_NOTNULL, null, null);
        $table->add_field('email', XMLDB_TYPE_TEXT, null, null, XMLDB_NOTNULL, null, null);

        // Adding keys to table oauth2_system_account.
        $table->add_key('primary', XMLDB_KEY_PRIMARY, array('id'));
        $table->add_key('issueridkey', XMLDB_KEY_FOREIGN_UNIQUE, array('issuerid'), 'oauth2_issuer', array('id'));

        // Conditionally launch create table for oauth2_system_account.
        if (!$dbman->table_exists($table)) {
            $dbman->create_table($table);
        }

        // Main savepoint reached.
        upgrade_main_savepoint(true, 2017040700.03);
    }

    if ($oldversion < 2017040700.04) {

        // Define table oauth2_user_field_mapping to be created.
        $table = new xmldb_table('oauth2_user_field_mapping');

        // Adding fields to table oauth2_user_field_mapping.
        $table->add_field('id', XMLDB_TYPE_INTEGER, '10', null, XMLDB_NOTNULL, XMLDB_SEQUENCE, null);
        $table->add_field('timemodified', XMLDB_TYPE_INTEGER, '10', null, XMLDB_NOTNULL, null, null);
        $table->add_field('timecreated', XMLDB_TYPE_INTEGER, '10', null, XMLDB_NOTNULL, null, null);
        $table->add_field('usermodified', XMLDB_TYPE_INTEGER, '10', null, XMLDB_NOTNULL, null, null);
        $table->add_field('issuerid', XMLDB_TYPE_INTEGER, '10', null, XMLDB_NOTNULL, null, null);
        $table->add_field('externalfield', XMLDB_TYPE_CHAR, '64', null, XMLDB_NOTNULL, null, null);
        $table->add_field('internalfield', XMLDB_TYPE_CHAR, '64', null, XMLDB_NOTNULL, null, null);

        // Adding keys to table oauth2_user_field_mapping.
        $table->add_key('primary', XMLDB_KEY_PRIMARY, array('id'));
        $table->add_key('issuerkey', XMLDB_KEY_FOREIGN, array('issuerid'), 'oauth2_issuer', array('id'));
        $table->add_key('uniqinternal', XMLDB_KEY_UNIQUE, array('issuerid', 'internalfield'));

        // Conditionally launch create table for oauth2_user_field_mapping.
        if (!$dbman->table_exists($table)) {
            $dbman->create_table($table);
        }

        // Main savepoint reached.
        upgrade_main_savepoint(true, 2017040700.04);
    }

    if ($oldversion < 2017041801.00) {

        // Define table course_completion_defaults to be created.
        $table = new xmldb_table('course_completion_defaults');

        // Adding fields to table course_completion_defaults.
        $table->add_field('id', XMLDB_TYPE_INTEGER, '10', null, XMLDB_NOTNULL, XMLDB_SEQUENCE, null);
        $table->add_field('course', XMLDB_TYPE_INTEGER, '10', null, XMLDB_NOTNULL, null, null);
        $table->add_field('module', XMLDB_TYPE_INTEGER, '10', null, XMLDB_NOTNULL, null, null);
        $table->add_field('completion', XMLDB_TYPE_INTEGER, '1', null, XMLDB_NOTNULL, null, '0');
        $table->add_field('completionview', XMLDB_TYPE_INTEGER, '1', null, XMLDB_NOTNULL, null, '0');
        $table->add_field('completionusegrade', XMLDB_TYPE_INTEGER, '1', null, XMLDB_NOTNULL, null, '0');
        $table->add_field('completionexpected', XMLDB_TYPE_INTEGER, '10', null, XMLDB_NOTNULL, null, '0');
        $table->add_field('customrules', XMLDB_TYPE_TEXT, null, null, null, null, null);

        // Adding keys to table course_completion_defaults.
        $table->add_key('primary', XMLDB_KEY_PRIMARY, array('id'));
        $table->add_key('module', XMLDB_KEY_FOREIGN, array('module'), 'modules', array('id'));
        $table->add_key('course', XMLDB_KEY_FOREIGN, array('course'), 'course', array('id'));

        // Adding indexes to table course_completion_defaults.
        $table->add_index('coursemodule', XMLDB_INDEX_UNIQUE, array('course', 'module'));

        // Conditionally launch create table for course_completion_defaults.
        if (!$dbman->table_exists($table)) {
            $dbman->create_table($table);
        }

        upgrade_main_savepoint(true, 2017041801.00);
    }

    if ($oldversion < 2017050500.01) {
        // Get the list of parent event IDs.
        $sql = "SELECT DISTINCT repeatid
                           FROM {event}
                          WHERE repeatid <> 0";
        $parentids = array_keys($DB->get_records_sql($sql));
        // Check if there are repeating events we need to process.
        if (!empty($parentids)) {
            // The repeat IDs of parent events should match their own ID.
            // So we need to update parent events that have non-matching IDs and repeat IDs.
            list($insql, $params) = $DB->get_in_or_equal($parentids);
            $updatesql = "UPDATE {event}
                             SET repeatid = id
                           WHERE id <> repeatid
                                 AND id $insql";
            $DB->execute($updatesql, $params);
        }

        // Main savepoint reached.
        upgrade_main_savepoint(true, 2017050500.01);
    }

    if ($oldversion < 2017050500.02) {
        // MDL-58684:
        // Remove all portfolio_tempdata records as these may contain serialized \file_system type objects, which are now unable to
        // be unserialized because of changes to the file storage API made in MDL-46375. Portfolio now stores an id reference to
        // files instead of the object.
        // These records are normally removed after a successful export, however, can be left behind if the user abandons the
        // export attempt (a stale record). Additionally, each stale record cannot be reused and is normally cleaned up by the cron
        // task core\task\portfolio_cron_task. Since the cron task tries to unserialize them, and generates a warning, we'll remove
        // all records here.
        $DB->delete_records_select('portfolio_tempdata', 'id > ?', [0]);

        // Main savepoint reached.
        upgrade_main_savepoint(true, 2017050500.02);
    }

    if ($oldversion < 2017050900.01) {
        // Create adhoc task for upgrading of existing calendar events.
        $record = new \stdClass();
        $record->classname = '\core\task\refresh_mod_calendar_events_task';
        $record->component = 'core';

        // Next run time based from nextruntime computation in \core\task\manager::queue_adhoc_task().
        $nextruntime = time() - 1;
        $record->nextruntime = $nextruntime;
        $DB->insert_record('task_adhoc', $record);

        // Main savepoint reached.
        upgrade_main_savepoint(true, 2017050900.01);
    }

    // Automatically generated Moodle v3.3.0 release upgrade line.
    // Put any upgrade step following this.

    if ($oldversion < 2017061201.00) {
        $table = new xmldb_table('course_sections');
        $field = new xmldb_field('timemodified', XMLDB_TYPE_INTEGER, '10', null, XMLDB_NOTNULL, null, '0', 'availability');

        // Define a field 'timemodified' in the 'course_sections' table.
        if (!$dbman->field_exists($table, $field)) {
            $dbman->add_field($table, $field);
        }

        upgrade_main_savepoint(true, 2017061201.00);
    }

    if ($oldversion < 2017061301.00) {
        // Check if the value of 'navcourselimit' is set to the old default value, if so, change it to the new default.
        if ($CFG->navcourselimit == 20) {
            set_config('navcourselimit', 10);
        }

        // Main savepoint reached.
        upgrade_main_savepoint(true, 2017061301.00);
    }

<<<<<<< HEAD
    if ($oldversion < 2017071000.00) {

        // Define field requireconfirmation to be added to oauth2_issuer.
        $table = new xmldb_table('oauth2_issuer');
        $field = new xmldb_field('requireconfirmation', XMLDB_TYPE_INTEGER, '2', null, XMLDB_NOTNULL, null, '1', 'sortorder');

        // Conditionally launch add field requireconfirmation.
        if (!$dbman->field_exists($table, $field)) {
            $dbman->add_field($table, $field);
        }

        // Main savepoint reached.
        upgrade_main_savepoint(true, 2017071000.00);
    }

    if ($oldversion < 2017071001.00) {

        // Define field timemodified to be added to block_instances.
        $table = new xmldb_table('block_instances');
        $field = new xmldb_field('timemodified', XMLDB_TYPE_INTEGER, '10', null, null,
                null, null, 'configdata');

        // Conditionally launch add field timemodified.
        if (!$dbman->field_exists($table, $field)) {
            $dbman->add_field($table, $field);

            // Set field to current time.
            $DB->set_field('block_instances', 'timemodified', time());

            // Changing nullability of field timemodified on table block_instances to not null.
            $field = new xmldb_field('timemodified', XMLDB_TYPE_INTEGER, '10', null, XMLDB_NOTNULL,
                    null, null, 'configdata');

            // Launch change of nullability for field timemodified.
            $dbman->change_field_notnull($table, $field);

            // Define index timemodified (not unique) to be added to block_instances.
            $index = new xmldb_index('timemodified', XMLDB_INDEX_NOTUNIQUE, array('timemodified'));

            // Conditionally launch add index timemodified.
            if (!$dbman->index_exists($table, $index)) {
                $dbman->add_index($table, $index);
            }
        }

        // Define field timecreated to be added to block_instances.
        $field = new xmldb_field('timecreated', XMLDB_TYPE_INTEGER, '10', null, null,
                null, null, 'configdata');

        // Conditionally launch add field timecreated.
        if (!$dbman->field_exists($table, $field)) {
            $dbman->add_field($table, $field);

            // Set field to current time.
            $DB->set_field('block_instances', 'timecreated', time());

            // Changing nullability of field timecreated on table block_instances to not null.
            $field = new xmldb_field('timecreated', XMLDB_TYPE_INTEGER, '10', null, XMLDB_NOTNULL,
                    null, null, 'configdata');

            // Launch change of nullability for field timecreated.
            $dbman->change_field_notnull($table, $field);
        }

        // Main savepoint reached.
        upgrade_main_savepoint(true, 2017071001.00);
    }

=======
    if ($oldversion < 2017071000.00 ) {
        // Clean old upgrade setting not used anymore.
        unset_config('upgrade_minmaxgradestepignored');
        upgrade_main_savepoint(true, 2017071000.00);
    }

>>>>>>> f83d212b
    return true;
}<|MERGE_RESOLUTION|>--- conflicted
+++ resolved
@@ -1914,7 +1914,6 @@
         upgrade_main_savepoint(true, 2017061301.00);
     }
 
-<<<<<<< HEAD
     if ($oldversion < 2017071000.00) {
 
         // Define field requireconfirmation to be added to oauth2_issuer.
@@ -1983,13 +1982,11 @@
         upgrade_main_savepoint(true, 2017071001.00);
     }
 
-=======
-    if ($oldversion < 2017071000.00 ) {
+    if ($oldversion < 2017071100.00 ) {
         // Clean old upgrade setting not used anymore.
         unset_config('upgrade_minmaxgradestepignored');
-        upgrade_main_savepoint(true, 2017071000.00);
-    }
-
->>>>>>> f83d212b
+        upgrade_main_savepoint(true, 2017071100.00);
+    }
+
     return true;
 }