<?php
// This file is part of Moodle - http://moodle.org/
//
// Moodle is free software: you can redistribute it and/or modify
// it under the terms of the GNU General Public License as published by
// the Free Software Foundation, either version 3 of the License, or
// (at your option) any later version.
//
// Moodle is distributed in the hope that it will be useful,
// but WITHOUT ANY WARRANTY; without even the implied warranty of
// MERCHANTABILITY or FITNESS FOR A PARTICULAR PURPOSE.  See the
// GNU General Public License for more details.
//
// You should have received a copy of the GNU General Public License
// along with Moodle.  If not, see <http://www.gnu.org/licenses/>.

/**
 * This file keeps track of upgrades to Moodle.
 *
 * Sometimes, changes between versions involve
 * alterations to database structures and other
 * major things that may break installations.
 *
 * The upgrade function in this file will attempt
 * to perform all the necessary actions to upgrade
 * your older installation to the current version.
 *
 * If there's something it cannot do itself, it
 * will tell you what you need to do.
 *
 * The commands in here will all be database-neutral,
 * using the methods of database_manager class
 *
 * Please do not forget to use upgrade_set_timeout()
 * before any action that may take longer time to finish.
 *
 * @package   core_install
 * @category  upgrade
 * @copyright 2006 onwards Martin Dougiamas  http://dougiamas.com
 * @license   http://www.gnu.org/copyleft/gpl.html GNU GPL v3 or later
 */

defined('MOODLE_INTERNAL') || die();

/**
 * Main upgrade tasks to be executed on Moodle version bump
 *
 * This function is automatically executed after one bump in the Moodle core
 * version is detected. It's in charge of performing the required tasks
 * to raise core from the previous version to the next one.
 *
 * It's a collection of ordered blocks of code, named "upgrade steps",
 * each one performing one isolated (from the rest of steps) task. Usually
 * tasks involve creating new DB objects or performing manipulation of the
 * information for cleanup/fixup purposes.
 *
 * Each upgrade step has a fixed structure, that can be summarised as follows:
 *
 * if ($oldversion < XXXXXXXXXX.XX) {
 *     // Explanation of the update step, linking to issue in the Tracker if necessary
 *     upgrade_set_timeout(XX); // Optional for big tasks
 *     // Code to execute goes here, usually the XMLDB Editor will
 *     // help you here. See {@link http://docs.moodle.org/dev/XMLDB_editor}.
 *     upgrade_main_savepoint(true, XXXXXXXXXX.XX);
 * }
 *
 * All plugins within Moodle (modules, blocks, reports...) support the existence of
 * their own upgrade.php file, using the "Frankenstyle" component name as
 * defined at {@link http://docs.moodle.org/dev/Frankenstyle}, for example:
 *     - {@link xmldb_page_upgrade($oldversion)}. (modules don't require the plugintype ("mod_") to be used.
 *     - {@link xmldb_auth_manual_upgrade($oldversion)}.
 *     - {@link xmldb_workshopform_accumulative_upgrade($oldversion)}.
 *     - ....
 *
 * In order to keep the contents of this file reduced, it's allowed to create some helper
 * functions to be used here in the {@link upgradelib.php} file at the same directory. Note
 * that such a file must be manually included from upgrade.php, and there are some restrictions
 * about what can be used within it.
 *
 * For more information, take a look to the documentation available:
 *     - Data definition API: {@link http://docs.moodle.org/dev/Data_definition_API}
 *     - Upgrade API: {@link http://docs.moodle.org/dev/Upgrade_API}
 *
 * @param int $oldversion
 * @return bool always true
 */
function xmldb_main_upgrade($oldversion) {
    global $CFG, $DB;

    require_once($CFG->libdir.'/db/upgradelib.php'); // Core Upgrade-related functions.

    $dbman = $DB->get_manager(); // Loads ddl manager and xmldb classes.

    // Always keep this upgrade step with version being the minimum
    // allowed version to upgrade from (v3.6.0 right now).
    if ($oldversion < 2018120300) {
        // Just in case somebody hacks upgrade scripts or env, we really can not continue.
        echo("You need to upgrade to 3.6.x or higher first!\n");
        exit(1);
        // Note this savepoint is 100% unreachable, but needed to pass the upgrade checks.
        upgrade_main_savepoint(true, 2018120300);
    }

    // Automatically generated Moodle v3.6.0 release upgrade line.
    // Put any upgrade step following this.

    if ($oldversion < 2018120300.01) {
        // Update the FB logo URL.
        $oldurl = 'https://facebookbrand.com/wp-content/themes/fb-branding/prj-fb-branding/assets/images/fb-art.png';
        $newurl = 'https://facebookbrand.com/wp-content/uploads/2016/05/flogo_rgb_hex-brc-site-250.png';

        $updatesql = "UPDATE {oauth2_issuer}
                         SET image = :newimage
                       WHERE " . $DB->sql_compare_text('image', 100). " = :oldimage";
        $params = [
            'newimage' => $newurl,
            'oldimage' => $oldurl
        ];
        $DB->execute($updatesql, $params);

        upgrade_main_savepoint(true, 2018120300.01);
    }

    if ($oldversion < 2018120300.02) {
        // Set all individual conversations to enabled.
        $updatesql = "UPDATE {message_conversations}
                         SET enabled = :enabled
                       WHERE type = :type";
        $DB->execute($updatesql, ['enabled' => 1, 'type' => 1]);

        upgrade_main_savepoint(true, 2018120300.02);
    }

    if ($oldversion < 2018120301.02) {
        upgrade_delete_orphaned_file_records();
        upgrade_main_savepoint(true, 2018120301.02);
    }

    if ($oldversion < 2019011500.00) {
        // Define table task_log to be created.
        $table = new xmldb_table('task_log');

        // Adding fields to table task_log.
        $table->add_field('id', XMLDB_TYPE_INTEGER, '10', null, XMLDB_NOTNULL, XMLDB_SEQUENCE, null);
        $table->add_field('type', XMLDB_TYPE_INTEGER, '4', null, XMLDB_NOTNULL, null, null);
        $table->add_field('component', XMLDB_TYPE_CHAR, '255', null, XMLDB_NOTNULL, null, null);
        $table->add_field('classname', XMLDB_TYPE_CHAR, '255', null, XMLDB_NOTNULL, null, null);
        $table->add_field('userid', XMLDB_TYPE_INTEGER, '10', null, XMLDB_NOTNULL, null, null);
        $table->add_field('timestart', XMLDB_TYPE_NUMBER, '20, 10', null, XMLDB_NOTNULL, null, null);
        $table->add_field('timeend', XMLDB_TYPE_NUMBER, '20, 10', null, XMLDB_NOTNULL, null, null);
        $table->add_field('dbreads', XMLDB_TYPE_INTEGER, '10', null, XMLDB_NOTNULL, null, null);
        $table->add_field('dbwrites', XMLDB_TYPE_INTEGER, '10', null, XMLDB_NOTNULL, null, null);
        $table->add_field('result', XMLDB_TYPE_INTEGER, '2', null, XMLDB_NOTNULL, null, null);

        // Adding keys to table task_log.
        $table->add_key('primary', XMLDB_KEY_PRIMARY, ['id']);

        // Adding indexes to table task_log.
        $table->add_index('classname', XMLDB_INDEX_NOTUNIQUE, ['classname']);
        $table->add_index('timestart', XMLDB_INDEX_NOTUNIQUE, ['timestart']);

        // Conditionally launch create table for task_log.
        if (!$dbman->table_exists($table)) {
            $dbman->create_table($table);
        }

        // Main savepoint reached.
        upgrade_main_savepoint(true, 2019011500.00);
    }

    if ($oldversion < 2019011501.00) {
        // Define field output to be added to task_log.
        $table = new xmldb_table('task_log');
        $field = new xmldb_field('output', XMLDB_TYPE_TEXT, null, null, XMLDB_NOTNULL, null, null, 'result');

        // Conditionally launch add field output.
        if (!$dbman->field_exists($table, $field)) {
            $dbman->add_field($table, $field);
        }

        // Main savepoint reached.
        upgrade_main_savepoint(true, 2019011501.00);
    }

    if ($oldversion < 2019011801.00) {

        // Define table customfield_category to be created.
        $table = new xmldb_table('customfield_category');

        // Adding fields to table customfield_category.
        $table->add_field('id', XMLDB_TYPE_INTEGER, '10', null, XMLDB_NOTNULL, XMLDB_SEQUENCE, null);
        $table->add_field('name', XMLDB_TYPE_CHAR, '400', null, XMLDB_NOTNULL, null, null);
        $table->add_field('description', XMLDB_TYPE_TEXT, null, null, null, null, null);
        $table->add_field('descriptionformat', XMLDB_TYPE_INTEGER, '10', null, null, null, null);
        $table->add_field('sortorder', XMLDB_TYPE_INTEGER, '10', null, null, null, null);
        $table->add_field('timecreated', XMLDB_TYPE_INTEGER, '10', null, XMLDB_NOTNULL, null, null);
        $table->add_field('timemodified', XMLDB_TYPE_INTEGER, '10', null, XMLDB_NOTNULL, null, null);
        $table->add_field('component', XMLDB_TYPE_CHAR, '100', null, XMLDB_NOTNULL, null, null);
        $table->add_field('area', XMLDB_TYPE_CHAR, '100', null, XMLDB_NOTNULL, null, null);
        $table->add_field('itemid', XMLDB_TYPE_INTEGER, '10', null, XMLDB_NOTNULL, null, '0');
        $table->add_field('contextid', XMLDB_TYPE_INTEGER, '10', null, null, null, null);

        // Adding keys to table customfield_category.
        $table->add_key('primary', XMLDB_KEY_PRIMARY, ['id']);
        $table->add_key('contextid', XMLDB_KEY_FOREIGN, ['contextid'], 'context', ['id']);

        // Adding indexes to table customfield_category.
        $table->add_index('component_area_itemid', XMLDB_INDEX_NOTUNIQUE, ['component', 'area', 'itemid', 'sortorder']);

        // Conditionally launch create table for customfield_category.
        if (!$dbman->table_exists($table)) {
            $dbman->create_table($table);
        }

        // Define table customfield_field to be created.
        $table = new xmldb_table('customfield_field');

        // Adding fields to table customfield_field.
        $table->add_field('id', XMLDB_TYPE_INTEGER, '10', null, XMLDB_NOTNULL, XMLDB_SEQUENCE, null);
        $table->add_field('shortname', XMLDB_TYPE_CHAR, '100', null, XMLDB_NOTNULL, null, null);
        $table->add_field('name', XMLDB_TYPE_CHAR, '400', null, XMLDB_NOTNULL, null, null);
        $table->add_field('type', XMLDB_TYPE_CHAR, '100', null, XMLDB_NOTNULL, null, null);
        $table->add_field('description', XMLDB_TYPE_TEXT, null, null, null, null, null);
        $table->add_field('descriptionformat', XMLDB_TYPE_INTEGER, '10', null, null, null, null);
        $table->add_field('sortorder', XMLDB_TYPE_INTEGER, '10', null, null, null, null);
        $table->add_field('categoryid', XMLDB_TYPE_INTEGER, '10', null, null, null, null);
        $table->add_field('configdata', XMLDB_TYPE_TEXT, null, null, null, null, null);
        $table->add_field('timecreated', XMLDB_TYPE_INTEGER, '10', null, XMLDB_NOTNULL, null, null);
        $table->add_field('timemodified', XMLDB_TYPE_INTEGER, '10', null, XMLDB_NOTNULL, null, null);

        // Adding keys to table customfield_field.
        $table->add_key('primary', XMLDB_KEY_PRIMARY, ['id']);
        $table->add_key('categoryid', XMLDB_KEY_FOREIGN, ['categoryid'], 'customfield_category', ['id']);

        // Adding indexes to table customfield_field.
        $table->add_index('categoryid_sortorder', XMLDB_INDEX_NOTUNIQUE, ['categoryid', 'sortorder']);

        // Conditionally launch create table for customfield_field.
        if (!$dbman->table_exists($table)) {
            $dbman->create_table($table);
        }

        // Define table customfield_data to be created.
        $table = new xmldb_table('customfield_data');

        // Adding fields to table customfield_data.
        $table->add_field('id', XMLDB_TYPE_INTEGER, '10', null, XMLDB_NOTNULL, XMLDB_SEQUENCE, null);
        $table->add_field('fieldid', XMLDB_TYPE_INTEGER, '10', null, XMLDB_NOTNULL, null, null);
        $table->add_field('instanceid', XMLDB_TYPE_INTEGER, '10', null, XMLDB_NOTNULL, null, null);
        $table->add_field('intvalue', XMLDB_TYPE_INTEGER, '10', null, null, null, null);
        $table->add_field('decvalue', XMLDB_TYPE_NUMBER, '10, 5', null, null, null, null);
        $table->add_field('shortcharvalue', XMLDB_TYPE_CHAR, '255', null, null, null, null);
        $table->add_field('charvalue', XMLDB_TYPE_CHAR, '1333', null, null, null, null);
        $table->add_field('value', XMLDB_TYPE_TEXT, null, null, XMLDB_NOTNULL, null, null);
        $table->add_field('valueformat', XMLDB_TYPE_INTEGER, '10', null, XMLDB_NOTNULL, null, null);
        $table->add_field('timecreated', XMLDB_TYPE_INTEGER, '10', null, XMLDB_NOTNULL, null, null);
        $table->add_field('timemodified', XMLDB_TYPE_INTEGER, '10', null, XMLDB_NOTNULL, null, null);
        $table->add_field('contextid', XMLDB_TYPE_INTEGER, '10', null, null, null, null);

        // Adding keys to table customfield_data.
        $table->add_key('primary', XMLDB_KEY_PRIMARY, ['id']);
        $table->add_key('fieldid', XMLDB_KEY_FOREIGN, ['fieldid'], 'customfield_field', ['id']);
        $table->add_key('contextid', XMLDB_KEY_FOREIGN, ['contextid'], 'context', ['id']);

        // Adding indexes to table customfield_data.
        $table->add_index('instanceid-fieldid', XMLDB_INDEX_UNIQUE, ['instanceid', 'fieldid']);
        $table->add_index('fieldid-intvalue', XMLDB_INDEX_NOTUNIQUE, ['fieldid', 'intvalue']);
        $table->add_index('fieldid-shortcharvalue', XMLDB_INDEX_NOTUNIQUE, ['fieldid', 'shortcharvalue']);
        $table->add_index('fieldid-decvalue', XMLDB_INDEX_NOTUNIQUE, ['fieldid', 'decvalue']);

        // Conditionally launch create table for customfield_data.
        if (!$dbman->table_exists($table)) {
            $dbman->create_table($table);
        }

        upgrade_main_savepoint(true, 2019011801.00);
    }

    if ($oldversion < 2019011801.01) {

        // Delete all files that have been used in sections, which are already deleted.
        $sql = "SELECT DISTINCT f.itemid as sectionid, f.contextid
                  FROM {files} f
             LEFT JOIN {course_sections} s ON f.itemid = s.id
                 WHERE f.component = :component AND f.filearea = :filearea AND s.id IS NULL ";

        $params = [
            'component' => 'course',
            'filearea' => 'section'
        ];

        $stalefiles = $DB->get_recordset_sql($sql, $params);

        $fs = get_file_storage();
        foreach ($stalefiles as $stalefile) {
            $fs->delete_area_files($stalefile->contextid, 'course', 'section', $stalefile->sectionid);
        }
        $stalefiles->close();

        upgrade_main_savepoint(true, 2019011801.01);
    }

    if ($oldversion < 2019011801.02) {
        // Add index 'useridfrom' to the table 'notifications'.
        $table = new xmldb_table('notifications');
        $index = new xmldb_index('useridfrom', XMLDB_INDEX_NOTUNIQUE, ['useridfrom']);

        if (!$dbman->index_exists($table, $index)) {
            $dbman->add_index($table, $index);
        }

        upgrade_main_savepoint(true, 2019011801.02);
    }

    if ($oldversion < 2019011801.03) {
        // Remove duplicate entries from group memberships.
        // Find records with multiple userid/groupid combinations and find the highest ID.
        // Later we will remove all those entries.
        $sql = "
            SELECT MIN(id) as minid, userid, groupid
            FROM {groups_members}
            GROUP BY userid, groupid
            HAVING COUNT(id) > 1";
        if ($duplicatedrows = $DB->get_recordset_sql($sql)) {
            foreach ($duplicatedrows as $row) {
                $DB->delete_records_select('groups_members',
                    'userid = :userid AND groupid = :groupid AND id <> :minid', (array)$row);
            }
        }
        $duplicatedrows->close();

        // Define key useridgroupid (unique) to be added to group_members.
        $table = new xmldb_table('groups_members');
        $key = new xmldb_key('useridgroupid', XMLDB_KEY_UNIQUE, array('userid', 'groupid'));
        // Launch add key useridgroupid.
        $dbman->add_key($table, $key);
        // Main savepoint reached.
        upgrade_main_savepoint(true, 2019011801.03);
    }

    if ($oldversion < 2019021500.01) {
        $insights = $DB->get_record('message_providers', ['component' => 'moodle', 'name' => 'insights']);
        if (!empty($insights)) {
            $insights->capability = null;
            $DB->update_record('message_providers', $insights);
        }
        upgrade_main_savepoint(true, 2019021500.01);
    }

    if ($oldversion < 2019021500.02) {
        // Default 'off' for existing sites as this is the behaviour they had earlier.
        set_config('messagingdefaultpressenter', false);

        // Main savepoint reached.
        upgrade_main_savepoint(true, 2019021500.02);
    }

    if ($oldversion < 2019030100.01) {
        // Create adhoc task to delete renamed My Course search area (ID core_course-mycourse).
        $record = new \stdClass();
        $record->classname = '\core\task\clean_up_deleted_search_area_task';
        $record->component = 'core';

        // Next run time based from nextruntime computation in \core\task\manager::queue_adhoc_task().
        $nextruntime = time() - 1;
        $record->nextruntime = $nextruntime;
        $record->customdata = json_encode('core_course-mycourse');

        $DB->insert_record('task_adhoc', $record);

        // Main savepoint reached.
        upgrade_main_savepoint(true, 2019030100.01);
    }

    if ($oldversion < 2019030700.01) {

        // Define field evaluationmode to be added to analytics_models_log.
        $table = new xmldb_table('analytics_models_log');
        $field = new xmldb_field('evaluationmode', XMLDB_TYPE_CHAR, '50', null, null, null,
            null, 'version');

        // Conditionally launch add field evaluationmode.
        if (!$dbman->field_exists($table, $field)) {
            $dbman->add_field($table, $field);

            $updatesql = "UPDATE {analytics_models_log}
                             SET evaluationmode = 'configuration'";
            $DB->execute($updatesql, []);

            // Changing nullability of field evaluationmode on table block_instances to not null.
            $field = new xmldb_field('evaluationmode', XMLDB_TYPE_CHAR, '50', null, XMLDB_NOTNULL,
                null, null, 'version');

            // Launch change of nullability for field evaluationmode.
            $dbman->change_field_notnull($table, $field);
        }

        // Main savepoint reached.
        upgrade_main_savepoint(true, 2019030700.01);
    }

    if ($oldversion < 2019030800.00) {
        // Define table 'message_conversation_actions' to be created.
        // Note - I would have preferred 'message_conversation_user_actions' but due to Oracle we can't. Boo.
        $table = new xmldb_table('message_conversation_actions');

        // Adding fields to table 'message_conversation_actions'.
        $table->add_field('id', XMLDB_TYPE_INTEGER, '10', null, XMLDB_NOTNULL, XMLDB_SEQUENCE, null);
        $table->add_field('userid', XMLDB_TYPE_INTEGER, '10', null, XMLDB_NOTNULL, null, null);
        $table->add_field('conversationid', XMLDB_TYPE_INTEGER, '10', null, XMLDB_NOTNULL, null, null);
        $table->add_field('action', XMLDB_TYPE_INTEGER, '10', null, XMLDB_NOTNULL, null, null);
        $table->add_field('timecreated', XMLDB_TYPE_INTEGER, '10', null, XMLDB_NOTNULL, null, null);

        // Adding keys to table 'message_conversation_actions'.
        $table->add_key('primary', XMLDB_KEY_PRIMARY, ['id']);
        $table->add_key('userid', XMLDB_KEY_FOREIGN, ['userid'], 'user', ['id']);
        $table->add_key('conversationid', XMLDB_KEY_FOREIGN, ['conversationid'], 'message_conversations', ['id']);

        // Conditionally launch create table for 'message_conversation_actions'.
        if (!$dbman->table_exists($table)) {
            $dbman->create_table($table);
        }

        // Main savepoint reached.
        upgrade_main_savepoint(true, 2019030800.00);
    }

    if ($oldversion < 2019030800.02) {
        // Remove any conversations and their members associated with non-existent groups.
        $sql = "SELECT mc.id
                  FROM {message_conversations} mc
             LEFT JOIN {groups} g
                    ON mc.itemid = g.id
                 WHERE mc.component = :component
                   AND mc.itemtype = :itemtype
                   AND g.id is NULL";
        $conversations = $DB->get_records_sql($sql, ['component' => 'core_group', 'itemtype' => 'groups']);

        if ($conversations) {
            $conversationids = array_keys($conversations);

            $DB->delete_records_list('message_conversations', 'id', $conversationids);
            $DB->delete_records_list('message_conversation_members', 'conversationid', $conversationids);
            $DB->delete_records_list('message_conversation_actions', 'conversationid', $conversationids);

            // Now, go through each conversation and delete any messages and related message actions.
            foreach ($conversationids as $conversationid) {
                if ($messages = $DB->get_records('messages', ['conversationid' => $conversationid])) {
                    $messageids = array_keys($messages);

                    // Delete the actions.
                    list($insql, $inparams) = $DB->get_in_or_equal($messageids);
                    $DB->delete_records_select('message_user_actions', "messageid $insql", $inparams);

                    // Delete the messages.
                    $DB->delete_records('messages', ['conversationid' => $conversationid]);
                }
            }
        }

        // Main savepoint reached.
        upgrade_main_savepoint(true, 2019030800.02);
    }

    if ($oldversion < 2019030800.03) {

        // Add missing indicators to course_dropout.
        $params = [
            'target' => '\core\analytics\target\course_dropout',
            'trained' => 0,
            'enabled' => 0,
        ];
        $models = $DB->get_records('analytics_models', $params);
        foreach ($models as $model) {
            $indicators = json_decode($model->indicators);

            $potentiallymissingindicators = [
                '\core_course\analytics\indicator\completion_enabled',
                '\core_course\analytics\indicator\potential_cognitive_depth',
                '\core_course\analytics\indicator\potential_social_breadth',
                '\core\analytics\indicator\any_access_after_end',
                '\core\analytics\indicator\any_access_before_start',
                '\core\analytics\indicator\any_write_action_in_course',
                '\core\analytics\indicator\read_actions'
            ];

            $missing = false;
            foreach ($potentiallymissingindicators as $potentiallymissingindicator) {
                if (!in_array($potentiallymissingindicator, $indicators)) {
                    // Add the missing indicator to sites upgraded before 2017072000.02.
                    $indicators[] = $potentiallymissingindicator;
                    $missing = true;
                }
            }

            if ($missing) {
                $model->indicators = json_encode($indicators);
                $model->version = time();
                $model->timemodified = time();
                $DB->update_record('analytics_models', $model);
            }
        }

        // Add missing indicators to no_teaching.
        $params = [
            'target' => '\core\analytics\target\no_teaching',
        ];
        $models = $DB->get_records('analytics_models', $params);
        foreach ($models as $model) {
            $indicators = json_decode($model->indicators);
            if (!in_array('\core_course\analytics\indicator\no_student', $indicators)) {
                // Add the missing indicator to sites upgraded before 2017072000.02.

                $indicators[] = '\core_course\analytics\indicator\no_student';

                $model->indicators = json_encode($indicators);
                $model->version = time();
                $model->timemodified = time();
                $DB->update_record('analytics_models', $model);
            }
        }

        // Main savepoint reached.
        upgrade_main_savepoint(true, 2019030800.03);
    }

    if ($oldversion < 2019031500.01) {

        $defaulttimesplittings = get_config('analytics', 'timesplittings');
        if ($defaulttimesplittings !== false) {
            set_config('defaulttimesplittingsevaluation', $defaulttimesplittings, 'analytics');
            unset_config('timesplittings', 'analytics');
        }

        // Main savepoint reached.
        upgrade_main_savepoint(true, 2019031500.01);
    }

    if ($oldversion < 2019032200.02) {
        // The no_teaching model might have been marked as not-trained by mistake (static models are always trained).
        $DB->set_field('analytics_models', 'trained', 1, ['target' => '\core\analytics\target\no_teaching']);
        upgrade_main_savepoint(true, 2019032200.02);
    }

    if ($oldversion < 2019032900.00) {

        // Define table badge_competencies to be renamed to badge_alignment.
        $table = new xmldb_table('badge_competencies');

        // Be careful if this step gets run twice.
        if ($dbman->table_exists($table)) {
            $key = new xmldb_key('competenciesbadge', XMLDB_KEY_FOREIGN, ['badgeid'], 'badge', ['id']);

            // Launch drop key competenciesbadge.
            $dbman->drop_key($table, $key);

            $key = new xmldb_key('alignmentsbadge', XMLDB_KEY_FOREIGN, ['badgeid'], 'badge', ['id']);

            // Launch add key alignmentsbadge.
            $dbman->add_key($table, $key);

            // Launch rename table for badge_alignment.
            $dbman->rename_table($table, 'badge_alignment');
        }

        upgrade_main_savepoint(true, 2019032900.00);
    }

    if ($oldversion < 2019032900.01) {
        $sql = "UPDATE {task_scheduled}
                   SET classname = ?
                 WHERE component = ?
                   AND classname = ?";
        $DB->execute($sql, [
            '\core\task\question_preview_cleanup_task',
            'moodle',
            '\core\task\question_cron_task'
        ]);

        // Main savepoint reached.
        upgrade_main_savepoint(true, 2019032900.01);
     }

    if ($oldversion < 2019040200.01) {
        // Removing the themes BSB, Clean, More from core.
        // If these theme wish to be retained empty this array before upgrade.
        $themes = array('theme_bootstrapbase' => 'bootstrapbase',
                'theme_clean' => 'clean', 'theme_more' => 'more');
        foreach ($themes as $key => $theme) {
            if (check_dir_exists($CFG->dirroot . '/theme/' . $theme, false)) {
                // Ignore the themes that have been re-downloaded.
                unset($themes[$key]);
            }
        }
        // Check we actually have themes to remove.
        if (count($themes) > 0) {
            list($insql, $inparams) = $DB->get_in_or_equal($themes, SQL_PARAMS_NAMED);

            // Replace the theme usage.
            $DB->set_field_select('course', 'theme', 'classic', "theme $insql", $inparams);
            $DB->set_field_select('course_categories', 'theme', 'classic', "theme $insql", $inparams);
            $DB->set_field_select('user', 'theme', 'classic', "theme $insql", $inparams);
            $DB->set_field_select('mnet_host', 'theme', 'classic', "theme $insql", $inparams);
            $DB->set_field_select('cohort', 'theme', 'classic', "theme $insql", $inparams);

            // Replace the theme configs.
            if (in_array(get_config('core', 'theme'), $themes)) {
                set_config('theme', 'classic');
            }
            if (in_array(get_config('core', 'thememobile'), $themes)) {
                set_config('thememobile', 'classic');
            }
            if (in_array(get_config('core', 'themelegacy'), $themes)) {
                set_config('themelegacy', 'classic');
            }
            if (in_array(get_config('core', 'themetablet'), $themes)) {
                set_config('themetablet', 'classic');
            }

            // Hacky emulation of plugin uninstallation.
            foreach ($themes as $key => $theme) {
                unset_all_config_for_plugin($key);
            }
        }

        // Main savepoint reached.
        upgrade_main_savepoint(true, 2019040200.01);
    }

    if ($oldversion < 2019040600.02) {

        // Define key fileid (foreign) to be dropped form analytics_train_samples.
        $table = new xmldb_table('analytics_train_samples');
        $key = new xmldb_key('fileid', XMLDB_KEY_FOREIGN, ['fileid'], 'files', ['id']);

        // Launch drop key fileid.
        $dbman->drop_key($table, $key);

        // Define field fileid to be dropped from analytics_train_samples.
        $table = new xmldb_table('analytics_train_samples');
        $field = new xmldb_field('fileid');

        // Conditionally launch drop field fileid.
        if ($dbman->field_exists($table, $field)) {
            $dbman->drop_field($table, $field);
        }

        // Main savepoint reached.
        upgrade_main_savepoint(true, 2019040600.02);
    }

    if ($oldversion < 2019040600.04) {
        // Define field and index to be added to backup_controllers.
        $table = new xmldb_table('backup_controllers');
        $field = new xmldb_field('progress', XMLDB_TYPE_NUMBER, '15, 14', null, XMLDB_NOTNULL, null, '0', 'timemodified');
        $index = new xmldb_index('useritem_ix', XMLDB_INDEX_NOTUNIQUE, ['userid', 'itemid']);
        // Conditionally launch add field progress.
        if (!$dbman->field_exists($table, $field)) {
            $dbman->add_field($table, $field);
        }
        // Conditionally launch add index useritem_ix.
        if (!$dbman->index_exists($table, $index)) {
            $dbman->add_index($table, $index);
        }

        // Main savepoint reached.
        upgrade_main_savepoint(true, 2019040600.04);
    }

    if ($oldversion < 2019041000.02) {

        // Define field fullmessagetrust to be added to messages.
        $table = new xmldb_table('messages');
        $field = new xmldb_field('fullmessagetrust', XMLDB_TYPE_INTEGER, '2', null, XMLDB_NOTNULL, null, '0', 'timecreated');

        // Conditionally launch add field fullmessagetrust.
        if (!$dbman->field_exists($table, $field)) {
            $dbman->add_field($table, $field);
        }

        // Main savepoint reached.
        upgrade_main_savepoint(true, 2019041000.02);
    }

    if ($oldversion < 2019041300.01) {
        // Add the field 'name' to the 'analytics_models' table.
        $table = new xmldb_table('analytics_models');
        $field = new xmldb_field('name', XMLDB_TYPE_CHAR, '1333', null, null, null, null, 'trained');

        if (!$dbman->field_exists($table, $field)) {
            $dbman->add_field($table, $field);
        }
        // Main savepoint reached.
        upgrade_main_savepoint(true, 2019041300.01);
    }

    if ($oldversion < 2019041800.01) {
        // STEP 1. For the existing and migrated self-conversations, set the type to the new MESSAGE_CONVERSATION_TYPE_SELF, update
        // the convhash and star them.
        $sql = "SELECT mcm.conversationid, mcm.userid, MAX(mcm.id) as maxid
                  FROM {message_conversation_members} mcm
            INNER JOIN {user} u ON mcm.userid = u.id
                 WHERE u.deleted = 0
              GROUP BY mcm.conversationid, mcm.userid
                HAVING COUNT(*) > 1";
        $selfconversationsrs = $DB->get_recordset_sql($sql);
        $maxids = [];
        foreach ($selfconversationsrs as $selfconversation) {
            $DB->update_record('message_conversations',
                ['id' => $selfconversation->conversationid,
                 'type' => \core_message\api::MESSAGE_CONVERSATION_TYPE_SELF,
                 'convhash' => \core_message\helper::get_conversation_hash([$selfconversation->userid])
                ]
            );

            // Star the existing self-conversation.
            $favouriterecord = new \stdClass();
            $favouriterecord->component = 'core_message';
            $favouriterecord->itemtype = 'message_conversations';
            $favouriterecord->itemid = $selfconversation->conversationid;
            $userctx = \context_user::instance($selfconversation->userid);
            $favouriterecord->contextid = $userctx->id;
            $favouriterecord->userid = $selfconversation->userid;
            if (!$DB->record_exists('favourite', (array)$favouriterecord)) {
                $favouriterecord->timecreated = time();
                $favouriterecord->timemodified = $favouriterecord->timecreated;
                $DB->insert_record('favourite', $favouriterecord);
            }

            // Set the self-conversation member with maxid to remove it later.
            $maxids[] = $selfconversation->maxid;
        }
        $selfconversationsrs->close();

        // Remove the repeated member with the higher id for all the existing self-conversations.
        if (!empty($maxids)) {
            list($insql, $inparams) = $DB->get_in_or_equal($maxids);
            $DB->delete_records_select('message_conversation_members', "id $insql", $inparams);
        }

        // STEP 2. Migrate existing self-conversation relying on old message tables, setting the type to the new
        // MESSAGE_CONVERSATION_TYPE_SELF and the convhash to the proper one. Star them also.

        // On the messaging legacy tables, self-conversations are only present in the 'message_read' table, so we don't need to
        // check the content in the 'message' table.
        $sql = "SELECT mr.*
                  FROM {message_read} mr
            INNER JOIN {user} u ON mr.useridfrom = u.id
                 WHERE mr.useridfrom = mr.useridto AND mr.notification = 0 AND u.deleted = 0";
        $legacyselfmessagesrs = $DB->get_recordset_sql($sql);
        foreach ($legacyselfmessagesrs as $message) {
            // Get the self-conversation or create and star it if doesn't exist.
            $conditions = [
                'type' => \core_message\api::MESSAGE_CONVERSATION_TYPE_SELF,
                'convhash' => \core_message\helper::get_conversation_hash([$message->useridfrom])
            ];
            $selfconversation = $DB->get_record('message_conversations', $conditions);
            if (empty($selfconversation)) {
                // Create the self-conversation.
                $selfconversation = new \stdClass();
                $selfconversation->type = \core_message\api::MESSAGE_CONVERSATION_TYPE_SELF;
                $selfconversation->convhash = \core_message\helper::get_conversation_hash([$message->useridfrom]);
                $selfconversation->enabled = 1;
                $selfconversation->timecreated = time();
                $selfconversation->timemodified = $selfconversation->timecreated;

                $selfconversation->id = $DB->insert_record('message_conversations', $selfconversation);

                // Add user to this self-conversation.
                $member = new \stdClass();
                $member->conversationid = $selfconversation->id;
                $member->userid = $message->useridfrom;
                $member->timecreated = time();

                $member->id = $DB->insert_record('message_conversation_members', $member);

                // Star the self-conversation.
                $favouriterecord = new \stdClass();
                $favouriterecord->component = 'core_message';
                $favouriterecord->itemtype = 'message_conversations';
                $favouriterecord->itemid = $selfconversation->id;
                $userctx = \context_user::instance($message->useridfrom);
                $favouriterecord->contextid = $userctx->id;
                $favouriterecord->userid = $message->useridfrom;
                if (!$DB->record_exists('favourite', (array)$favouriterecord)) {
                    $favouriterecord->timecreated = time();
                    $favouriterecord->timemodified = $favouriterecord->timecreated;
                    $DB->insert_record('favourite', $favouriterecord);
                }
            }

            // Create the object we will be inserting into the database.
            $tabledata = new \stdClass();
            $tabledata->useridfrom = $message->useridfrom;
            $tabledata->conversationid = $selfconversation->id;
            $tabledata->subject = $message->subject;
            $tabledata->fullmessage = $message->fullmessage;
            $tabledata->fullmessageformat = $message->fullmessageformat ?? FORMAT_MOODLE;
            $tabledata->fullmessagehtml = $message->fullmessagehtml;
            $tabledata->smallmessage = $message->smallmessage;
            $tabledata->timecreated = $message->timecreated;

            $messageid = $DB->insert_record('messages', $tabledata);

            // Check if we need to mark this message as deleted (self-conversations add this information on the
            // timeuserfromdeleted field.
            if ($message->timeuserfromdeleted) {
                $mua = new \stdClass();
                $mua->userid = $message->useridfrom;
                $mua->messageid = $messageid;
                $mua->action = \core_message\api::MESSAGE_ACTION_DELETED;
                $mua->timecreated = $message->timeuserfromdeleted;

                $DB->insert_record('message_user_actions', $mua);
            }

            // Mark this message as read.
            $mua = new \stdClass();
            $mua->userid = $message->useridto;
            $mua->messageid = $messageid;
            $mua->action = \core_message\api::MESSAGE_ACTION_READ;
            $mua->timecreated = $message->timeread;

            $DB->insert_record('message_user_actions', $mua);

            // The self-conversation message has been migrated. Delete the record from the legacy table as soon as possible
            // to avoid migrate it twice.
            $DB->delete_records('message_read', ['id' => $message->id]);
        }
        $legacyselfmessagesrs->close();

        // Main savepoint reached.
        upgrade_main_savepoint(true, 2019041800.01);
    }

    if ($oldversion < 2019042200.01) {

        // Define table role_sortorder to be dropped.
        $table = new xmldb_table('role_sortorder');

        // Conditionally launch drop table for role_sortorder.
        if ($dbman->table_exists($table)) {
            $dbman->drop_table($table);
        }

        // Main savepoint reached.
        upgrade_main_savepoint(true, 2019042200.01);
    }

    if ($oldversion < 2019042200.02) {

        // Let's update all (old core) targets to their new (core_course) locations.
        $targets = [
            '\core\analytics\target\course_competencies' => '\core_course\analytics\target\course_competencies',
            '\core\analytics\target\course_completion' => '\core_course\analytics\target\course_completion',
            '\core\analytics\target\course_dropout' => '\core_course\analytics\target\course_dropout',
            '\core\analytics\target\course_gradetopass' => '\core_course\analytics\target\course_gradetopass',
            '\core\analytics\target\no_teaching' => '\core_course\analytics\target\no_teaching',
        ];

        foreach ($targets as $oldclass => $newclass) {
            $DB->set_field('analytics_models', 'target', $newclass, ['target' => $oldclass]);
        }

        // Main savepoint reached.
        upgrade_main_savepoint(true, 2019042200.02);
    }

    if ($oldversion < 2019042300.01) {
        $sql = "UPDATE {capabilities}
                   SET name = ?,
                       contextlevel = ?
                 WHERE name = ?";
        $DB->execute($sql, ['moodle/category:viewcourselist', CONTEXT_COURSECAT, 'moodle/course:browse']);

        $sql = "UPDATE {role_capabilities}
                   SET capability = ?
                 WHERE capability = ?";
        $DB->execute($sql, ['moodle/category:viewcourselist', 'moodle/course:browse']);

        // Main savepoint reached.
        upgrade_main_savepoint(true, 2019042300.01);
    }

    if ($oldversion < 2019042300.03) {

        // Add new customdata field to message table.
        $table = new xmldb_table('message');
        $field = new xmldb_field('customdata', XMLDB_TYPE_TEXT, null, null, null, null, null, 'eventtype');

        // Conditionally launch add field output.
        if (!$dbman->field_exists($table, $field)) {
            $dbman->add_field($table, $field);
        }

        // Add new customdata field to notifications and messages table.
        $table = new xmldb_table('notifications');
        $field = new xmldb_field('customdata', XMLDB_TYPE_TEXT, null, null, null, null, null, 'timecreated');

        // Conditionally launch add field output.
        if (!$dbman->field_exists($table, $field)) {
            $dbman->add_field($table, $field);
        }

        $table = new xmldb_table('messages');
        // Conditionally launch add field output.
        if (!$dbman->field_exists($table, $field)) {
            $dbman->add_field($table, $field);
        }

        // Main savepoint reached.
        upgrade_main_savepoint(true, 2019042300.03);
    }

    if ($oldversion < 2019042700.01) {

        // Define field firstanalysis to be added to analytics_used_analysables.
        $table = new xmldb_table('analytics_used_analysables');

        // Declaring it as null initially (although it is NOT NULL).
        $field = new xmldb_field('firstanalysis', XMLDB_TYPE_INTEGER, '10', null, null, null, null, 'analysableid');

        // Conditionally launch add field firstanalysis.
        if (!$dbman->field_exists($table, $field)) {
            $dbman->add_field($table, $field);

            // Set existing values to the current timeanalysed value.
            $recordset = $DB->get_recordset('analytics_used_analysables');
            foreach ($recordset as $record) {
                $record->firstanalysis = $record->timeanalysed;
                $DB->update_record('analytics_used_analysables', $record);
            }
            $recordset->close();

            // Now make the field 'NOT NULL'.
            $field = new xmldb_field('firstanalysis', XMLDB_TYPE_INTEGER, '10',
                null, XMLDB_NOTNULL, null, null, 'analysableid');
            $dbman->change_field_notnull($table, $field);
        }

        // Main savepoint reached.
        upgrade_main_savepoint(true, 2019042700.01);
    }

    if ($oldversion < 2019050300.01) {
        // Delete all stale favourite records which were left behind when a course was deleted.
        $params = ['component' => 'core_message', 'itemtype' => 'message_conversations'];
        $sql = "SELECT fav.id as id
                  FROM {favourite} fav
             LEFT JOIN {context} ctx ON (ctx.id = fav.contextid)
                 WHERE fav.component = :component
                       AND fav.itemtype = :itemtype
                       AND ctx.id IS NULL";

        if ($records = $DB->get_fieldset_sql($sql, $params)) {
            // Just for safety, delete by chunks.
            $chunks = array_chunk($records, 1000);
            foreach ($chunks as $chunk) {
                list($insql, $inparams) = $DB->get_in_or_equal($chunk);
                $DB->delete_records_select('favourite', "id $insql", $inparams);
            }
        }

        upgrade_main_savepoint(true, 2019050300.01);
    }

    if ($oldversion < 2019050600.00) {

        // Define field apiversion to be added to badge_backpack.
        $table = new xmldb_table('badge_backpack');
        $field = new xmldb_field('apiversion', XMLDB_TYPE_CHAR, '12', null, XMLDB_NOTNULL, null, '1.0', 'password');

        // Conditionally launch add field apiversion.
        if (!$dbman->field_exists($table, $field)) {
            $dbman->add_field($table, $field);
        }

        // Define table badge_external_backpack to be created.
        $table = new xmldb_table('badge_external_backpack');

        // Adding fields to table badge_external_backpack.
        $table->add_field('id', XMLDB_TYPE_INTEGER, '10', null, XMLDB_NOTNULL, XMLDB_SEQUENCE, null);
        $table->add_field('backpackapiurl', XMLDB_TYPE_CHAR, '255', null, XMLDB_NOTNULL, null, null);
        $table->add_field('backpackweburl', XMLDB_TYPE_CHAR, '255', null, XMLDB_NOTNULL, null, null);
        $table->add_field('apiversion', XMLDB_TYPE_CHAR, '12', null, XMLDB_NOTNULL, null, '1.0');
        $table->add_field('sortorder', XMLDB_TYPE_INTEGER, '10', null, XMLDB_NOTNULL, null, '0');
        $table->add_field('password', XMLDB_TYPE_CHAR, '255', null, null, null, null);

        // Adding keys to table badge_external_backpack.
        $table->add_key('primary', XMLDB_KEY_PRIMARY, ['id']);
        $table->add_key('backpackapiurlkey', XMLDB_KEY_UNIQUE, ['backpackapiurl']);
        $table->add_key('backpackweburlkey', XMLDB_KEY_UNIQUE, ['backpackweburl']);

        // Conditionally launch create table for badge_external_backpack.
        if (!$dbman->table_exists($table)) {
            $dbman->create_table($table);
        }

        // Define field entityid to be added to badge_external.
        $table = new xmldb_table('badge_external');
        $field = new xmldb_field('entityid', XMLDB_TYPE_CHAR, '255', null, null, null, null, 'collectionid');

        // Conditionally launch add field entityid.
        if (!$dbman->field_exists($table, $field)) {
            $dbman->add_field($table, $field);
        }

        // Define table badge_external_identifier to be created.
        $table = new xmldb_table('badge_external_identifier');

        // Adding fields to table badge_external_identifier.
        $table->add_field('id', XMLDB_TYPE_INTEGER, '10', null, XMLDB_NOTNULL, XMLDB_SEQUENCE, null);
        $table->add_field('sitebackpackid', XMLDB_TYPE_INTEGER, '10', null, XMLDB_NOTNULL, null, null);
        $table->add_field('internalid', XMLDB_TYPE_CHAR, '128', null, XMLDB_NOTNULL, null, null);
        $table->add_field('externalid', XMLDB_TYPE_CHAR, '128', null, XMLDB_NOTNULL, null, null);
        $table->add_field('type', XMLDB_TYPE_CHAR, '16', null, XMLDB_NOTNULL, null, null);

        // Adding keys to table badge_external_identifier.
        $table->add_key('primary', XMLDB_KEY_PRIMARY, ['id']);
        $table->add_key('fk_backpackid', XMLDB_KEY_FOREIGN, ['sitebackpackid'], 'badge_backpack', ['id']);
        $table->add_key('backpack-internal-external', XMLDB_KEY_UNIQUE, ['sitebackpackid', 'internalid', 'externalid', 'type']);

        // Conditionally launch create table for badge_external_identifier.
        if (!$dbman->table_exists($table)) {
            $dbman->create_table($table);
        }

        // Define field externalbackpackid to be added to badge_backpack.
        $table = new xmldb_table('badge_backpack');
        $field = new xmldb_field('externalbackpackid', XMLDB_TYPE_INTEGER, '10', null, null, null, null, 'password');

        // Conditionally launch add field externalbackpackid.
        if (!$dbman->field_exists($table, $field)) {
            $dbman->add_field($table, $field);
        }

        // Define key externalbackpack (foreign) to be added to badge_backpack.
        $key = new xmldb_key('externalbackpack', XMLDB_KEY_FOREIGN, ['externalbackpackid'], 'badge_external_backpack', ['id']);

        // Launch add key externalbackpack.
        $dbman->add_key($table, $key);

        $field = new xmldb_field('apiversion');

        // Conditionally launch drop field apiversion.
        if ($dbman->field_exists($table, $field)) {
            $dbman->drop_field($table, $field);
        }

        $field = new xmldb_field('backpackurl');

        // Conditionally launch drop field backpackurl.
        if ($dbman->field_exists($table, $field)) {
            $dbman->drop_field($table, $field);
        }

        // Add default backpacks.
        require_once($CFG->dirroot . '/badges/upgradelib.php'); // Core install and upgrade related functions only for badges.
        badges_install_default_backpacks();

        // Main savepoint reached.
        upgrade_main_savepoint(true, 2019050600.00);
    }

    if ($oldversion < 2019051300.01) {
        $DB->set_field('analytics_models', 'enabled', '1', ['target' => '\core_user\analytics\target\upcoming_activities_due']);

        // Main savepoint reached.
        upgrade_main_savepoint(true, 2019051300.01);
    }

    // Automatically generated Moodle v3.7.0 release upgrade line.
    // Put any upgrade step following this.

    if ($oldversion < 2019060600.02) {
        // Renaming 'opentogoogle' config to 'opentowebcrawlers'.
        $opentogooglevalue = get_config('core', 'opentogoogle');

        // Move the value over if it was previously configured.
        if ($opentogooglevalue !== false) {
            set_config('opentowebcrawlers', $opentogooglevalue);
        }

        // Remove the now unused value.
        unset_config('opentogoogle');

        // Main savepoint reached.
        upgrade_main_savepoint(true, 2019060600.02);
    }

    if ($oldversion < 2019062900.00) {
        // Debugsmtp is now only available via config.php.
        $DB->delete_records('config', array('name' => 'debugsmtp'));

        // Main savepoint reached.
        upgrade_main_savepoint(true, 2019062900.00);
    }

    if ($oldversion < 2019070400.01) {

        $basecolors = ['#81ecec', '#74b9ff', '#a29bfe', '#dfe6e9', '#00b894',
            '#0984e3', '#b2bec3', '#fdcb6e', '#fd79a8', '#6c5ce7'];

        $colornr = 1;
        foreach ($basecolors as $color) {
            set_config('coursecolor' .  $colornr, $color, 'core_admin');
            $colornr++;
        }

        upgrade_main_savepoint(true, 2019070400.01);
    }

    if ($oldversion < 2019072200.00) {

        // Define field relativedatesmode to be added to course.
        $table = new xmldb_table('course');
        $field = new xmldb_field('relativedatesmode', XMLDB_TYPE_INTEGER, '1', null, XMLDB_NOTNULL, null, '0', 'enddate');

        // Conditionally launch add field relativedatesmode.
        if (!$dbman->field_exists($table, $field)) {
            $dbman->add_field($table, $field);
        }

        // Main savepoint reached.
        upgrade_main_savepoint(true, 2019072200.00);
    }

    if ($oldversion < 2019072500.01) {
        // Remove the "popup" processor from the list of default processors for the messagecontactrequests notification.
        $oldloggedinconfig = get_config('message', 'message_provider_moodle_messagecontactrequests_loggedin');
        $oldloggedoffconfig = get_config('message', 'message_provider_moodle_messagecontactrequests_loggedoff');
        $newloggedinconfig = implode(',', array_filter(explode(',', $oldloggedinconfig), function($value) {
            return $value != 'popup';
        }));
        $newloggedoffconfig = implode(',', array_filter(explode(',', $oldloggedoffconfig), function($value) {
            return $value != 'popup';
        }));
        set_config('message_provider_moodle_messagecontactrequests_loggedin', $newloggedinconfig, 'message');
        set_config('message_provider_moodle_messagecontactrequests_loggedoff', $newloggedoffconfig, 'message');

        upgrade_main_savepoint(true, 2019072500.01);
    }

    if ($oldversion < 2019072500.03) {
        unset_config('httpswwwroot');

        upgrade_main_savepoint(true, 2019072500.03);
    }

    if ($oldversion < 2019073100.00) {
        // Update the empty tag instructions to null.
        $instructions = get_config('core', 'auth_instructions');

        if (trim(html_to_text($instructions)) === '') {
            set_config('auth_instructions', '');
        }

        // Main savepoint reached.
        upgrade_main_savepoint(true, 2019073100.00);
    }

    if ($oldversion < 2019083000.01) {

        // If block_community is no longer present, remove it.
        if (!file_exists($CFG->dirroot . '/blocks/community/communitycourse.php')) {
            // Drop table that is no longer needed.
            $table = new xmldb_table('block_community');
            if ($dbman->table_exists($table)) {
                $dbman->drop_table($table);
            }

            // Delete instances.
            $instances = $DB->get_records_list('block_instances', 'blockname', ['community']);
            $instanceids = array_keys($instances);

            if (!empty($instanceids)) {
                $DB->delete_records_list('block_positions', 'blockinstanceid', $instanceids);
                $DB->delete_records_list('block_instances', 'id', $instanceids);
                list($sql, $params) = $DB->get_in_or_equal($instanceids, SQL_PARAMS_NAMED);
                $params['contextlevel'] = CONTEXT_BLOCK;
                $DB->delete_records_select('context', "contextlevel=:contextlevel AND instanceid " . $sql, $params);

                $preferences = array();
                foreach ($instances as $instanceid => $instance) {
                    $preferences[] = 'block' . $instanceid . 'hidden';
                    $preferences[] = 'docked_block_instance_' . $instanceid;
                }
                $DB->delete_records_list('user_preferences', 'name', $preferences);
            }

            // Delete the block from the block table.
            $DB->delete_records('block', array('name' => 'community'));

            // Remove capabilities.
            capabilities_cleanup('block_community');
            // Clean config.
            unset_all_config_for_plugin('block_community');

            // Remove Moodle-level community based capabilities.
            $capabilitiestoberemoved = ['block/community:addinstance', 'block/community:myaddinstance'];
            // Delete any role_capabilities for the old roles.
            $DB->delete_records_list('role_capabilities', 'capability', $capabilitiestoberemoved);
            // Delete the capability itself.
            $DB->delete_records_list('capabilities', 'name', $capabilitiestoberemoved);
        }

        upgrade_main_savepoint(true, 2019083000.01);
    }

    if ($oldversion < 2019083000.02) {
        // Remove unused config.
        unset_config('enablecoursepublishing');
        upgrade_main_savepoint(true, 2019083000.02);
    }

    if ($oldversion < 2019083000.04) {
        // Delete "orphaned" subscriptions.
        $sql = "SELECT DISTINCT es.userid
                  FROM {event_subscriptions} es
             LEFT JOIN {user} u ON u.id = es.userid
                 WHERE u.deleted = 1 OR u.id IS NULL";
        $deletedusers = $DB->get_fieldset_sql($sql);
        if ($deletedusers) {
            list($sql, $params) = $DB->get_in_or_equal($deletedusers);

            // Delete orphaned subscriptions.
            $DB->execute("DELETE FROM {event_subscriptions} WHERE userid " . $sql, $params);
        }

        upgrade_main_savepoint(true, 2019083000.04);
    }

    if ($oldversion < 2019090500.01) {

        // Define index analysableid (not unique) to be added to analytics_used_analysables.
        $table = new xmldb_table('analytics_used_analysables');
        $index = new xmldb_index('analysableid', XMLDB_INDEX_NOTUNIQUE, ['analysableid']);

        // Conditionally launch add index analysableid.
        if (!$dbman->index_exists($table, $index)) {
            $dbman->add_index($table, $index);
        }

        // Main savepoint reached.
        upgrade_main_savepoint(true, 2019090500.01);
    }

    if ($oldversion < 2019092700.01) {
        upgrade_rename_prediction_actions_useful_incorrectly_flagged();
        upgrade_main_savepoint(true, 2019092700.01);
    }

    if ($oldversion < 2019100800.02) {
        // Rename the official moodle sites directory the site is registered with.
        $DB->execute("UPDATE {registration_hubs}
                         SET hubname = ?, huburl = ?
                       WHERE huburl = ?", ['moodle', 'https://stats.moodle.org', 'https://moodle.net']);

        // Convert the hub site specific settings to the new naming format without the hub URL in the name.
        $hubconfig = get_config('hub');

        if (!empty($hubconfig)) {
            foreach (upgrade_convert_hub_config_site_param_names($hubconfig, 'https://moodle.net') as $name => $value) {
                set_config($name, $value, 'hub');
            }
        }

        upgrade_main_savepoint(true, 2019100800.02);
    }

    if ($oldversion < 2019100900.00) {
        // If block_participants is no longer present, remove it.
        if (!file_exists($CFG->dirroot . '/blocks/participants/block_participants.php')) {
            // Delete instances.
            $instances = $DB->get_records_list('block_instances', 'blockname', ['participants']);
            $instanceids = array_keys($instances);

            if (!empty($instanceids)) {
                $DB->delete_records_list('block_positions', 'blockinstanceid', $instanceids);
                $DB->delete_records_list('block_instances', 'id', $instanceids);
                list($sql, $params) = $DB->get_in_or_equal($instanceids, SQL_PARAMS_NAMED);
                $params['contextlevel'] = CONTEXT_BLOCK;
                $DB->delete_records_select('context', "contextlevel=:contextlevel AND instanceid " . $sql, $params);

                $preferences = array();
                foreach ($instances as $instanceid => $instance) {
                    $preferences[] = 'block' . $instanceid . 'hidden';
                    $preferences[] = 'docked_block_instance_' . $instanceid;
                }
                $DB->delete_records_list('user_preferences', 'name', $preferences);
            }

            // Delete the block from the block table.
            $DB->delete_records('block', array('name' => 'participants'));

            // Remove capabilities.
            capabilities_cleanup('block_participants');

            // Clean config.
            unset_all_config_for_plugin('block_participants');
        }

        upgrade_main_savepoint(true, 2019100900.00);
    }

    if ($oldversion < 2019101600.01) {

        // Change the setting $CFG->requestcategoryselection into $CFG->lockrequestcategory with opposite value.
        set_config('lockrequestcategory', empty($CFG->requestcategoryselection));

        upgrade_main_savepoint(true, 2019101600.01);
    }

    if ($oldversion < 2019101800.02) {

        // Get the table by its previous name.
        $table = new xmldb_table('analytics_models');
        if ($dbman->table_exists($table)) {

            // Define field contextids to be added to analytics_models.
            $field = new xmldb_field('contextids', XMLDB_TYPE_TEXT, null, null, null, null, null, 'version');

            // Conditionally launch add field contextids.
            if (!$dbman->field_exists($table, $field)) {
                $dbman->add_field($table, $field);
            }
        }

        // Main savepoint reached.
        upgrade_main_savepoint(true, 2019101800.02);
    }

    if ($oldversion < 2019102500.04) {
        // Define table h5p_libraries to be created.
        $table = new xmldb_table('h5p_libraries');

        // Adding fields to table h5p_libraries.
        $table->add_field('id', XMLDB_TYPE_INTEGER, '10', null, XMLDB_NOTNULL, XMLDB_SEQUENCE, null);
        $table->add_field('machinename', XMLDB_TYPE_CHAR, '255', null, XMLDB_NOTNULL, null, null);
        $table->add_field('title', XMLDB_TYPE_CHAR, '255', null, XMLDB_NOTNULL, null, null);
        $table->add_field('majorversion', XMLDB_TYPE_INTEGER, '4', null, XMLDB_NOTNULL, null, null);
        $table->add_field('minorversion', XMLDB_TYPE_INTEGER, '4', null, XMLDB_NOTNULL, null, null);
        $table->add_field('patchversion', XMLDB_TYPE_INTEGER, '4', null, XMLDB_NOTNULL, null, null);
        $table->add_field('runnable', XMLDB_TYPE_INTEGER, '1', null, XMLDB_NOTNULL, null, null);
        $table->add_field('fullscreen', XMLDB_TYPE_INTEGER, '1', null, XMLDB_NOTNULL, null, '0');
        $table->add_field('embedtypes', XMLDB_TYPE_CHAR, '255', null, XMLDB_NOTNULL, null, null);
        $table->add_field('preloadedjs', XMLDB_TYPE_TEXT, null, null, null, null, null);
        $table->add_field('preloadedcss', XMLDB_TYPE_TEXT, null, null, null, null, null);
        $table->add_field('droplibrarycss', XMLDB_TYPE_TEXT, null, null, null, null, null);
        $table->add_field('semantics', XMLDB_TYPE_TEXT, null, null, null, null, null);
        $table->add_field('addto', XMLDB_TYPE_TEXT, null, null, null, null, null);

        // Adding keys to table h5p_libraries.
        $table->add_key('primary', XMLDB_KEY_PRIMARY, ['id']);

        // Adding indexes to table h5p_libraries.
        $table->add_index('machinemajorminorpatch', XMLDB_INDEX_NOTUNIQUE,
            ['machinename', 'majorversion', 'minorversion', 'patchversion', 'runnable']);

        // Conditionally launch create table for h5p_libraries.
        if (!$dbman->table_exists($table)) {
            $dbman->create_table($table);
        }

        // Define table h5p_library_dependencies to be created.
        $table = new xmldb_table('h5p_library_dependencies');

        // Adding fields to table h5p_library_dependencies.
        $table->add_field('id', XMLDB_TYPE_INTEGER, '10', null, XMLDB_NOTNULL, XMLDB_SEQUENCE, null);
        $table->add_field('libraryid', XMLDB_TYPE_INTEGER, '10', null, XMLDB_NOTNULL, null, null);
        $table->add_field('requiredlibraryid', XMLDB_TYPE_INTEGER, '10', null, XMLDB_NOTNULL, null, null);
        $table->add_field('dependencytype', XMLDB_TYPE_CHAR, '255', null, XMLDB_NOTNULL, null, null);

        // Adding keys to table h5p_library_dependencies.
        $table->add_key('primary', XMLDB_KEY_PRIMARY, ['id']);
        $table->add_key('libraryid', XMLDB_KEY_FOREIGN, ['libraryid'], 'h5p_libraries', ['id']);
        $table->add_key('requiredlibraryid', XMLDB_KEY_FOREIGN, ['requiredlibraryid'], 'h5p_libraries', ['id']);

        // Conditionally launch create table for h5p_library_dependencies.
        if (!$dbman->table_exists($table)) {
            $dbman->create_table($table);
        }

        // Define table h5p to be created.
        $table = new xmldb_table('h5p');

        // Adding fields to table h5p.
        $table->add_field('id', XMLDB_TYPE_INTEGER, '10', null, XMLDB_NOTNULL, XMLDB_SEQUENCE, null);
        $table->add_field('jsoncontent', XMLDB_TYPE_TEXT, null, null, XMLDB_NOTNULL, null, null);
        $table->add_field('mainlibraryid', XMLDB_TYPE_INTEGER, '10', null, XMLDB_NOTNULL, null, null);
        $table->add_field('displayoptions', XMLDB_TYPE_INTEGER, '4', null, null, null, null);
        $table->add_field('pathnamehash', XMLDB_TYPE_CHAR, '40', null, XMLDB_NOTNULL, null, null);
        $table->add_field('contenthash', XMLDB_TYPE_CHAR, '40', null, XMLDB_NOTNULL, null, null);
        $table->add_field('filtered', XMLDB_TYPE_TEXT, null, null, null, null, null);
        $table->add_field('timecreated', XMLDB_TYPE_INTEGER, '10', null, XMLDB_NOTNULL, null, '0');
        $table->add_field('timemodified', XMLDB_TYPE_INTEGER, '10', null, XMLDB_NOTNULL, null, '0');

        // Adding keys to table h5p.
        $table->add_key('primary', XMLDB_KEY_PRIMARY, ['id']);
        $table->add_key('mainlibraryid', XMLDB_KEY_FOREIGN, ['mainlibraryid'], 'h5p_libraries', ['id']);

        // Conditionally launch create table for h5p.
        if (!$dbman->table_exists($table)) {
            $dbman->create_table($table);
        }

        // Define table h5p_contents_libraries to be created.
        $table = new xmldb_table('h5p_contents_libraries');

        // Adding fields to table h5p_contents_libraries.
        $table->add_field('id', XMLDB_TYPE_INTEGER, '10', null, XMLDB_NOTNULL, XMLDB_SEQUENCE, null);
        $table->add_field('h5pid', XMLDB_TYPE_INTEGER, '10', null, XMLDB_NOTNULL, null, null);
        $table->add_field('libraryid', XMLDB_TYPE_INTEGER, '10', null, XMLDB_NOTNULL, null, null);
        $table->add_field('dependencytype', XMLDB_TYPE_CHAR, '10', null, XMLDB_NOTNULL, null, null);
        $table->add_field('dropcss', XMLDB_TYPE_INTEGER, '1', null, XMLDB_NOTNULL, null, null);
        $table->add_field('weight', XMLDB_TYPE_INTEGER, '10', null, XMLDB_NOTNULL, null, null);

        // Adding keys to table h5p_contents_libraries.
        $table->add_key('primary', XMLDB_KEY_PRIMARY, ['id']);
        $table->add_key('h5pid', XMLDB_KEY_FOREIGN, ['h5pid'], 'h5p', ['id']);
        $table->add_key('libraryid', XMLDB_KEY_FOREIGN, ['libraryid'], 'h5p_libraries', ['id']);

        // Conditionally launch create table for h5p_contents_libraries.
        if (!$dbman->table_exists($table)) {
            $dbman->create_table($table);
        }

        // Define table h5p_libraries_cachedassets to be created.
        $table = new xmldb_table('h5p_libraries_cachedassets');

        // Adding fields to table h5p_libraries_cachedassets.
        $table->add_field('id', XMLDB_TYPE_INTEGER, '10', null, XMLDB_NOTNULL, XMLDB_SEQUENCE, null);
        $table->add_field('libraryid', XMLDB_TYPE_INTEGER, '10', null, XMLDB_NOTNULL, null, null);
        $table->add_field('hash', XMLDB_TYPE_CHAR, '255', null, XMLDB_NOTNULL, null, null);

        // Adding keys to table h5p_libraries_cachedassets.
        $table->add_key('primary', XMLDB_KEY_PRIMARY, ['id']);
        $table->add_key('libraryid', XMLDB_KEY_FOREIGN, ['libraryid'], 'h5p_libraries_cachedassets', ['id']);

        // Conditionally launch create table for h5p_libraries_cachedassets.
        if (!$dbman->table_exists($table)) {
            $dbman->create_table($table);
        }

        // Main savepoint reached.
        upgrade_main_savepoint(true, 2019102500.04);
    }

    if ($oldversion < 2019103000.13) {

        upgrade_analytics_fix_contextids_defaults();

        // Main savepoint reached.
        upgrade_main_savepoint(true, 2019103000.13);
    }

    if ($oldversion < 2019111300.00) {

        // Define field coremajor to be added to h5p_libraries.
        $table = new xmldb_table('h5p_libraries');
        $field = new xmldb_field('coremajor', XMLDB_TYPE_INTEGER, '4', null, null, null, null, 'addto');

        // Conditionally launch add field coremajor.
        if (!$dbman->field_exists($table, $field)) {
            $dbman->add_field($table, $field);
        }

        $field = new xmldb_field('coreminor', XMLDB_TYPE_INTEGER, '4', null, null, null, null, 'coremajor');

        // Conditionally launch add field coreminor.
        if (!$dbman->field_exists($table, $field)) {
            $dbman->add_field($table, $field);
        }

        // Main savepoint reached.
        upgrade_main_savepoint(true, 2019111300.00);
    }

    // Automatically generated Moodle v3.8.0 release upgrade line.
    // Put any upgrade step following this.

    if ($oldversion < 2019120500.01) {
        // Delete any role assignments for roles which no longer exist.
        $DB->delete_records_select('role_assignments', "roleid NOT IN (SELECT id FROM {role})");

        // Main savepoint reached.
        upgrade_main_savepoint(true, 2019120500.01);
    }

    if ($oldversion < 2019121800.00) {
        // Upgrade MIME types for existing streaming files.
        $filetypes = array(
            '%.fmp4' => 'video/mp4',
            '%.ts' => 'video/MP2T',
            '%.mpd' => 'application/dash+xml',
            '%.m3u8' => 'application/x-mpegURL',
        );

        $select = $DB->sql_like('filename', '?', false);
        foreach ($filetypes as $extension => $mimetype) {
            $DB->set_field_select(
                'files',
                'mimetype',
                $mimetype,
                $select,
                array($extension)
            );
        }

        upgrade_main_savepoint(true, 2019121800.00);
    }

    if ($oldversion < 2019122000.01) {
        // Clean old upgrade setting not used anymore.
        unset_config('linkcoursesectionsupgradescriptwasrun');
        upgrade_main_savepoint(true, 2019122000.01);
    }

    if ($oldversion < 2020010900.02) {
        $table = new xmldb_table('event');

        // This index will improve the performance when the Events API retrieves category and group events.
        $index = new xmldb_index('eventtype', XMLDB_INDEX_NOTUNIQUE, ['eventtype']);
        if (!$dbman->index_exists($table, $index)) {
            $dbman->add_index($table, $index);
        }

        // This index improves the performance of backups, deletion and visibilty changes on activities.
        $index = new xmldb_index('modulename-instance', XMLDB_INDEX_NOTUNIQUE, ['modulename', 'instance']);
        if (!$dbman->index_exists($table, $index)) {
            $dbman->add_index($table, $index);
        }

        upgrade_main_savepoint(true, 2020010900.02);
    }

    if ($oldversion < 2020011700.02) {
        // Delete all orphaned subscription events.
        $select = "subscriptionid IS NOT NULL
                   AND subscriptionid NOT IN (SELECT id from {event_subscriptions})";
        $DB->delete_records_select('event', $select);

        upgrade_main_savepoint(true, 2020011700.02);
    }

    if ($oldversion < 2020013000.01) {
        global $DB;
        // Delete any associated files.
        $fs = get_file_storage();
        $sql = "SELECT cuc.id, cuc.userid
                  FROM {competency_usercomp} cuc
             LEFT JOIN {user} u ON cuc.userid = u.id
                 WHERE u.deleted = 1";
        $usercompetencies = $DB->get_records_sql($sql);
        foreach ($usercompetencies as $usercomp) {
            $DB->delete_records('competency_evidence', ['usercompetencyid' => $usercomp->id]);
            $DB->delete_records('competency_usercompcourse', ['userid' => $usercomp->userid]);
            $DB->delete_records('competency_usercompplan', ['userid' => $usercomp->userid]);
            $DB->delete_records('competency_usercomp', ['userid' => $usercomp->userid]);
        }

        $sql = "SELECT cue.id, cue.userid
                  FROM {competency_userevidence} cue
             LEFT JOIN {user} u ON cue.userid = u.id
                 WHERE u.deleted = 1";
        $userevidences = $DB->get_records_sql($sql);
        foreach ($userevidences as $userevidence) {
            $DB->delete_records('competency_userevidencecomp', ['userevidenceid' => $userevidence->id]);
            $DB->delete_records('competency_userevidence', ['id' => $userevidence->id]);

            if ($record = $DB->get_record('context', ['contextlevel' => CONTEXT_USER, 'instanceid' => $userevidence->userid],
                    '*', IGNORE_MISSING)) {
                // Delete all orphaned user evidences files.
                $fs->delete_area_files($record->id, 'core_competency', 'userevidence', $userevidence->userid);
            }
        }

        $sql = "SELECT cp.id
                  FROM {competency_plan} cp
             LEFT JOIN {user} u ON cp.userid = u.id
                 WHERE u.deleted = 1";
        $userplans = $DB->get_records_sql($sql);
        foreach ($userplans as $userplan) {
            $DB->delete_records('competency_plancomp', ['planid' => $userplan->id]);
            $DB->delete_records('competency_plan', ['id' => $userplan->id]);
        }

        // Main savepoint reached.
        upgrade_main_savepoint(true, 2020013000.01);
    }

    if ($oldversion < 2020040200.01) {
        // Clean up completion criteria records referring to courses that no longer exist.
        $select = 'criteriatype = :type AND courseinstance NOT IN (SELECT id FROM {course})';
        $params = ['type' => 8]; // COMPLETION_CRITERIA_TYPE_COURSE.

        $DB->delete_records_select('course_completion_criteria', $select, $params);

        // Main savepoint reached.
        upgrade_main_savepoint(true, 2020040200.01);
    }

    if ($oldversion < 2020040700.00) {
        // Remove deprecated Mozilla OpenBadges backpack.
        $url = 'https://backpack.openbadges.org';
        $bp = $DB->get_record('badge_external_backpack', ['backpackapiurl' => $url]);
        if ($bp) {
            // Remove connections for users to this backpack.
            $sql = "SELECT DISTINCT bb.id
                      FROM {badge_backpack} bb
                 LEFT JOIN {badge_external} be ON be. backpackid = bb.externalbackpackid
                     WHERE bb.externalbackpackid = :backpackid";
            $params = ['backpackid' => $bp->id];
            $externalbackpacks = $DB->get_fieldset_sql($sql, $params);
            if ($externalbackpacks) {
                list($sql, $params) = $DB->get_in_or_equal($externalbackpacks);

                // Delete user external collections references to this backpack.
                $DB->execute("DELETE FROM {badge_external} WHERE backpackid " . $sql, $params);
            }
            $DB->delete_records('badge_backpack', ['externalbackpackid' => $bp->id]);

            // Delete deprecated backpack entry.
            $DB->delete_records('badge_external_backpack', ['backpackapiurl' => $url]);
        }

        // Set active external backpack to Badgr.io.
        $url = 'https://api.badgr.io/v2';
        if ($bp = $DB->get_record('badge_external_backpack', ['backpackapiurl' => $url])) {
            set_config('badges_site_backpack', $bp->id);
        } else {
            unset_config('badges_site_backpack');
        }

        upgrade_main_savepoint(true, 2020040700.00);
    }

    if ($oldversion < 2020041500.00) {
        // Define table to store contentbank contents.
        $table = new xmldb_table('contentbank_content');

        // Adding fields to table content_bank.
        $table->add_field('id', XMLDB_TYPE_INTEGER, '10', null, XMLDB_NOTNULL, XMLDB_SEQUENCE, null);
        $table->add_field('name', XMLDB_TYPE_CHAR, '255', null, XMLDB_NOTNULL, null, null);
        $table->add_field('contenttype', XMLDB_TYPE_CHAR, '100', null, XMLDB_NOTNULL, null, null);
        $table->add_field('contextid', XMLDB_TYPE_INTEGER, '10', null, XMLDB_NOTNULL, null, null);
        $table->add_field('instanceid', XMLDB_TYPE_INTEGER, '10', null, null, null, null);
        $table->add_field('configdata', XMLDB_TYPE_TEXT, null, null, null, null, null);
        $table->add_field('usercreated', XMLDB_TYPE_INTEGER, '10', null, XMLDB_NOTNULL, null, null);
        $table->add_field('usermodified', XMLDB_TYPE_INTEGER, '10', null, null, null, null);
        $table->add_field('timecreated', XMLDB_TYPE_INTEGER, '10', null, XMLDB_NOTNULL, null, '0');
        $table->add_field('timemodified', XMLDB_TYPE_INTEGER, '10', null, null, null, '0');

        // Adding keys to table contentbank_content.
        $table->add_key('primary', XMLDB_KEY_PRIMARY, ['id']);
        $table->add_key('contextid', XMLDB_KEY_FOREIGN, ['contextid'], 'context', ['id']);
        $table->add_key('usermodified', XMLDB_KEY_FOREIGN, ['usermodified'], 'user', ['id']);
        $table->add_key('usercreated', XMLDB_KEY_FOREIGN, ['usercreated'], 'user', ['id']);

        // Adding indexes to table contentbank_content.
        $table->add_index('name', XMLDB_INDEX_NOTUNIQUE, ['name']);
        $table->add_index('instance', XMLDB_INDEX_NOTUNIQUE, ['contextid', 'contenttype', 'instanceid']);

        if (!$dbman->table_exists($table)) {
            $dbman->create_table($table);
        }

        // Main savepoint reached.
        upgrade_main_savepoint(true, 2020041500.00);
    }

    if ($oldversion < 2020041700.01) {
        // Upgrade h5p MIME type for existing h5p files.
        $select = $DB->sql_like('filename', '?', false);
        $DB->set_field_select(
            'files',
            'mimetype',
            'application/zip.h5p',
            $select,
            array('%.h5p')
        );

        upgrade_main_savepoint(true, 2020041700.01);
    }

    if ($oldversion < 2020042800.01) {
        // Delete obsolete config value.
        unset_config('enablesafebrowserintegration');
        // Clean up config of the old plugin.
        unset_all_config_for_plugin('quizaccess_safebrowser');

        upgrade_main_savepoint(true, 2020042800.01);
    }

    if ($oldversion < 2020051900.01) {
        // Define field component to be added to event.
        $table = new xmldb_table('event');
        $field = new xmldb_field('component', XMLDB_TYPE_CHAR, '100', null, null, null, null, 'repeatid');

        // Conditionally launch add field component.
        if (!$dbman->field_exists($table, $field)) {
            $dbman->add_field($table, $field);
        }

        // Define index component (not unique) to be added to event.
        $table = new xmldb_table('event');
        $index = new xmldb_index('component', XMLDB_INDEX_NOTUNIQUE, ['component', 'eventtype', 'instance']);

        // Conditionally launch add index component.
        if (!$dbman->index_exists($table, $index)) {
            $dbman->add_index($table, $index);
        }

        // Main savepoint reached.
        upgrade_main_savepoint(true, 2020051900.01);
    }

    if ($oldversion < 2020052000.00) {
        // Define table badge_backpack_oauth2 to be created.
        $table = new xmldb_table('badge_backpack_oauth2');

        // Adding fields to table badge_backpack_oauth2.
        $table->add_field('id', XMLDB_TYPE_INTEGER, '10', null, XMLDB_NOTNULL, XMLDB_SEQUENCE, null);
        $table->add_field('usermodified', XMLDB_TYPE_INTEGER, '10', null, XMLDB_NOTNULL, null, '0');
        $table->add_field('timecreated', XMLDB_TYPE_INTEGER, '10', null, XMLDB_NOTNULL, null, '0');
        $table->add_field('timemodified', XMLDB_TYPE_INTEGER, '10', null, XMLDB_NOTNULL, null, '0');
        $table->add_field('userid', XMLDB_TYPE_INTEGER, '10', null, XMLDB_NOTNULL, null, null);
        $table->add_field('issuerid', XMLDB_TYPE_INTEGER, '10', null, XMLDB_NOTNULL, null, null);
        $table->add_field('externalbackpackid', XMLDB_TYPE_INTEGER, '10', null, XMLDB_NOTNULL, null, null);
        $table->add_field('token', XMLDB_TYPE_TEXT, null, null, XMLDB_NOTNULL, null, null);
        $table->add_field('refreshtoken', XMLDB_TYPE_TEXT, null, null, XMLDB_NOTNULL, null, null);
        $table->add_field('expires', XMLDB_TYPE_INTEGER, '10', null, null, null, null);
        $table->add_field('scope', XMLDB_TYPE_TEXT, null, null, null, null, null);

        // Adding keys to table badge_backpack_oauth2.
        $table->add_key('primary', XMLDB_KEY_PRIMARY, ['id']);
        $table->add_key('usermodified', XMLDB_KEY_FOREIGN, ['usermodified'], 'user', ['id']);
        $table->add_key('userid', XMLDB_KEY_FOREIGN, ['userid'], 'user', ['id']);
        $table->add_key('issuerid', XMLDB_KEY_FOREIGN, ['issuerid'], 'oauth2_issuer', ['id']);
        $table->add_key('externalbackpackid', XMLDB_KEY_FOREIGN, ['externalbackpackid'], 'badge_external_backpack', ['id']);
        // Conditionally launch create table for badge_backpack_oauth2.
        if (!$dbman->table_exists($table)) {
            $dbman->create_table($table);
        }

        // Define field oauth2_issuerid to be added to badge_external_backpack.
        $tablebadgeexternalbackpack = new xmldb_table('badge_external_backpack');
        $fieldoauth2issuerid = new xmldb_field('oauth2_issuerid', XMLDB_TYPE_INTEGER, '10', null, null, null, null, 'password');
        $keybackpackoauth2key = new xmldb_key('backpackoauth2key', XMLDB_KEY_FOREIGN, ['oauth2_issuerid'], 'oauth2_issuer', ['id']);

        // Conditionally launch add field oauth2_issuerid.
        if (!$dbman->field_exists($tablebadgeexternalbackpack, $fieldoauth2issuerid)) {
            $dbman->add_field($tablebadgeexternalbackpack, $fieldoauth2issuerid);

            // Launch add key backpackoauth2key.
            $dbman->add_key($tablebadgeexternalbackpack, $keybackpackoauth2key);
        }

        // Define field assertion to be added to badge_external.
        $tablebadgeexternal = new xmldb_table('badge_external');
        $fieldassertion = new xmldb_field('assertion', XMLDB_TYPE_TEXT, null, null, null, null, null, 'entityid');

        // Conditionally launch add field assertion.
        if (!$dbman->field_exists($tablebadgeexternal, $fieldassertion)) {
            $dbman->add_field($tablebadgeexternal, $fieldassertion);
        }

        // Main savepoint reached.
        upgrade_main_savepoint(true, 2020052000.00);
    }

    if ($oldversion < 2020052200.01) {

        // Define field custom to be added to license.
        $table = new xmldb_table('license');
        $field = new xmldb_field('custom', XMLDB_TYPE_INTEGER, '1', null, XMLDB_NOTNULL, null, '0');

        // Conditionally launch add field custom.
        if (!$dbman->field_exists($table, $field)) {
            $dbman->add_field($table, $field);
        }

        // Define field sortorder to be added to license.
        $field = new xmldb_field('sortorder', XMLDB_TYPE_INTEGER, '5', null, XMLDB_NOTNULL, null, '0');

        // Conditionally launch add field sortorder.
        if (!$dbman->field_exists($table, $field)) {
            $dbman->add_field($table, $field);
        }

        // Define index license (not unique) to be added to files.
        $table = new xmldb_table('files');
        $index = new xmldb_index('license', XMLDB_INDEX_NOTUNIQUE, ['license']);

        // Conditionally launch add index license.
        if (!$dbman->index_exists($table, $index)) {
            $dbman->add_index($table, $index);
        }

        // Upgrade the core license details.
        upgrade_core_licenses();

        // Main savepoint reached.
        upgrade_main_savepoint(true, 2020052200.01);
    }

    if ($oldversion < 2020060500.01) {
        // Define field moodlenetprofile to be added to user.
        $table = new xmldb_table('user');
        $field = new xmldb_field('moodlenetprofile', XMLDB_TYPE_CHAR, '255', null, null, null, null, 'alternatename');

        // Conditionally launch add field moodlenetprofile.
        if (!$dbman->field_exists($table, $field)) {
            $dbman->add_field($table, $field);
        }

        // Main savepoint reached.
        upgrade_main_savepoint(true, 2020060500.01);
    }

    // Automatically generated Moodle v3.9.0 release upgrade line.
    // Put any upgrade step following this.
    if ($oldversion < 2020061500.02) {
        // Update default digital age consent map according to the current legislation on each country.

        // The default age of digital consent map for 38 and below.
        $oldageofdigitalconsentmap = implode(PHP_EOL, [
            '*, 16',
            'AT, 14',
            'ES, 14',
            'US, 13'
        ]);

        // Check if the current age of digital consent map matches the old one.
        if (get_config('moodle', 'agedigitalconsentmap') === $oldageofdigitalconsentmap) {
            // If the site is still using the old defaults, upgrade to the new default.
            $ageofdigitalconsentmap = implode(PHP_EOL, [
                '*, 16',
                'AT, 14',
                'BE, 13',
                'BG, 14',
                'CY, 14',
                'CZ, 15',
                'DK, 13',
                'EE, 13',
                'ES, 14',
                'FI, 13',
                'FR, 15',
                'GB, 13',
                'GR, 15',
                'IT, 14',
                'LT, 14',
                'LV, 13',
                'MT, 13',
                'NO, 13',
                'PT, 13',
                'SE, 13',
                'US, 13'
            ]);
            set_config('agedigitalconsentmap', $ageofdigitalconsentmap);
        }

        upgrade_main_savepoint(true, 2020061500.02);
    }

    if ($oldversion < 2020062600.01) {
        // Add index to the token field in the external_tokens table.
        $table = new xmldb_table('external_tokens');
        $index = new xmldb_index('token', XMLDB_INDEX_NOTUNIQUE, ['token']);

        if (!$dbman->index_exists($table, $index)) {
            $dbman->add_index($table, $index);
        }

        upgrade_main_savepoint(true, 2020062600.01);
    }

    if ($oldversion < 2020071100.01) {
        // Clean up completion criteria records referring to NULL course prerequisites.
        $select = 'criteriatype = :type AND courseinstance IS NULL';
        $params = ['type' => 8]; // COMPLETION_CRITERIA_TYPE_COURSE.

        $DB->delete_records_select('course_completion_criteria', $select, $params);

        // Main savepoint reached.
        upgrade_main_savepoint(true, 2020071100.01);
    }

    if ($oldversion < 2020072300.01) {
        // Restore and set the guest user if it has been previously removed via GDPR, or set to an nonexistent
        // user account.
        $currentguestuser = $DB->get_record('user', array('id' => $CFG->siteguest));

        if (!$currentguestuser) {
            if (!$guest = $DB->get_record('user', array('username' => 'guest', 'mnethostid' => $CFG->mnet_localhost_id))) {
                // Create a guest user account.
                $guest = new stdClass();
                $guest->auth        = 'manual';
                $guest->username    = 'guest';
                $guest->password    = hash_internal_user_password('guest');
                $guest->firstname   = get_string('guestuser');
                $guest->lastname    = ' ';
                $guest->email       = 'root@localhost';
                $guest->description = get_string('guestuserinfo');
                $guest->mnethostid  = $CFG->mnet_localhost_id;
                $guest->confirmed   = 1;
                $guest->lang        = $CFG->lang;
                $guest->timemodified= time();
                $guest->id = $DB->insert_record('user', $guest);
            }
            // Set the guest user.
            set_config('siteguest', $guest->id);
        }

        // Main savepoint reached.
        upgrade_main_savepoint(true, 2020072300.01);
    }

    if ($oldversion < 2021052500.01) {
        // Delete all user evidence files from users that have been deleted.
        $sql = "SELECT DISTINCT f.*
                  FROM {files} f
             LEFT JOIN {context} c ON f.contextid = c.id
                 WHERE f.component = :component
                   AND f.filearea = :filearea
                   AND c.id IS NULL";
        $stalefiles = $DB->get_records_sql($sql, ['component' => 'core_competency', 'filearea' => 'userevidence']);

        $fs = get_file_storage();
        foreach ($stalefiles as $stalefile) {
            $fs->get_file_instance($stalefile)->delete();
        }

        upgrade_main_savepoint(true, 2021052500.01);
    }

    if ($oldversion < 2021052500.02) {

        // Define field timecreated to be added to task_adhoc.
        $table = new xmldb_table('task_adhoc');
        $field = new xmldb_field('timecreated', XMLDB_TYPE_INTEGER, '10', null, XMLDB_NOTNULL, null, '0', 'blocking');

        // Conditionally launch add field timecreated.
        if (!$dbman->field_exists($table, $field)) {
            $dbman->add_field($table, $field);
        }

        // Main savepoint reached.
        upgrade_main_savepoint(true, 2021052500.02);
    }

    if ($oldversion < 2021052500.04) {
        // Define field metadatasettings to be added to h5p_libraries.
        $table = new xmldb_table('h5p_libraries');
        $field = new xmldb_field('metadatasettings', XMLDB_TYPE_TEXT, null, null, null, null, null, 'coreminor');

        // Conditionally launch add field metadatasettings.
        if (!$dbman->field_exists($table, $field)) {
            $dbman->add_field($table, $field);
        }

        // Get installed library files that have no metadata settings value.
        $params = [
            'component' => 'core_h5p',
            'filearea' => 'libraries',
            'filename' => 'library.json',
        ];
        $sql = "SELECT l.id, f.id as fileid
                  FROM {files} f
             LEFT JOIN {h5p_libraries} l ON f.itemid = l.id
                 WHERE f.component = :component
                       AND f.filearea = :filearea
                       AND f.filename = :filename";
        $libraries = $DB->get_records_sql($sql, $params);

        // Update metadatasettings field when the attribute is present in the library.json file.
        $fs = get_file_storage();
        foreach ($libraries as $library) {
            $jsonfile = $fs->get_file_by_id($library->fileid);
            $jsoncontent = json_decode($jsonfile->get_content());
            if (isset($jsoncontent->metadataSettings)) {
                unset($library->fileid);
                $library->metadatasettings = json_encode($jsoncontent->metadataSettings);
                $DB->update_record('h5p_libraries', $library);
            }
        }

        // Main savepoint reached.
        upgrade_main_savepoint(true, 2021052500.04);
    }

    if ($oldversion < 2021052500.05) {
        // Define fields to be added to task_scheduled.
        $table = new xmldb_table('task_scheduled');
        $field = new xmldb_field('timestarted', XMLDB_TYPE_INTEGER, '10', null, null, null, null, 'disabled');
        if (!$dbman->field_exists($table, $field)) {
            $dbman->add_field($table, $field);
        }
        $field = new xmldb_field('hostname', XMLDB_TYPE_CHAR, '255', null, null, null, null, 'timestarted');
        if (!$dbman->field_exists($table, $field)) {
            $dbman->add_field($table, $field);
        }
        $field = new xmldb_field('pid', XMLDB_TYPE_INTEGER, '10', null, null, null, null, 'hostname');
        if (!$dbman->field_exists($table, $field)) {
            $dbman->add_field($table, $field);
        }

        // Define fields to be added to task_adhoc.
        $table = new xmldb_table('task_adhoc');
        $field = new xmldb_field('timestarted', XMLDB_TYPE_INTEGER, '10', null, null, null, null, 'blocking');
        if (!$dbman->field_exists($table, $field)) {
            $dbman->add_field($table, $field);
        }
        $field = new xmldb_field('hostname', XMLDB_TYPE_CHAR, '255', null, null, null, null, 'timestarted');
        if (!$dbman->field_exists($table, $field)) {
            $dbman->add_field($table, $field);
        }
        $field = new xmldb_field('pid', XMLDB_TYPE_INTEGER, '10', null, null, null, null, 'hostname');
        if (!$dbman->field_exists($table, $field)) {
            $dbman->add_field($table, $field);
        }

        // Define fields to be added to task_log.
        $table = new xmldb_table('task_log');
        $field = new xmldb_field('hostname', XMLDB_TYPE_CHAR, '255', null, null, null, null, 'output');
        if (!$dbman->field_exists($table, $field)) {
            $dbman->add_field($table, $field);
        }
        $field = new xmldb_field('pid', XMLDB_TYPE_INTEGER, '10', null, null, null, null, 'hostname');
        if (!$dbman->field_exists($table, $field)) {
            $dbman->add_field($table, $field);
        }

        // Main savepoint reached.
        upgrade_main_savepoint(true, 2021052500.05);
    }

    if ($oldversion < 2021052500.06) {
        // Define table to store virus infected details.
        $table = new xmldb_table('infected_files');

        // Adding fields to table infected_files.
        $table->add_field('id', XMLDB_TYPE_INTEGER, '10', null, XMLDB_NOTNULL, XMLDB_SEQUENCE, null);
        $table->add_field('filename', XMLDB_TYPE_TEXT, null, null, XMLDB_NOTNULL, null, null);
        $table->add_field('quarantinedfile', XMLDB_TYPE_TEXT, null, null, null, null, null);
        $table->add_field('userid', XMLDB_TYPE_INTEGER, '10', null, XMLDB_NOTNULL, null, null);
        $table->add_field('reason', XMLDB_TYPE_TEXT, null, null, XMLDB_NOTNULL, null, null);
        $table->add_field('timecreated', XMLDB_TYPE_INTEGER, '10', null, XMLDB_NOTNULL, null, '0');

        // Adding keys to table infected_files.
        $table->add_key('primary', XMLDB_KEY_PRIMARY, ['id']);
        $table->add_key('userid', XMLDB_KEY_FOREIGN, ['userid'], 'user', ['id']);

        // Conditionally launch create table for infected_files.
        if (!$dbman->table_exists($table)) {
            $dbman->create_table($table);
        }
        upgrade_main_savepoint(true, 2021052500.06);
    }

    if ($oldversion < 2021052500.13) {
        // Remove all the files with component='core_h5p' and filearea='editor' because they won't be used anymore.
        $fs = get_file_storage();
        $syscontext = context_system::instance();
        $fs->delete_area_files($syscontext->id, 'core_h5p', 'editor');

        // Main savepoint reached.
        upgrade_main_savepoint(true, 2021052500.13);
    }

    if ($oldversion < 2021052500.15) {
        // Copy From id captures the id of the source course when a new course originates from a restore
        // of another course on the same site.
        $table = new xmldb_table('course');
        $field = new xmldb_field('originalcourseid', XMLDB_TYPE_INTEGER, '10', null, null, null, null);

        if (!$dbman->field_exists($table, $field)) {
            $dbman->add_field($table, $field);
        }

        // Main savepoint reached.
        upgrade_main_savepoint(true, 2021052500.15);
    }

    if ($oldversion < 2021052500.19) {
        // Define table oauth2_refresh_token to be created.
        $table = new xmldb_table('oauth2_refresh_token');

        // Adding fields to table oauth2_refresh_token.
        $table->add_field('id', XMLDB_TYPE_INTEGER, '10', null, XMLDB_NOTNULL, XMLDB_SEQUENCE, null);
        $table->add_field('timecreated', XMLDB_TYPE_INTEGER, '10', null, XMLDB_NOTNULL, null, null);
        $table->add_field('timemodified', XMLDB_TYPE_INTEGER, '10', null, XMLDB_NOTNULL, null, null);
        $table->add_field('userid', XMLDB_TYPE_INTEGER, '10', null, XMLDB_NOTNULL, null, null);
        $table->add_field('issuerid', XMLDB_TYPE_INTEGER, '10', null, XMLDB_NOTNULL, null, null);
        $table->add_field('token', XMLDB_TYPE_TEXT, null, null, XMLDB_NOTNULL, null, null);
        $table->add_field('scopehash', XMLDB_TYPE_CHAR, 40, null, XMLDB_NOTNULL, null, null);

        // Adding keys to table oauth2_refresh_token.
        $table->add_key('primary', XMLDB_KEY_PRIMARY, ['id']);
        $table->add_key('issueridkey', XMLDB_KEY_FOREIGN, ['issuerid'], 'oauth2_issuer', ['id']);
        $table->add_key('useridkey', XMLDB_KEY_FOREIGN, ['userid'], 'user', ['id']);

        // Adding indexes to table oauth2_refresh_token.
        $table->add_index('userid-issuerid-scopehash', XMLDB_INDEX_UNIQUE, array('userid', 'issuerid', 'scopehash'));

        // Conditionally launch create table for oauth2_refresh_token.
        if (!$dbman->table_exists($table)) {
            $dbman->create_table($table);
        }

        // Main savepoint reached.
        upgrade_main_savepoint(true, 2021052500.19);
    }

    if ($oldversion < 2021052500.20) {

        // Define index modulename-instance-eventtype (not unique) to be added to event.
        $table = new xmldb_table('event');
        $index = new xmldb_index('modulename-instance-eventtype', XMLDB_INDEX_NOTUNIQUE, ['modulename', 'instance', 'eventtype']);

        // Conditionally launch add index modulename-instance-eventtype.
        if (!$dbman->index_exists($table, $index)) {
            $dbman->add_index($table, $index);
        }

        // Define index modulename-instance (not unique) to be dropped form event.
        $table = new xmldb_table('event');
        $index = new xmldb_index('modulename-instance', XMLDB_INDEX_NOTUNIQUE, ['modulename', 'instance']);

        // Conditionally launch drop index modulename-instance.
        if ($dbman->index_exists($table, $index)) {
            $dbman->drop_index($table, $index);
        }

        // Main savepoint reached.
        upgrade_main_savepoint(true, 2021052500.20);
    }

    if ($oldversion < 2021052500.24) {
        // Define fields tutorial and example to be added to h5p_libraries.
        $table = new xmldb_table('h5p_libraries');

        // Add tutorial field.
        $field = new xmldb_field('tutorial', XMLDB_TYPE_TEXT, null, null, null, null, null, 'metadatasettings');
        if (!$dbman->field_exists($table, $field)) {
            $dbman->add_field($table, $field);
        }

        // Add example field.
        $field = new xmldb_field('example', XMLDB_TYPE_TEXT, null, null, null, null, null, 'tutorial');

        if (!$dbman->field_exists($table, $field)) {
            $dbman->add_field($table, $field);
        }

        // Main savepoint reached.
        upgrade_main_savepoint(true, 2021052500.24);
    }

    if ($oldversion < 2021052500.26) {
        // Delete orphaned course_modules_completion rows; these were not deleted properly
        // by remove_course_contents function.
        $DB->delete_records_select('course_modules_completion', "
                NOT EXISTS (
                        SELECT 1
                          FROM {course_modules} cm
                         WHERE cm.id = {course_modules_completion}.coursemoduleid
                )");
        upgrade_main_savepoint(true, 2021052500.26);
    }

    if ($oldversion < 2021052500.27) {
        // Script to fix incorrect records of "hidden" field in existing grade items.
        $sql = "SELECT cm.instance, cm.course
                  FROM {course_modules} cm
                  JOIN {modules} m ON m.id = cm.module
                 WHERE m.name = :module AND cm.visible = :visible";
        $hidequizlist = $DB->get_recordset_sql($sql, ['module' => 'quiz', 'visible' => 0]);

        foreach ($hidequizlist as $hidequiz) {
            $params = [
                'itemmodule'    => 'quiz',
                'courseid'      => $hidequiz->course,
                'iteminstance'  => $hidequiz->instance,
            ];

            $DB->set_field('grade_items', 'hidden', 1, $params);
        }
        $hidequizlist->close();

        upgrade_main_savepoint(true, 2021052500.27);
    }

    if ($oldversion < 2021052500.29) {
        // Get the current guest user which is also set as 'deleted'.
        $guestuser = $DB->get_record('user', ['id' => $CFG->siteguest, 'deleted' => 1]);
        // If there is a deleted guest user, reset the user to not be deleted and make sure the related
        // user context exists.
        if ($guestuser) {
            $guestuser->deleted = 0;
            $DB->update_record('user', $guestuser);

            // Get the guest user context.
            $guestusercontext = $DB->get_record('context',
                ['contextlevel' => CONTEXT_USER, 'instanceid' => $guestuser->id]);

            // If the guest user context does not exist, create it.
            if (!$guestusercontext) {
                $record = new stdClass();
                $record->contextlevel = CONTEXT_USER;
                $record->instanceid = $guestuser->id;
                $record->depth = 0;
                // The path is not known before insert.
                $record->path = null;
                $record->locked = 0;

                $record->id = $DB->insert_record('context', $record);

                // Update the path.
                $record->path = '/' . SYSCONTEXTID . '/' . $record->id;
                $record->depth = substr_count($record->path, '/');
                $DB->update_record('context', $record);
            }
        }

        // Main savepoint reached.
        upgrade_main_savepoint(true, 2021052500.29);
    }

    if ($oldversion < 2021052500.30) {
        // Reset analytics model output dir if it's the default value.
        $modeloutputdir = get_config('analytics', 'modeloutputdir');
        if (strcasecmp($modeloutputdir, $CFG->dataroot . DIRECTORY_SEPARATOR . 'models') == 0) {
            set_config('modeloutputdir', '', 'analytics');
        }

        // Main savepoint reached.
        upgrade_main_savepoint(true, 2021052500.30);
    }

    if ($oldversion < 2021052500.32) {
        // Define field downloadcontent to be added to course.
        $table = new xmldb_table('course');
        $field = new xmldb_field('downloadcontent', XMLDB_TYPE_INTEGER, '1', null, null, null, null, 'visibleold');

        if (!$dbman->field_exists($table, $field)) {
            $dbman->add_field($table, $field);
        }

        // Main savepoint reached.
        upgrade_main_savepoint(true, 2021052500.32);
    }

    if ($oldversion < 2021052500.33) {
        $table = new xmldb_table('badge_backpack');

        // There is no key_exists, so test the equivalent index.
        $oldindex = new xmldb_index('backpackcredentials', XMLDB_KEY_UNIQUE, ['userid', 'externalbackpackid']);
        if (!$dbman->index_exists($table, $oldindex)) {
            // All external backpack providers/hosts are now exclusively stored in badge_external_backpack.
            // All credentials are stored in badge_backpack and are unique per user, backpack.
            $uniquekey = new xmldb_key('backpackcredentials', XMLDB_KEY_UNIQUE, ['userid', 'externalbackpackid']);
            $dbman->add_key($table, $uniquekey);
        }

        // Drop the password field as this is moved to badge_backpack.
        $table = new xmldb_table('badge_external_backpack');
        $field = new xmldb_field('password', XMLDB_TYPE_CHAR, '50');
        if ($dbman->field_exists($table, $field)) {
            // If there is a current backpack set then copy it across to the new structure.
            if ($CFG->badges_defaultissuercontact) {
                // Get the currently used site backpacks.
                $records = $DB->get_records_select('badge_external_backpack', "password IS NOT NULL AND password != ''");
                $backpack = [
                    'userid' => '0',
                    'email' => $CFG->badges_defaultissuercontact,
                    'backpackuid' => -1
                ];

                // Create records corresponding to the site backpacks.
                foreach ($records as $record) {
                    $backpack['password'] = $record->password;
                    $backpack['externalbackpackid'] = $record->id;
                    $DB->insert_record('badge_backpack', (object) $backpack);
                }
            }

            $dbman->drop_field($table, $field);
        }

        // Main savepoint reached.
        upgrade_main_savepoint(true, 2021052500.33);
    }

    if ($oldversion < 2021052500.36) {
        // Define table payment_accounts to be created.
        $table = new xmldb_table('payment_accounts');

        // Adding fields to table payment_accounts.
        $table->add_field('id', XMLDB_TYPE_INTEGER, '10', null, XMLDB_NOTNULL, XMLDB_SEQUENCE, null);
        $table->add_field('name', XMLDB_TYPE_CHAR, '255', null, XMLDB_NOTNULL, null, null);
        $table->add_field('idnumber', XMLDB_TYPE_CHAR, '100', null, null, null, null);
        $table->add_field('contextid', XMLDB_TYPE_INTEGER, '10', null, XMLDB_NOTNULL, null, null);
        $table->add_field('enabled', XMLDB_TYPE_INTEGER, '1', null, XMLDB_NOTNULL, null, '0');
        $table->add_field('archived', XMLDB_TYPE_INTEGER, '1', null, XMLDB_NOTNULL, null, '0');
        $table->add_field('timecreated', XMLDB_TYPE_INTEGER, '10', null, null, null, null);
        $table->add_field('timemodified', XMLDB_TYPE_INTEGER, '10', null, null, null, null);

        // Adding keys to table payment_accounts.
        $table->add_key('primary', XMLDB_KEY_PRIMARY, ['id']);

        // Conditionally launch create table for payment_accounts.
        if (!$dbman->table_exists($table)) {
            $dbman->create_table($table);
        }

        // Define table payment_gateways to be created.
        $table = new xmldb_table('payment_gateways');

        // Adding fields to table payment_gateways.
        $table->add_field('id', XMLDB_TYPE_INTEGER, '10', null, XMLDB_NOTNULL, XMLDB_SEQUENCE, null);
        $table->add_field('accountid', XMLDB_TYPE_INTEGER, '10', null, XMLDB_NOTNULL, null, null);
        $table->add_field('gateway', XMLDB_TYPE_CHAR, '100', null, XMLDB_NOTNULL, null, null);
        $table->add_field('enabled', XMLDB_TYPE_INTEGER, '1', null, XMLDB_NOTNULL, null, '1');
        $table->add_field('config', XMLDB_TYPE_TEXT, null, null, null, null, null);
        $table->add_field('timecreated', XMLDB_TYPE_INTEGER, '10', null, XMLDB_NOTNULL, null, null);
        $table->add_field('timemodified', XMLDB_TYPE_INTEGER, '10', null, XMLDB_NOTNULL, null, null);

        // Adding keys to table payment_gateways.
        $table->add_key('primary', XMLDB_KEY_PRIMARY, ['id']);
        $table->add_key('accountid', XMLDB_KEY_FOREIGN, ['accountid'], 'payment_accounts', ['id']);

        // Conditionally launch create table for payment_gateways.
        if (!$dbman->table_exists($table)) {
            $dbman->create_table($table);
        }

        // Define table payments to be created.
        $table = new xmldb_table('payments');

        // Adding fields to table payments.
        $table->add_field('id', XMLDB_TYPE_INTEGER, '10', null, XMLDB_NOTNULL, XMLDB_SEQUENCE, null);
        $table->add_field('component', XMLDB_TYPE_CHAR, '100', null, XMLDB_NOTNULL, null, null);
        $table->add_field('paymentarea', XMLDB_TYPE_CHAR, '50', null, XMLDB_NOTNULL, null, null);
        $table->add_field('itemid', XMLDB_TYPE_INTEGER, '10', null, XMLDB_NOTNULL, null, null);
        $table->add_field('userid', XMLDB_TYPE_INTEGER, '10', null, XMLDB_NOTNULL, null, null);
        $table->add_field('amount', XMLDB_TYPE_CHAR, '20', null, XMLDB_NOTNULL, null, null);
        $table->add_field('currency', XMLDB_TYPE_CHAR, '3', null, XMLDB_NOTNULL, null, null);
        $table->add_field('accountid', XMLDB_TYPE_INTEGER, '10', null, XMLDB_NOTNULL, null, null);
        $table->add_field('gateway', XMLDB_TYPE_CHAR, '100', null, XMLDB_NOTNULL, null, null);
        $table->add_field('timecreated', XMLDB_TYPE_INTEGER, '10', null, XMLDB_NOTNULL, null, '0');
        $table->add_field('timemodified', XMLDB_TYPE_INTEGER, '10', null, XMLDB_NOTNULL, null, '0');

        // Adding keys to table payments.
        $table->add_key('primary', XMLDB_KEY_PRIMARY, ['id']);
        $table->add_key('userid', XMLDB_KEY_FOREIGN, ['userid'], 'user', ['id']);
        $table->add_key('accountid', XMLDB_KEY_FOREIGN, ['accountid'], 'payment_accounts', ['id']);

        // Adding indexes to table payments.
        $table->add_index('gateway', XMLDB_INDEX_NOTUNIQUE, ['gateway']);
        $table->add_index('component-paymentarea-itemid', XMLDB_INDEX_NOTUNIQUE, ['component', 'paymentarea', 'itemid']);

        // Conditionally launch create table for payments.
        if (!$dbman->table_exists($table)) {
            $dbman->create_table($table);
        }

        // Main savepoint reached.
        upgrade_main_savepoint(true, 2021052500.36);
    }

    if ($oldversion < 2021052500.42) {
        // Get all lessons that are set with a completion criteria of 'requires grade' but with no grade type set.
        $sql = "SELECT cm.id
                  FROM {course_modules} cm
                  JOIN {lesson} l ON l.id = cm.instance
                  JOIN {modules} m ON m.id = cm.module
                 WHERE m.name = :name AND cm.completiongradeitemnumber IS NOT NULL AND l.grade = :grade";

        do {
            if ($invalidconfigrations = $DB->get_records_sql($sql, ['name' => 'lesson', 'grade' => 0], 0, 1000)) {
                list($insql, $inparams) = $DB->get_in_or_equal(array_keys($invalidconfigrations), SQL_PARAMS_NAMED);
                $DB->set_field_select('course_modules', 'completiongradeitemnumber', null, "id $insql", $inparams);
            }
        } while ($invalidconfigrations);

        upgrade_main_savepoint(true, 2021052500.42);
    }

    if ($oldversion < 2021052500.55) {
        $DB->delete_records_select('event', "eventtype = 'category' AND categoryid = 0 AND userid <> 0");

        upgrade_main_savepoint(true, 2021052500.55);
    }

    if ($oldversion < 2021052500.59) {
        // Define field visibility to be added to contentbank_content.
        $table = new xmldb_table('contentbank_content');
        $field = new xmldb_field('visibility', XMLDB_TYPE_INTEGER, '1', null, XMLDB_NOTNULL, null, '1', 'contextid');

        // Conditionally launch add field visibility.
        if (!$dbman->field_exists($table, $field)) {
            $dbman->add_field($table, $field);
        }

        // Main savepoint reached.
        upgrade_main_savepoint(true, 2021052500.59);
    }

    if ($oldversion < 2021052500.60) {

        // We are going to remove the field 'hidepicture' from the groups
        // so we need to remove the pictures from those groups. But we prevent
        // the execution twice because this could be executed again when upgrading
        // to different versions.
        if ($dbman->field_exists('groups', 'hidepicture')) {

            $sql = "SELECT g.id, g.courseid, ctx.id AS contextid
                       FROM {groups} g
                       JOIN {context} ctx
                         ON ctx.instanceid = g.courseid
                        AND ctx.contextlevel = :contextlevel
                      WHERE g.hidepicture = 1";

            // Selecting all the groups that have hide picture enabled, and organising them by context.
            $groupctx = [];
            $records = $DB->get_recordset_sql($sql, ['contextlevel' => CONTEXT_COURSE]);
            foreach ($records as $record) {
                if (!isset($groupctx[$record->contextid])) {
                    $groupctx[$record->contextid] = [];
                }
                $groupctx[$record->contextid][] = $record->id;
            }
            $records->close();

            // Deleting the group files.
            $fs = get_file_storage();
            foreach ($groupctx as $contextid => $groupids) {
                list($in, $inparams) = $DB->get_in_or_equal($groupids, SQL_PARAMS_NAMED);
                $fs->delete_area_files_select($contextid, 'group', 'icon', $in, $inparams);
            }

            // Updating the database to remove picture from all those groups.
            $sql = "UPDATE {groups} SET picture = :pic WHERE hidepicture = :hide";
            $DB->execute($sql, ['pic' => 0, 'hide' => 1]);
        }

        // Define field hidepicture to be dropped from groups.
        $table = new xmldb_table('groups');
        $field = new xmldb_field('hidepicture');

        // Conditionally launch drop field hidepicture.
        if ($dbman->field_exists($table, $field)) {
            $dbman->drop_field($table, $field);
        }

        // Main savepoint reached.
        upgrade_main_savepoint(true, 2021052500.60);
    }

    if ($oldversion < 2021052500.64) {
        // Get all the external backpacks and update the sortorder column, to avoid repeated/wrong values. As sortorder was not
        // used since now, the id column will be the criteria to follow for re-ordering them with a valid value.
        $i = 1;
        $records = $DB->get_records('badge_external_backpack', null, 'id ASC');
        foreach ($records as $record) {
            $record->sortorder = $i++;
            $DB->update_record('badge_external_backpack', $record);
        }

        upgrade_main_savepoint(true, 2021052500.64);
    }

    if ($oldversion < 2021052500.67) {
        // The $CFG->badges_site_backpack setting has been removed because it's not required anymore. From now, the default backpack
        // will be the one with lower sortorder value.
        unset_config('badges_site_backpack');

        upgrade_main_savepoint(true, 2021052500.67);
    }

    if ($oldversion < 2021052500.69) {

        // Define field type to be added to oauth2_issuer.
        $table = new xmldb_table('oauth2_issuer');
        $field = new xmldb_field('servicetype', XMLDB_TYPE_CHAR, '255', null, null, null, null, 'requireconfirmation');

        // Conditionally launch add field type.
        if (!$dbman->field_exists($table, $field)) {
            $dbman->add_field($table, $field);
        }

        // Set existing values to the proper servicetype value.
        // It's not critical if the servicetype column doesn't contain the proper value for Google, Microsoft, Facebook or
        // Nextcloud services because, for now, this value is used for services using different discovery method.
        // However, let's try to upgrade it using the default value for the baseurl or image. If any of these default values
        // have been changed, the servicetype column will remain NULL.
        $recordset = $DB->get_recordset('oauth2_issuer');
        foreach ($recordset as $record) {
            if ($record->baseurl == 'https://accounts.google.com/') {
                $record->servicetype = 'google';
                $DB->update_record('oauth2_issuer', $record);
            } else if ($record->image == 'https://www.microsoft.com/favicon.ico') {
                $record->servicetype = 'microsoft';
                $DB->update_record('oauth2_issuer', $record);
            } else if ($record->image == 'https://facebookbrand.com/wp-content/uploads/2016/05/flogo_rgb_hex-brc-site-250.png') {
                $record->servicetype = 'facebook';
                $DB->update_record('oauth2_issuer', $record);
            } else if ($record->image == 'https://nextcloud.com/wp-content/themes/next/assets/img/common/favicon.png?x16328') {
                $record->servicetype = 'nextcloud';
                $DB->update_record('oauth2_issuer', $record);
            }
        }
        $recordset->close();

        // Main savepoint reached.
        upgrade_main_savepoint(true, 2021052500.69);
    }

    if ($oldversion < 2021052500.74) {
        // Define field 'showactivitydates' to be added to course table.
        $table = new xmldb_table('course');
        $field = new xmldb_field('showactivitydates', XMLDB_TYPE_INTEGER, '1', null,
            XMLDB_NOTNULL, null, '0', 'originalcourseid');

        if (!$dbman->field_exists($table, $field)) {
            $dbman->add_field($table, $field);
        }

        // Main savepoint reached.
        upgrade_main_savepoint(true, 2021052500.74);
    }

    if ($oldversion < 2021052500.75) {
        // Define field 'showcompletionconditions' to be added to course.
        $table = new xmldb_table('course');
        $field = new xmldb_field('showcompletionconditions', XMLDB_TYPE_INTEGER, '1', null,
            XMLDB_NOTNULL, null, '1', 'completionnotify');

        if (!$dbman->field_exists($table, $field)) {
            $dbman->add_field($table, $field);
        }

        // Main savepoint reached.
        upgrade_main_savepoint(true, 2021052500.75);
    }

    if ($oldversion < 2021052500.78) {

        // Define field enabled to be added to h5p_libraries.
        $table = new xmldb_table('h5p_libraries');
        $field = new xmldb_field('enabled', XMLDB_TYPE_INTEGER, '1', null, null, null, '1', 'example');

        // Conditionally launch add field enabled.
        if (!$dbman->field_exists($table, $field)) {
            $dbman->add_field($table, $field);
        }

        // Main savepoint reached.
        upgrade_main_savepoint(true, 2021052500.78);
    }

    if ($oldversion < 2021052500.83) {

        // Define field loginpagename to be added to oauth2_issuer.
        $table = new xmldb_table('oauth2_issuer');
        $field = new xmldb_field('loginpagename', XMLDB_TYPE_CHAR, '255', null, null, null, null, 'servicetype');

        // Conditionally launch add field loginpagename.
        if (!$dbman->field_exists($table, $field)) {
            $dbman->add_field($table, $field);
        }

        // Main savepoint reached.
        upgrade_main_savepoint(true, 2021052500.83);
    }

    if ($oldversion < 2021052500.84) {
        require_once($CFG->dirroot . '/user/profile/field/social/upgradelib.php');
        $table = new xmldb_table('user');
        $tablecolumns = ['icq', 'skype', 'aim', 'yahoo', 'msn', 'url'];

        foreach ($tablecolumns as $column) {
            $field = new xmldb_field($column);
            if ($dbman->field_exists($table, $field)) {
                user_profile_social_moveto_profilefield($column);
                $dbman->drop_field($table, $field);
            }
        }

        // Update all module availability if it relies on the old user fields.
        user_profile_social_update_module_availability();

        // Remove field mapping for oauth2.
        $DB->delete_records('oauth2_user_field_mapping', array('internalfield' => 'url'));

        // Main savepoint reached.
        upgrade_main_savepoint(true, 2021052500.84);
    }

    if ($oldversion < 2021052500.85) {
        require_once($CFG->libdir . '/db/upgradelib.php');

        // Check if this site has executed the problematic upgrade steps.
        $needsfixing = upgrade_calendar_site_status(false);

        // Only queue the task if this site has been affected by the problematic upgrade step.
        if ($needsfixing) {

            // Create adhoc task to search and recover orphaned calendar events.
            $record = new \stdClass();
            $record->classname = '\core\task\calendar_fix_orphaned_events';

            // Next run time based from nextruntime computation in \core\task\manager::queue_adhoc_task().
            $nextruntime = time() - 1;
            $record->nextruntime = $nextruntime;
            $DB->insert_record('task_adhoc', $record);
        }

        // Main savepoint reached.
        upgrade_main_savepoint(true, 2021052500.85);
    }

    if ($oldversion < 2021052500.87) {
        // Changing the default of field showcompletionconditions on table course to 0.
        $table = new xmldb_table('course');
        $field = new xmldb_field('showcompletionconditions', XMLDB_TYPE_INTEGER, '1', null, null, null, null, 'showactivitydates');

        // Launch change of nullability for field showcompletionconditions.
        $dbman->change_field_notnull($table, $field);

        // Launch change of default for field showcompletionconditions.
        $dbman->change_field_default($table, $field);

        // Set showcompletionconditions to null for courses which don't track completion.
        $sql = "UPDATE {course}
                   SET showcompletionconditions = null
                 WHERE enablecompletion <> 1";
        $DB->execute($sql);

        // Main savepoint reached.
        upgrade_main_savepoint(true, 2021052500.87);
    }

    if ($oldversion < 2021052500.90) {
        // Remove usemodchooser user preference for every user.
        $DB->delete_records('user_preferences', ['name' => 'usemodchooser']);

        // Main savepoint reached.
        upgrade_main_savepoint(true, 2021052500.90);
    }

    if ($oldversion < 2021060200.00) {

        // Define index name (not unique) to be added to user_preferences.
        $table = new xmldb_table('user_preferences');
        $index = new xmldb_index('name', XMLDB_INDEX_NOTUNIQUE, ['name']);

        // Conditionally launch add index name.
        if (!$dbman->index_exists($table, $index)) {
            $dbman->add_index($table, $index);
        }

        // Main savepoint reached.
        upgrade_main_savepoint(true, 2021060200.00);
    }

    if ($oldversion < 2021060900.00) {
        // Update the externalfield to be larger.
        $table = new xmldb_table('oauth2_user_field_mapping');
        $field = new xmldb_field('externalfield', XMLDB_TYPE_CHAR, '500', null, XMLDB_NOTNULL, false, null, 'issuerid');
        $dbman->change_field_type($table, $field);

        // Main savepoint reached.
        upgrade_main_savepoint(true, 2021060900.00);
    }

    if ($oldversion < 2021072800.01) {
        // Define table reportbuilder_report to be created.
        $table = new xmldb_table('reportbuilder_report');

        // Adding fields to table reportbuilder_report.
        $table->add_field('id', XMLDB_TYPE_INTEGER, '10', null, XMLDB_NOTNULL, XMLDB_SEQUENCE, null);
        $table->add_field('source', XMLDB_TYPE_CHAR, '255', null, XMLDB_NOTNULL, null, null);
        $table->add_field('type', XMLDB_TYPE_INTEGER, '2', null, XMLDB_NOTNULL, null, '0');
        $table->add_field('contextid', XMLDB_TYPE_INTEGER, '10', null, XMLDB_NOTNULL, null, null);
        $table->add_field('component', XMLDB_TYPE_CHAR, '100', null, XMLDB_NOTNULL, null, null);
        $table->add_field('area', XMLDB_TYPE_CHAR, '100', null, XMLDB_NOTNULL, null, null);
        $table->add_field('itemid', XMLDB_TYPE_INTEGER, '10', null, XMLDB_NOTNULL, null, '0');
        $table->add_field('usercreated', XMLDB_TYPE_INTEGER, '10', null, XMLDB_NOTNULL, null, '0');
        $table->add_field('usermodified', XMLDB_TYPE_INTEGER, '10', null, XMLDB_NOTNULL, null, '0');
        $table->add_field('timecreated', XMLDB_TYPE_INTEGER, '10', null, XMLDB_NOTNULL, null, '0');
        $table->add_field('timemodified', XMLDB_TYPE_INTEGER, '10', null, XMLDB_NOTNULL, null, '0');

        // Adding keys to table reportbuilder_report.
        $table->add_key('primary', XMLDB_KEY_PRIMARY, ['id']);
        $table->add_key('usercreated', XMLDB_KEY_FOREIGN, ['usercreated'], 'user', ['id']);
        $table->add_key('usermodified', XMLDB_KEY_FOREIGN, ['usermodified'], 'user', ['id']);
        $table->add_key('contextid', XMLDB_KEY_FOREIGN, ['contextid'], 'context', ['id']);

        // Conditionally launch create table for reportbuilder_report.
        if (!$dbman->table_exists($table)) {
            $dbman->create_table($table);
        }

        // Main savepoint reached.
        upgrade_main_savepoint(true, 2021072800.01);
    }

    if ($oldversion < 2021090200.01) {
        // Remove qformat_webct (unless it has manually been added back).
        if (!file_exists($CFG->dirroot . '/question/format/webct/format.php')) {
            unset_all_config_for_plugin('qformat_webct');
        }

        // Main savepoint reached.
        upgrade_main_savepoint(true, 2021090200.01);
    }

    if ($oldversion < 2021091100.01) {
        // If message_jabber is no longer present, remove it.
        if (!file_exists($CFG->dirroot . '/message/output/jabber/message_output_jabber.php')) {
            // Remove Jabber from the notification plugins list.
            $DB->delete_records('message_processors', ['name' => 'jabber']);

            // Remove user preference settings.
            $DB->delete_records('user_preferences', ['name' => 'message_processor_jabber_jabberid']);
            $sql = 'SELECT *
                    FROM {user_preferences} up
                    WHERE ' . $DB->sql_like('up.name', ':name', false, false) . ' AND ' .
                        $DB->sql_like('up.value', ':value', false, false);
            $params = [
                'name' => 'message_provider_%',
                'value' => '%jabber%',
            ];
            $jabbersettings = $DB->get_recordset_sql($sql, $params);
            foreach ($jabbersettings as $jabbersetting) {
                // Remove 'jabber' from the value.
                $jabbersetting->value = implode(',', array_diff(explode(',', $jabbersetting->value), ['jabber']));
                $DB->update_record('user_preferences', $jabbersetting);
            }
            $jabbersettings->close();

            // Clean config settings.
            unset_config('jabberhost');
            unset_config('jabberserver');
            unset_config('jabberusername');
            unset_config('jabberpassword');
            unset_config('jabberport');

            // Remove default notification preferences.
            $like = $DB->sql_like('name', '?', true, true, false, '|');
            $params = [$DB->sql_like_escape('jabber_provider_', '|') . '%'];
            $DB->delete_records_select('config_plugins', $like, $params);

            // Clean config config settings.
            unset_all_config_for_plugin('message_jabber');
        }

        upgrade_main_savepoint(true, 2021091100.01);
    }

    if ($oldversion < 2021091100.02) {
        // Set the description field to HTML format for the Default course category.
        $category = $DB->get_record('course_categories', ['id' => 1]);

        if ($category->descriptionformat == FORMAT_MOODLE) {
            // Format should be changed only if it's still set to FORMAT_MOODLE.
            if (!is_null($category->description)) {
                // If description is not empty, format the content to HTML.
                $category->description = format_text($category->description, FORMAT_MOODLE);
            }
            $category->descriptionformat = FORMAT_HTML;
            $DB->update_record('course_categories', $category);
        }

        // Main savepoint reached.
        upgrade_main_savepoint(true, 2021091100.02);
    }

    if ($oldversion < 2021091700.01) {
        // Default 'off' for existing sites as this is the behaviour they had earlier.
        set_config('enroladminnewcourse', false);

        // Main savepoint reached.
        upgrade_main_savepoint(true, 2021091700.01);
    }

    if ($oldversion < 2021091700.02) {
        // If portfolio_picasa is no longer present, remove it.
        if (!file_exists($CFG->dirroot . '/portfolio/picasa/version.php')) {
            $instance = $DB->get_record('portfolio_instance', ['plugin' => 'picasa']);
            if (!empty($instance)) {
                // Remove all records from portfolio_instance_config.
                $DB->delete_records('portfolio_instance_config', ['instance' => $instance->id]);
                // Remove all records from portfolio_instance_user.
                $DB->delete_records('portfolio_instance_user', ['instance' => $instance->id]);
                // Remove all records from portfolio_log.
                $DB->delete_records('portfolio_log', ['portfolio' => $instance->id]);
                // Remove all records from portfolio_tempdata.
                $DB->delete_records('portfolio_tempdata', ['instance' => $instance->id]);
                // Remove the record from the portfolio_instance table.
                $DB->delete_records('portfolio_instance', ['id' => $instance->id]);
            }

            // Clean config.
            unset_all_config_for_plugin('portfolio_picasa');
        }

        upgrade_main_savepoint(true, 2021091700.02);
    }

    if ($oldversion < 2021091700.03) {
        // If repository_picasa is no longer present, remove it.
        if (!file_exists($CFG->dirroot . '/repository/picasa/version.php')) {
            $instance = $DB->get_record('repository', ['type' => 'picasa']);
            if (!empty($instance)) {
                // Remove all records from repository_instance_config table.
                $DB->delete_records('repository_instance_config', ['instanceid' => $instance->id]);
                // Remove all records from repository_instances table.
                $DB->delete_records('repository_instances', ['typeid' => $instance->id]);
                // Remove the record from the repository table.
                $DB->delete_records('repository', ['id' => $instance->id]);
            }

            // Clean config.
            unset_all_config_for_plugin('picasa');

            // Remove orphaned files.
            upgrade_delete_orphaned_file_records();
        }

        upgrade_main_savepoint(true, 2021091700.03);
    }

    if ($oldversion < 2021091700.04) {
        // Remove media_swf (unless it has manually been added back).
        if (!file_exists($CFG->dirroot . '/media/player/swf/classes/plugin.php')) {
            unset_all_config_for_plugin('media_swf');
        }

        upgrade_main_savepoint(true, 2021091700.04);
    }

    if ($oldversion < 2021092400.01) {
        // If tool_health is no longer present, remove it.
        if (!file_exists($CFG->dirroot . '/admin/tool/health/version.php')) {
            // Clean config.
            unset_all_config_for_plugin('tool_health');
        }

        // Main savepoint reached.
        upgrade_main_savepoint(true, 2021092400.01);
    }

    if ($oldversion < 2021092400.03) {
        // Remove repository_picasa configuration (unless it has manually been added back).
        if (!file_exists($CFG->dirroot . '/repository/picasa/version.php')) {
            unset_all_config_for_plugin('repository_picasa');
        }

        upgrade_main_savepoint(true, 2021092400.03);
    }

    if ($oldversion < 2021100300.01) {
        // Remove repository_skydrive (unless it has manually been added back).
        if (!file_exists($CFG->dirroot . '/repository/skydrive/lib.php')) {
            unset_all_config_for_plugin('repository_skydrive');
        }

        // Main savepoint reached.
        upgrade_main_savepoint(true, 2021100300.01);
    }

    if ($oldversion < 2021100300.02) {
        // Remove filter_censor (unless it has manually been added back).
        if (!file_exists($CFG->dirroot . '/filter/censor/filter.php')) {
            unset_all_config_for_plugin('filter_censor');
        }

        // Main savepoint reached.
        upgrade_main_savepoint(true, 2021100300.02);
    }

    if ($oldversion < 2021100600.01) {
        // Remove qformat_examview (unless it has manually been added back).
        if (!file_exists($CFG->dirroot . '/question/format/examview/format.php')) {
            unset_all_config_for_plugin('qformat_examview');
        }

        // Main savepoint reached.
        upgrade_main_savepoint(true, 2021100600.01);
    }

    if ($oldversion < 2021100600.02) {
        $table = new xmldb_table('course_completion_defaults');

        // Adding fields to table course_completion_defaults.
        $field = new xmldb_field('completionpassgrade', XMLDB_TYPE_INTEGER, '1', null,
            XMLDB_NOTNULL, null, '0', 'completionusegrade');

        // Conditionally launch add field for course_completion_defaults.
        if (!$dbman->field_exists($table, $field)) {
            $dbman->add_field($table, $field);
        }

        upgrade_main_savepoint(true, 2021100600.02);
    }

    if ($oldversion < 2021100600.03) {
        $table = new xmldb_table('course_modules');

        // Adding new fields to table course_module table.
        $field = new xmldb_field('completionpassgrade', XMLDB_TYPE_INTEGER, '1', null,
            XMLDB_NOTNULL, null, '0', 'completionexpected');
        // Conditionally launch create table for course_completion_defaults.
        if (!$dbman->field_exists($table, $field)) {
            $dbman->add_field($table, $field);
        }

        upgrade_main_savepoint(true, 2021100600.03);
    }

    if ($oldversion < 2021100600.04) {
        // Define index itemtype-mod-inst-course (not unique) to be added to grade_items.
        $table = new xmldb_table('grade_items');
        $index = new xmldb_index('itemtype-mod-inst-course', XMLDB_INDEX_NOTUNIQUE,
            ['itemtype', 'itemmodule', 'iteminstance', 'courseid']);

        // Conditionally launch add index itemtype-mod-inst-course.
        if (!$dbman->index_exists($table, $index)) {
            $dbman->add_index($table, $index);
        }

        // Main savepoint reached.
        upgrade_main_savepoint(true, 2021100600.04);
    }

    if ($oldversion < 2021101900.01) {
        $table = new xmldb_table('reportbuilder_report');

        // Define field name to be added to reportbuilder_report.
        $field = new xmldb_field('name', XMLDB_TYPE_CHAR, '255', null, null, null, null, 'id');
        if (!$dbman->field_exists($table, $field)) {
            $dbman->add_field($table, $field);
        }

        // Define field conditiondata to be added to reportbuilder_report.
        $field = new xmldb_field('conditiondata', XMLDB_TYPE_TEXT, null, null, null, null, null, 'type');
        if (!$dbman->field_exists($table, $field)) {
            $dbman->add_field($table, $field);
        }

        // Define table reportbuilder_column to be created.
        $table = new xmldb_table('reportbuilder_column');

        // Adding fields to table reportbuilder_column.
        $table->add_field('id', XMLDB_TYPE_INTEGER, '10', null, XMLDB_NOTNULL, XMLDB_SEQUENCE, null);
        $table->add_field('reportid', XMLDB_TYPE_INTEGER, '10', null, XMLDB_NOTNULL, null, '0');
        $table->add_field('uniqueidentifier', XMLDB_TYPE_CHAR, '255', null, XMLDB_NOTNULL, null, null);
        $table->add_field('aggregation', XMLDB_TYPE_CHAR, '32', null, null, null, null);
        $table->add_field('heading', XMLDB_TYPE_CHAR, '255', null, null, null, null);
        $table->add_field('columnorder', XMLDB_TYPE_INTEGER, '10', null, XMLDB_NOTNULL, null, null);
        $table->add_field('sortenabled', XMLDB_TYPE_INTEGER, '1', null, XMLDB_NOTNULL, null, '0');
        $table->add_field('sortdirection', XMLDB_TYPE_INTEGER, '1', null, XMLDB_NOTNULL, null, null);
        $table->add_field('sortorder', XMLDB_TYPE_INTEGER, '10', null, null, null, null);
        $table->add_field('usercreated', XMLDB_TYPE_INTEGER, '10', null, XMLDB_NOTNULL, null, '0');
        $table->add_field('usermodified', XMLDB_TYPE_INTEGER, '10', null, XMLDB_NOTNULL, null, '0');
        $table->add_field('timecreated', XMLDB_TYPE_INTEGER, '10', null, XMLDB_NOTNULL, null, '0');
        $table->add_field('timemodified', XMLDB_TYPE_INTEGER, '10', null, XMLDB_NOTNULL, null, '0');

        // Adding keys to table reportbuilder_column.
        $table->add_key('primary', XMLDB_KEY_PRIMARY, ['id']);
        $table->add_key('reportid', XMLDB_KEY_FOREIGN, ['reportid'], 'reportbuilder_report', ['id']);
        $table->add_key('usercreated', XMLDB_KEY_FOREIGN, ['usercreated'], 'user', ['id']);
        $table->add_key('usermodified', XMLDB_KEY_FOREIGN, ['usermodified'], 'user', ['id']);

        // Conditionally launch create table for reportbuilder_column.
        if (!$dbman->table_exists($table)) {
            $dbman->create_table($table);
        }

        // Define table reportbuilder_filter to be created.
        $table = new xmldb_table('reportbuilder_filter');

        // Adding fields to table reportbuilder_filter.
        $table->add_field('id', XMLDB_TYPE_INTEGER, '10', null, XMLDB_NOTNULL, XMLDB_SEQUENCE, null);
        $table->add_field('reportid', XMLDB_TYPE_INTEGER, '10', null, XMLDB_NOTNULL, null, '0');
        $table->add_field('uniqueidentifier', XMLDB_TYPE_CHAR, '255', null, XMLDB_NOTNULL, null, null);
        $table->add_field('heading', XMLDB_TYPE_CHAR, '255', null, null, null, null);
        $table->add_field('iscondition', XMLDB_TYPE_INTEGER, '1', null, XMLDB_NOTNULL, null, '0');
        $table->add_field('filterorder', XMLDB_TYPE_INTEGER, '10', null, XMLDB_NOTNULL, null, null);
        $table->add_field('usercreated', XMLDB_TYPE_INTEGER, '10', null, XMLDB_NOTNULL, null, '0');
        $table->add_field('usermodified', XMLDB_TYPE_INTEGER, '10', null, XMLDB_NOTNULL, null, '0');
        $table->add_field('timecreated', XMLDB_TYPE_INTEGER, '10', null, XMLDB_NOTNULL, null, '0');
        $table->add_field('timemodified', XMLDB_TYPE_INTEGER, '10', null, XMLDB_NOTNULL, null, '0');

        // Adding keys to table reportbuilder_filter.
        $table->add_key('primary', XMLDB_KEY_PRIMARY, ['id']);
        $table->add_key('reportid', XMLDB_KEY_FOREIGN, ['reportid'], 'reportbuilder_report', ['id']);
        $table->add_key('usercreated', XMLDB_KEY_FOREIGN, ['usercreated'], 'user', ['id']);
        $table->add_key('usermodified', XMLDB_KEY_FOREIGN, ['usermodified'], 'user', ['id']);

        // Conditionally launch create table for reportbuilder_filter.
        if (!$dbman->table_exists($table)) {
            $dbman->create_table($table);
        }

        // Main savepoint reached.
        upgrade_main_savepoint(true, 2021101900.01);
    }

    if ($oldversion < 2021102600.01) {
        // Remove block_quiz_results (unless it has manually been added back).
        if (!file_exists($CFG->dirroot . '/blocks/quiz_result/block_quiz_results.php')) {
            // Delete instances.
            $instances = $DB->get_records_list('block_instances', 'blockname', ['quiz_results']);
            $instanceids = array_keys($instances);

            if (!empty($instanceids)) {
                blocks_delete_instances($instanceids);
            }

            // Delete the block from the block table.
            $DB->delete_records('block', array('name' => 'quiz_results'));

            // Remove capabilities.
            capabilities_cleanup('block_quiz_results');
            // Clean config.
            unset_all_config_for_plugin('block_quiz_results');

            // Remove Moodle-level quiz_results based capabilities.
            $capabilitiestoberemoved = ['block/quiz_results:addinstance'];
            // Delete any role_capabilities for the old roles.
            $DB->delete_records_list('role_capabilities', 'capability', $capabilitiestoberemoved);
            // Delete the capability itself.
            $DB->delete_records_list('capabilities', 'name', $capabilitiestoberemoved);
        }

        upgrade_main_savepoint(true, 2021102600.01);
    }

    if ($oldversion < 2021102900.02) {
        // If portfolio_boxnet is no longer present, remove it.
        if (!file_exists($CFG->dirroot . '/portfolio/boxnet/version.php')) {
            $instance = $DB->get_record('portfolio_instance', ['plugin' => 'boxnet']);
            if (!empty($instance)) {
                // Remove all records from portfolio_instance_config.
                $DB->delete_records('portfolio_instance_config', ['instance' => $instance->id]);
                // Remove all records from portfolio_instance_user.
                $DB->delete_records('portfolio_instance_user', ['instance' => $instance->id]);
                // Remove all records from portfolio_log.
                $DB->delete_records('portfolio_log', ['portfolio' => $instance->id]);
                // Remove all records from portfolio_tempdata.
                $DB->delete_records('portfolio_tempdata', ['instance' => $instance->id]);
                // Remove the record from the portfolio_instance table.
                $DB->delete_records('portfolio_instance', ['id' => $instance->id]);
            }

            // Clean config.
            unset_all_config_for_plugin('portfolio_boxnet');
        }

        // If repository_boxnet is no longer present, remove it.
        if (!file_exists($CFG->dirroot . '/repository/boxnet/version.php')) {
            $instance = $DB->get_record('repository', ['type' => 'boxnet']);
            if (!empty($instance)) {
                // Remove all records from repository_instance_config table.
                $DB->delete_records('repository_instance_config', ['instanceid' => $instance->id]);
                // Remove all records from repository_instances table.
                $DB->delete_records('repository_instances', ['typeid' => $instance->id]);
                // Remove the record from the repository table.
                $DB->delete_records('repository', ['id' => $instance->id]);
            }

            // Clean config.
            unset_all_config_for_plugin('repository_boxnet');

            // The boxnet repository plugin stores some config in 'boxnet' incorrectly.
            unset_all_config_for_plugin('boxnet');

            // Remove orphaned files.
            upgrade_delete_orphaned_file_records();
        }

        upgrade_main_savepoint(true, 2021102900.02);
    }

    if ($oldversion < 2021110100.00) {

        // Define table reportbuilder_audience to be created.
        $table = new xmldb_table('reportbuilder_audience');

        // Adding fields to table reportbuilder_audience.
        $table->add_field('id', XMLDB_TYPE_INTEGER, '10', null, XMLDB_NOTNULL, XMLDB_SEQUENCE, null);
        $table->add_field('reportid', XMLDB_TYPE_INTEGER, '10', null, XMLDB_NOTNULL, null, null);
        $table->add_field('classname', XMLDB_TYPE_CHAR, '255', null, XMLDB_NOTNULL, null, null);
        $table->add_field('configdata', XMLDB_TYPE_TEXT, null, null, XMLDB_NOTNULL, null, null);
        $table->add_field('usercreated', XMLDB_TYPE_INTEGER, '10', null, XMLDB_NOTNULL, null, '0');
        $table->add_field('usermodified', XMLDB_TYPE_INTEGER, '10', null, XMLDB_NOTNULL, null, '0');
        $table->add_field('timecreated', XMLDB_TYPE_INTEGER, '10', null, XMLDB_NOTNULL, null, '0');
        $table->add_field('timemodified', XMLDB_TYPE_INTEGER, '10', null, XMLDB_NOTNULL, null, '0');

        // Adding keys to table reportbuilder_audience.
        $table->add_key('primary', XMLDB_KEY_PRIMARY, ['id']);
        $table->add_key('reportid', XMLDB_KEY_FOREIGN, ['reportid'], 'reportbuilder_report', ['id']);
        $table->add_key('usercreated', XMLDB_KEY_FOREIGN, ['usercreated'], 'user', ['id']);
        $table->add_key('usermodified', XMLDB_KEY_FOREIGN, ['usermodified'], 'user', ['id']);

        // Conditionally launch create table for reportbuilder_audience.
        if (!$dbman->table_exists($table)) {
            $dbman->create_table($table);
        }

        // Main savepoint reached.
        upgrade_main_savepoint(true, 2021110100.00);
    }

    if ($oldversion < 2021110800.02) {
        // Define a field 'downloadcontent' in the 'course_modules' table.
        $table = new xmldb_table('course_modules');
        $field = new xmldb_field('downloadcontent', XMLDB_TYPE_INTEGER, '1', null, null, null, 1, 'deletioninprogress');

        // Conditionally launch add field 'downloadcontent'.
        if (!$dbman->field_exists($table, $field)) {
            $dbman->add_field($table, $field);
        }

        // Main savepoint reached.
        upgrade_main_savepoint(true, 2021110800.02);
    }

    if ($oldversion < 2021110800.03) {

        // Define field settingsdata to be added to reportbuilder_report.
        $table = new xmldb_table('reportbuilder_report');
        $field = new xmldb_field('settingsdata', XMLDB_TYPE_TEXT, null, null, null, null, null, 'conditiondata');

        // Conditionally launch add field settingsdata.
        if (!$dbman->field_exists($table, $field)) {
            $dbman->add_field($table, $field);
        }

        // Main savepoint reached.
        upgrade_main_savepoint(true, 2021110800.03);
    }

    if ($oldversion < 2021111700.00) {
        $mycoursespage = new stdClass();
        $mycoursespage->userid = null;
        $mycoursespage->name = '__courses';
        $mycoursespage->private = 0;
        $mycoursespage->sortorder  = 0;
        $DB->insert_record('my_pages', $mycoursespage);

        upgrade_main_savepoint(true, 2021111700.00);
    }

    if ($oldversion < 2021111700.01) {

        // Define field uniquerows to be added to reportbuilder_report.
        $table = new xmldb_table('reportbuilder_report');
        $field = new xmldb_field('uniquerows', XMLDB_TYPE_INTEGER, '1', null, XMLDB_NOTNULL, null, '0', 'type');

        // Conditionally launch add field uniquerows.
        if (!$dbman->field_exists($table, $field)) {
            $dbman->add_field($table, $field);
        }

        // Main savepoint reached.
        upgrade_main_savepoint(true, 2021111700.01);
    }

    if ($oldversion < 2021120100.01) {

        // Get current configuration data.
        $currentcustomusermenuitems = str_replace(["\r\n", "\r"], "\n", $CFG->customusermenuitems);
        $lines = explode("\n", $currentcustomusermenuitems);
        $lines = array_map('trim', $lines);
        $calendarcustomusermenu = 'calendar,core_calendar|/calendar/view.php?view=month|i/calendar';

        if (!in_array($calendarcustomusermenu, $lines)) {
            // Add Calendar item to the menu.
            array_splice($lines, 1, 0, [$calendarcustomusermenu]);
            set_config('customusermenuitems', implode("\n", $lines));
        }

        // Main savepoint reached.
        upgrade_main_savepoint(true, 2021120100.01);
    }

    if ($oldversion < 2021121400.01) {
        // The $CFG->grade_navmethod setting has been removed because it's not required anymore. This setting was used
        // to set the type of navigation (tabs or dropdown box) which will be displayed in gradebook. However, these
        // navigation methods are no longer used and replaced with tertiary navigation.
        unset_config('grade_navmethod');

        // Main savepoint reached.
        upgrade_main_savepoint(true, 2021121400.01);
    }

    if ($oldversion < 2021121700.01) {
<<<<<<< HEAD
        // Get current support email setting value.
        $config = get_config('moodle', 'supportemail');

        // Check if support email setting is empty and then set it to null.
        // We must do that so the setting is displayed during the upgrade.
        if (empty($config)) {
            set_config('supportemail', null);
=======

        // Define field heading to be added to reportbuilder_audience.
        $table = new xmldb_table('reportbuilder_audience');
        $field = new xmldb_field('heading', XMLDB_TYPE_CHAR, '255', null, null, null, null, 'reportid');

        // Conditionally launch add field heading.
        if (!$dbman->field_exists($table, $field)) {
            $dbman->add_field($table, $field);
>>>>>>> 335f608a
        }

        // Main savepoint reached.
        upgrade_main_savepoint(true, 2021121700.01);
    }

<<<<<<< HEAD
    if ($oldversion < 2021122100.00) {
        // Get current configuration data.
        $currentcustomusermenuitems = str_replace(["\r\n", "\r"], "\n", $CFG->customusermenuitems);

        // The old default customusermenuitems config for 3.11 and below.
        $oldcustomusermenuitems = 'grades,grades|/grade/report/mygrades.php|t/grades
calendar,core_calendar|/calendar/view.php?view=month|i/calendar
messages,message|/message/index.php|t/message
preferences,moodle|/user/preferences.php|t/preferences';

        // Check if the current customusermenuitems config matches the old customusermenuitems config.
        $samecustomusermenuitems = $currentcustomusermenuitems == $oldcustomusermenuitems;
        if ($samecustomusermenuitems) {
            // If the site is still using the old defaults, upgrade to the new default.
            $newcustomusermenuitems = 'profile,moodle|/user/profile.php
grades,grades|/grade/report/mygrades.php
calendar,core_calendar|/calendar/view.php?view=month
privatefiles,moodle|/user/files.php';
            // Set the new configuration back.
            set_config('customusermenuitems', $newcustomusermenuitems);
        } else {
            // If the site is not using the old defaults, only add necessary entries.
            $lines = explode("\n", $currentcustomusermenuitems);
            $lines = array_map('trim', $lines);

            // Remove the Preference entry from the menu to prevent duplication
            // since it will be added again in user_get_user_navigation_info().
            $lines = array_filter($lines, function($value) {
                return strpos($value, 'preferences,moodle|/user/preferences.php') === false;
            });

            $matches = preg_grep('/\|\/user\/files.php/i', $lines);
            if (!$matches) {
                // Add the Private files entry to the menu.
                $lines[] = 'privatefiles,moodle|/user/files.php';
            }

            $matches = preg_grep('/\|\/user\/profile.php/i', $lines);
            if (!$matches) {
                // Add the Profile entry to top of the menu.
                array_unshift($lines, 'profile,moodle|/user/profile.php');
            }

            // Set the new configuration back.
            set_config('customusermenuitems', implode("\n", $lines));
        }

        // Main savepoint reached.
        upgrade_main_savepoint(true, 2021122100.00);
=======
    if ($oldversion < 2021121700.02) {

        // Define table reportbuilder_schedule to be created.
        $table = new xmldb_table('reportbuilder_schedule');

        // Adding fields to table reportbuilder_schedule.
        $table->add_field('id', XMLDB_TYPE_INTEGER, '10', null, XMLDB_NOTNULL, XMLDB_SEQUENCE, null);
        $table->add_field('reportid', XMLDB_TYPE_INTEGER, '10', null, XMLDB_NOTNULL, null, '0');
        $table->add_field('name', XMLDB_TYPE_CHAR, '255', null, XMLDB_NOTNULL, null, null);
        $table->add_field('enabled', XMLDB_TYPE_INTEGER, '1', null, XMLDB_NOTNULL, null, '1');
        $table->add_field('audiences', XMLDB_TYPE_TEXT, null, null, XMLDB_NOTNULL, null, null);
        $table->add_field('format', XMLDB_TYPE_CHAR, '255', null, XMLDB_NOTNULL, null, null);
        $table->add_field('subject', XMLDB_TYPE_CHAR, '255', null, XMLDB_NOTNULL, null, null);
        $table->add_field('message', XMLDB_TYPE_TEXT, null, null, XMLDB_NOTNULL, null, null);
        $table->add_field('messageformat', XMLDB_TYPE_INTEGER, '10', null, XMLDB_NOTNULL, null, '1');
        $table->add_field('userviewas', XMLDB_TYPE_INTEGER, '10', null, XMLDB_NOTNULL, null, '0');
        $table->add_field('timescheduled', XMLDB_TYPE_INTEGER, '10', null, XMLDB_NOTNULL, null, '0');
        $table->add_field('recurrence', XMLDB_TYPE_INTEGER, '10', null, XMLDB_NOTNULL, null, '0');
        $table->add_field('reportempty', XMLDB_TYPE_INTEGER, '10', null, XMLDB_NOTNULL, null, '0');
        $table->add_field('timelastsent', XMLDB_TYPE_INTEGER, '10', null, XMLDB_NOTNULL, null, '0');
        $table->add_field('timenextsend', XMLDB_TYPE_INTEGER, '10', null, XMLDB_NOTNULL, null, '0');
        $table->add_field('usercreated', XMLDB_TYPE_INTEGER, '10', null, XMLDB_NOTNULL, null, '0');
        $table->add_field('usermodified', XMLDB_TYPE_INTEGER, '10', null, XMLDB_NOTNULL, null, '0');
        $table->add_field('timecreated', XMLDB_TYPE_INTEGER, '10', null, XMLDB_NOTNULL, null, '0');
        $table->add_field('timemodified', XMLDB_TYPE_INTEGER, '10', null, XMLDB_NOTNULL, null, '0');

        // Adding keys to table reportbuilder_schedule.
        $table->add_key('primary', XMLDB_KEY_PRIMARY, ['id']);
        $table->add_key('reportid', XMLDB_KEY_FOREIGN, ['reportid'], 'reportbuilder_report', ['id']);
        $table->add_key('userviewas', XMLDB_KEY_FOREIGN, ['userviewas'], 'user', ['id']);
        $table->add_key('usercreated', XMLDB_KEY_FOREIGN, ['usercreated'], 'user', ['id']);
        $table->add_key('usermodified', XMLDB_KEY_FOREIGN, ['usermodified'], 'user', ['id']);

        // Conditionally launch create table for reportbuilder_schedule.
        if (!$dbman->table_exists($table)) {
            $dbman->create_table($table);
        }

        // Main savepoint reached.
        upgrade_main_savepoint(true, 2021121700.02);
>>>>>>> 335f608a
    }

    return true;
}<|MERGE_RESOLUTION|>--- conflicted
+++ resolved
@@ -3200,7 +3200,6 @@
     }
 
     if ($oldversion < 2021121700.01) {
-<<<<<<< HEAD
         // Get current support email setting value.
         $config = get_config('moodle', 'supportemail');
 
@@ -3208,23 +3207,12 @@
         // We must do that so the setting is displayed during the upgrade.
         if (empty($config)) {
             set_config('supportemail', null);
-=======
-
-        // Define field heading to be added to reportbuilder_audience.
-        $table = new xmldb_table('reportbuilder_audience');
-        $field = new xmldb_field('heading', XMLDB_TYPE_CHAR, '255', null, null, null, null, 'reportid');
-
-        // Conditionally launch add field heading.
-        if (!$dbman->field_exists($table, $field)) {
-            $dbman->add_field($table, $field);
->>>>>>> 335f608a
         }
 
         // Main savepoint reached.
         upgrade_main_savepoint(true, 2021121700.01);
     }
 
-<<<<<<< HEAD
     if ($oldversion < 2021122100.00) {
         // Get current configuration data.
         $currentcustomusermenuitems = str_replace(["\r\n", "\r"], "\n", $CFG->customusermenuitems);
@@ -3274,8 +3262,25 @@
 
         // Main savepoint reached.
         upgrade_main_savepoint(true, 2021122100.00);
-=======
-    if ($oldversion < 2021121700.02) {
+    }
+
+
+    if ($oldversion < 2021122100.01) {
+
+        // Define field heading to be added to reportbuilder_audience.
+        $table = new xmldb_table('reportbuilder_audience');
+        $field = new xmldb_field('heading', XMLDB_TYPE_CHAR, '255', null, null, null, null, 'reportid');
+
+        // Conditionally launch add field heading.
+        if (!$dbman->field_exists($table, $field)) {
+            $dbman->add_field($table, $field);
+        }
+
+        // Main savepoint reached.
+        upgrade_main_savepoint(true, 2021122100.01);
+    }
+
+    if ($oldversion < 2021122100.02) {
 
         // Define table reportbuilder_schedule to be created.
         $table = new xmldb_table('reportbuilder_schedule');
@@ -3314,8 +3319,7 @@
         }
 
         // Main savepoint reached.
-        upgrade_main_savepoint(true, 2021121700.02);
->>>>>>> 335f608a
+        upgrade_main_savepoint(true, 2021122100.02);
     }
 
     return true;
