--- conflicted
+++ resolved
@@ -21,13 +21,8 @@
     When I set the field "mycontrol" to "Disable"
     Then the "disabled" attribute of "button.atto_collapse_button" "css_element" should contain "disabled"
     And the "disabled" attribute of "button.atto_title_button" "css_element" should contain "disabled"
-<<<<<<< HEAD
     And the "disabled" attribute of "button.atto_bold_button" "css_element" should contain "disabled"
-    And the "disabled" attribute of "button.atto_italic_button_italic" "css_element" should contain "disabled"
-=======
-    And the "disabled" attribute of "button.atto_bold_button_bold" "css_element" should contain "disabled"
     And the "disabled" attribute of "button.atto_italic_button" "css_element" should contain "disabled"
->>>>>>> 27e44c18
     And the "disabled" attribute of "button.atto_unorderedlist_button_insertUnorderedList" "css_element" should contain "disabled"
     And the "disabled" attribute of "button.atto_orderedlist_button_insertOrderedList" "css_element" should contain "disabled"
     And the "disabled" attribute of "button.atto_link_button" "css_element" should contain "disabled"
@@ -40,13 +35,8 @@
     When I set the field "mycontrol" to "Enable"
     Then "button.atto_collapse_button[disabled]" "css_element" should not exist
     And "button.atto_title_button[disabled]" "css_element" should not exist
-<<<<<<< HEAD
     And "button.atto_bold_button[disabled]" "css_element" should not exist
-    And "button.atto_italic_button_italic[disabled]" "css_element" should not exist
-=======
-    And "button.atto_bold_button_bold[disabled]" "css_element" should not exist
     And "button.atto_italic_button[disabled]" "css_element" should not exist
->>>>>>> 27e44c18
     And "button.atto_unorderedlist_button_insertUnorderedList[disabled]" "css_element" should not exist
     And "button.atto_orderedlist_button_insertOrderedList[disabled]" "css_element" should not exist
     And "button.atto_link_button[disabled]" "css_element" should not exist
