<?php
// This file is part of Moodle - http://moodle.org/
//
// Moodle is free software: you can redistribute it and/or modify
// it under the terms of the GNU General Public License as published by
// the Free Software Foundation, either version 3 of the License, or
// (at your option) any later version.
//
// Moodle is distributed in the hope that it will be useful,
// but WITHOUT ANY WARRANTY; without even the implied warranty of
// MERCHANTABILITY or FITNESS FOR A PARTICULAR PURPOSE.  See the
// GNU General Public License for more details.
//
// You should have received a copy of the GNU General Public License
// along with Moodle.  If not, see <http://www.gnu.org/licenses/>.

namespace core\output;

use context_course;
use moodle_page;
use navigation_node;
use moodle_url;

/**
 * Class responsible for generating the action bar (tertiary nav) elements in the participants page and related pages.
 *
 * @package    core
 * @copyright  2021 Peter Dias
 * @license    http://www.gnu.org/copyleft/gpl.html GNU GPL v3 or later
 */
class participants_action_bar implements \renderable {
    /** @var object $course The course we are dealing with. */
    private $course;
    /** @var moodle_page $page The current page. */
    private $page;
    /** @var navigation_node $node The settings node for the participants page. */
    private $node;
    /** @var string|null $renderedcontent Rendered buttons to be displayed in-line with the select box */
    private $renderedcontent;

    /**
     * Constructor participants_action_bar
     * @param object $course The course that we are generating the nav for
     * @param moodle_page $page The page object
     * @param string|null $renderedcontent Any additional rendered content/actions to be displayed in line with the nav
     */
    public function __construct(object $course, moodle_page $page, ?string $renderedcontent) {
        $this->course = $course;
        $this->page = $page;
        $node = $this->page->context->contextlevel == CONTEXT_MODULE ? 'modulesettings' : 'users';
        $this->node = $this->page->settingsnav->find($node, null);
        $this->renderedcontent = $renderedcontent;
    }

    /**
     * Return the nodes required to be displayed in the url_select box.
     * The nodes are divided into 3 sections each with the heading as the key.
     *
     * @return array
     */
    protected function get_ordered_nodes(): array {
        return [
            'enrolments:enrol' => [
                'review',
                'manageinstances'
            ],
            'groups:group' => [
                'groups'
            ],
            'permissions:role' => [
                'override',
                'roles',
                'otherusers',
                'permissions',
                'roleoverride',
                'rolecheck',
                'roleassign',
            ]
        ];
    }

    /**
     * Get the content for the url_select select box.
     *
     * @return array
     */
    protected function get_content_for_select(): array {
        if (!$this->node) {
            return [];
        }

        // Pre-populate the formatted tertiary nav items with the "Enrolled users" node if user can view the participants page.
        $coursecontext = context_course::instance($this->course->id);
        $canviewparticipants = course_can_view_participants($coursecontext);
        $formattedcontent = [];
        $enrolmentsheading = get_string('enrolments', 'enrol');
        if ($canviewparticipants) {
            $participantsurl = (new moodle_url('/user/index.php', ['id' => $this->course->id]))->out();
            $formattedcontent[] = [
                    $enrolmentsheading => [
                            $participantsurl => get_string('enrolledusers', 'enrol'),
                    ]
            ];
        }

        $nodes = $this->get_ordered_nodes();
        foreach ($nodes as $description => $content) {
            list($stringid, $location) = explode(':', $description);
            $heading = get_string($stringid, $location);
            $items = [];
            foreach ($content as $key) {
                if ($node = $this->node->find($key, null)) {
                    if ($node->has_action()) {
                        $items[$node->action()->out()] = $node->text;
                    }

                    // Additional items to be added.
                    if ($key === 'groups') {
                        $params = ['id' => $this->course->id];
                        $items += [
                            (new moodle_url('/group/groupings.php', $params))->out() => get_string('groupings', 'group'),
                            (new moodle_url('/group/overview.php', $params))->out() => get_string('overview', 'group')
                        ];
                    }
                }
            }
            if ($items) {
                if ($heading === $enrolmentsheading) {
                    // Merge the contents of the "Enrolments" group with the ones from the course settings nav.
                    $formattedcontent[0][$heading] = array_merge($formattedcontent[0][$heading], $items);
                } else {
                    $formattedcontent[][$heading] = $items;
                }
            }
        }

<<<<<<< HEAD
        // Need to do some funky code here to find out if we have added third party navigation nodes.
        $thirdpartynodearray = $this->get_thirdparty_node_array() ?: [];
        return array_merge($formattedcontent, $thirdpartynodearray);
=======
        // If we are accessing a page from a module context additional nodes will not be visible.
        if ($this->page->context->contextlevel != CONTEXT_MODULE) {
            // Need to do some funky code here to find out if we have added third party navigation nodes.
            $thirdpartynodearray = $this->get_thirdparty_node_array() ?: [];
            $formattedcontent = array_merge($formattedcontent, $thirdpartynodearray);
        }
        return $formattedcontent;
>>>>>>> 2bbc6643
    }

    /**
     * Gets an array of third party navigation nodes in an array formatted for a url_select element.
     *
     * @return array|null The thirdparty node array.
     */
    protected function get_thirdparty_node_array(): ?array {
        $results = [];

        $flatnodes = array_merge(...(array_values($this->get_ordered_nodes())));

        foreach ($this->node->children as $child) {
            if (array_search($child->key, $flatnodes) === false) {
                $results[] = $child;
            }
        }

        return \core\navigation\views\secondary::create_menu_element($results, true);
    }

    /**
     * Recursively tries to find a matching url
     * @param array $urlcontent The content for the url_select
     * @param int $strictness Strictness for the compare criteria
     * @return string The matching active url
     */
    protected function find_active_page(array $urlcontent, int $strictness = URL_MATCH_EXACT): string {
        foreach ($urlcontent as $key => $value) {
            if (is_array($value) && $activeitem = $this->find_active_page($value, $strictness)) {
                return $activeitem;
            } else if ($this->page->url->compare(new moodle_url($key), $strictness)) {
                return $key;
            }
        }

        return "";
    }

    /**
     * Gets the url_select to be displayed in the participants page if available.
     *
     * @param \renderer_base $output
     * @return object|null The content required to render the url_select
     */
    public function get_dropdown(\renderer_base $output): ?object {
        if ($urlselectcontent = $this->get_content_for_select()) {
            $activeurl = $this->find_active_page($urlselectcontent);
            $activeurl = $activeurl ?: $this->find_active_page($urlselectcontent, URL_MATCH_BASE);
            $urlselect = new \url_select($urlselectcontent, $activeurl, null);
            $urlselect->set_label(get_string('participantsnavigation', 'course'), ['class' => 'sr-only']);
            return $urlselect->export_for_template($output);
        }

        return null;
    }

    /**
     * Export the content to be displayed on the participants page.
     *
     * @param \renderer_base $output
     * @return array Consists of the following:
     *              - urlselect A stdclass representing the standard navigation options to be fed into a urlselect
     *              - renderedcontent Rendered content to be displayed in line with the tertiary nav
     */
    public function export_for_template(\renderer_base $output) {
        return [
            'urlselect' => $this->get_dropdown($output),
            'renderedcontent' => $this->renderedcontent,
        ];
    }
}<|MERGE_RESOLUTION|>--- conflicted
+++ resolved
@@ -134,11 +134,6 @@
             }
         }
 
-<<<<<<< HEAD
-        // Need to do some funky code here to find out if we have added third party navigation nodes.
-        $thirdpartynodearray = $this->get_thirdparty_node_array() ?: [];
-        return array_merge($formattedcontent, $thirdpartynodearray);
-=======
         // If we are accessing a page from a module context additional nodes will not be visible.
         if ($this->page->context->contextlevel != CONTEXT_MODULE) {
             // Need to do some funky code here to find out if we have added third party navigation nodes.
@@ -146,7 +141,6 @@
             $formattedcontent = array_merge($formattedcontent, $thirdpartynodearray);
         }
         return $formattedcontent;
->>>>>>> 2bbc6643
     }
 
     /**
