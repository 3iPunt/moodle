This files describes API changes in core libraries and APIs,
information provided here is intended especially for developers.

=== 4.3 ===

* Unnecessary parameters of admin_apply_default_settings() function were removed; upgrade script lists
  setting names in the same format as admin UI; default setting writing errors now trigger debugging messages;
  duplicate setting names (with different plugin part) in one setting page do not cause problems any more.
* Added a new render of caption for the table in render_caption. It can be used by
  set_caption($caption, $captionattributes).
    e.g. $caption = 'Caption for table'
    e.g. $captionattributes = ['class' => 'inline'];
* Admin settings for passwords (admin_setting_configpasswordunmask) can now be a required field using the following class:
    - admin_setting_requiredpasswordunmask
* The `$a` argument passed to `get_string` can now include any stringable type, removing the need for explicit casts (for
  example, of `\moodle_url` instances)
* The badges_get_oauth2_service_options() method has been deprecated, because it's not required anymore. It should no longer
  be used.
* The following class constants are deprecated, as Sodium is now required and we no longer support the OpenSSL fallback except
  when decrypting existing content for backwards compatibility:
  - `\core\encryption::METHOD_OPENSSL`
  - `\core\encryption::OPENSSL_CIPHER`
* The `\core\encryption::is_sodium_installed` method is deprecated, as Sodium is now a requirement
* The `drop_plugin_tables` method now returns immediately after deleting tables defined by plugin XMLDB file
* Support for the following phpunit coverage info properties, deprecated since 3.11, has been removed:
  - `whitelistfolders`
  - `whitelistfiles`
* The following previously deprecated methods have been removed and can no longer be used:
  - `get_extra_user_fields`
  - `get_extra_user_fields_sql`
  - `get_user_field_name`
  - `get_all_user_name_fields`
  - `unzip_file`
  - `zip_files`
* Added a new parameter in address_in_subnet to give us the ability to check for 0.0.0.0 or not.
* New method moodleform::add_sticky_action_buttons() is created to enable sticky footer for QuickForms.
* Added new \admin_setting::is_forceable() method to determine whether the setting can be overridden or not. Therefore,
  whether the settings can be overriden or not will depend on the value of implemented \admin_setting::is_forceable() method,
  even if we define the settings in config.php.
* New core_renderer::paragraph method to replace the overused html_writer::tag('p', ...) pattern.
* All functions associated with device specific themes have been deprecated.
  - core_useragent::get_device_type_theme()
  - core_useragent::get_device_type_cfg_var_name()
  - theme_is_device_locked()
  - theme_get_locked_theme_for_device()
* Addition of new 'name' field in the external_tokens table.
* \core_external\util::generate_token() has a new optional argument "name" used as a token name.
* Introduce a new public function \core_external\util::generate_token_name()
* Legacy (and custom) Behat --skip-passed option has been removed completely. Please, use the standard
  --rerun option that provides exactly the same (execution of failed scenarios only).
* Allowed database identifier lengths have been raised:
  - From 28 characters to 53 for table names (xmldb_table::NAME_MAX_LENGTH).
  - From 30 characters to 63 for column names (xmldb_field::NAME_MAX_LENGTH).
  - Maximum length for table prefixes has been set to 10 characters (xmldb_table::PREFIX_MAX_LENGTH). And it's enforced
    by environmental checks.
* New scheduled tasks show_started_courses_task and hide_ended_courses_task that updates the course visibility when the current
  day matches course start date/end date. They are disabled by default. Once they are enabled, only courses with start/end dates
  near the past 24 hours will be checked. The visibility of these courses will only changed when their start/end dates are higher
  than the current one, to avoid updating the course visibility early.
* New events course_started and course_ended have been created. For now, they are triggered when courses change automatically their
  visibility through the new scheduled tasks to hide/show courses based on their start/end dates.
* The action_menu::set_constraint() method is deprecated. Please use action_menu::set_boundary() instead.
* New \core\output\activity_header::get_heading_level() method to get the heading level for a given heading level depending whether
  the page displays a heading for the activity (usually a h2 heading containing the activity name).
* New method moodleform::filter_shown_headers() is created to show some expanded headers only and hide the rest.
* count_words() and count_letters() have a new optional parameter called $format to format the text before doing the counting.
* New core_renderer::sr_text method to generate screen reader only inline texts without using html_writer.
* New events \core\event\qbank_plugin_enabled and \core\event\qbank_plugin_disabled are triggered when a qbank plugin is enabled or
  disabled respectively, with the plugin's frankenstyle name. Any plugins that need to perform an action in response to a qbank
  plugin being enabled or disabled should observe these events.
* Code calling to qbank plugins was moved from question_delete_question in questionlib.php into the plugins themselves. Any plugins
  that need to perform processing when a question is deleted should observe the \core\event\question_deleted event instead.
* The external function core_grades_get_groups_for_selector is now relocated.
  Please use it at core_group_get_groups_for_selector instead.
* The M.util.show_confirm_dialog function has been rewritten as an ESM to use the core/notification module instead.
  See MDL-77174 for further information.
* The moodle-core-notification-confirm module, found under the M.core.confirm namespace, has been deprecated.
  Any code using it should be rewritten as an ESM and use the core/notification module instead.
  See MDL-77174 for further information.
* New set of output generic components. Check the component library for more information:
  - core\output\local\action_menu\subpanel to add subpanels to action menus.
  - core\output\local\dropdown\dialog to display HTML inside a dropdown element.
  - core\output\local\dropdown\status to render a user choice into a dropdown.
  - core\output\choicelist class to render a list of user choices. It combines with dropdown status and action menu subpanels.
* The behat step I choose "WHATEVER" in the open action menu is now compatible with action menus subpanels
  using the ">" symbol to suparate the item link text and subitem one. For example:
  - I choose "Group mode > Visible groups" in the open action menu
* addHelpButton() function has a new optional $a parameter to allow variables with translation strings.
* help_icon constructor has a new optional $a parameter to allow variables with translation strings.
* The random_bytes_emulate() function has been deprecated, because it's not required anymore. PHP native function random_bytes()
  should be used instead.
* New behat behat_navigation::i_close_block_drawer_if_open() and behat_navigation::i_keep_block_drawer_closed()
to ensure in some test that the block drawer is closed. This helps with random failures due to the block drawer
being forced open in all behat tests.
* The core_useragent::get_device_type_list() function has been deprecated. Use core_useragent::devicetypes instead as a replacement.
* The parameter $size of the following functions has been deprecated and is not used any more:
  - file_extension_icon
  - file_file_icon
  - file_folder_icon
  - file_mimetype_icon
  - mimeinfo_from_type
  - url_guess_icon
* The xxxxxxx-yyy.png MIME icons placed in pix/f have been removed and replaced with new SVG files.
  In order to reduce the number of icons for the MIME types, a few MIME icons have been removed and
  replaced with their generic from the existing ones:
    - avi -> video
    - base -> database
    - bmp -> image
    - html -> markup
    - jpeg -> image
    - mov -> video
    - mp3 -> audio
    - mpeg -> video
    - png -> image
    - quicktime -> video
    - tiff -> image
    - wav -> audio
    - wmv -> video
  Apart from that, the following MIME icons have been completely removed:
    - clip-353 --> It was added in MDL-75362 by mistake.
    - edit
    - env
    - explore
    - folder-open
    - help
    - move
    - parent
* The signature of the static method `can_user_share` in the `core\moodlenet\local\can_share_manager` class has been updated to include an additional parameter `$type`.
  This parameter specifies the type of resource being checked for sharing capabilities, which can either be 'activity' or 'course'.
* The method 'share_activity' in 'core\moodlenet\activity_sender' class has been deprecated and renamed to 'share_resource'. The method signature is the same as before and
  the new method is coming from the base class 'core\moodlenet\resource_sender'.
* Final deprecation and removal of legacy cron. This includes the functions:
  - cron_execute_plugin_type()
  - cron_bc_hack_plugin_functions()
  Please, use the Task API instead: https://moodledev.io/docs/apis/subsystems/task
* Final deprecation and removal of the following classes:
  - \core\task\legacy_plugin_cron_task
  - \mod_quiz\task\legacy_quiz_reports_cron
  - \mod_quiz\task\legacy_quiz_accessrules_cron
  - \mod_workshop\task\legacy_workshop_allocation_cron
  Please, use the Task API instead: https://moodledev.io/docs/apis/subsystems/task
* New method login_captcha_enabled() is created to check whether the login captcha is enabled or not.
* New method validate_login_captcha() is created to validate the login captcha.
* A new parameter $loginrecaptcha has been added to the authenticate_user_login() to check whether the login captcha is needed to verify or not. The default value is false.
* A new parameter $compactmode has been added to the recaptcha_get_challenge_html() to define whether the reCaptcha element should be displayed in the compact mode or not.
  Default value is false.
* A new native event in the `core_filters/events` AMD module eventTypes.filterContentRenderingComplete has been created to determine when the filter is complete the rendering.
* New parameters for \get_time_interval_string():
  - `$dropzeroes` - Passing `true` will exclude zero date/time units from the output.
  - `$fullformat` - Passing `true` will return date/time units in full format (e.g. `1 day` instead of `1d`).
* The print_object function (for temporary debugging use only) can now be used on objects that have recursive references,
  and has an improved display and other changes. (New parameters are available; see function documentation.)
* New `filteroptions` field added to getFilterValue() in core/datafilter/filtertype. This is generated by `get filterOptions()`
  and returns an arbitrary list of options specific to the filter type, in [{name:, value}] format. This allows filters to extend
  the values returned with additional fields.
* New `required` field added to core\output\datafilter. This will be output via the data-required property in filter_type.mustache,
  any additional filter types will need to output this property as well. Filters with data-required="1" will not be removable from
  the list of filters.
* addFilterRow() in core/datafilter now accepts a filterdata object to add a row with a pre-defined filter.
* New "binary" datafilter type added for creating filters with a single yes/no option.
* New "joinlist" parameter added to core\output\datafilter::get_filter_object(). This takes an array of datafilter::JOINTYPE_*
  constants to define which types of join the filter supports. By default this will include all three of "Any", "All" and "None",
  but a subset can be specified instead.
* core/form-autocomplete now supports disabled options in the source select list. These will be displayed in the autocomplete
  options with the aria-disabled attribute, and will not be selectable.
* The method grade_item::set_locked() now returns true if the grade item needs to be updated. The method schedules the locking of
  the grade item once the recalculations are completed. (This was fixed in 4.3, 4.2.2)
* Added a new constant called MAX_PASSWORD_CHARACTERS in moodlelib.php to hold a length of accepted password.
* Added a new method called exceeds_password_length in moodlelib.php to validate the password length.
<<<<<<< HEAD
* The core/modal_factory has been deprecated. From Moodle 4.3 onwards please instantiate new modals using the ModalType.create method instead.
  Please note that this method does not support the `trigger` option.
* \moodle_page::set_title() has been updated to append the site name depending on the value of $CFG->sitenameintitle and whether
  the site's fullname/shortname has been set. So there's no need to manually add the site name whenever calling $PAGE->set_title().
  If it's necessary to override this, pass `false` to its new optional parameter `$appendsitename`.
* New page title separator constant `moodle_page:TITLE_SEPARATOR` has been created to help standardise the separators used in page
  titles.
* New Behat step \behat_general::the_page_title_should_contain() has been added to allow checking of page titles. You can use this
  when writing feature files to check that the page title contains the expected string.
  e.g. `And the page title should contain "Some title"`
* Ensure that all system icons now come with an accompanying SVG file. Any missing SVG files have been addressed, and to maintain
  this consistency, a PHPUnit test has been implemented to validate the inclusion of SVG files for any new icons.
=======
* The $CFG->svgicons setting has been removed because all modern browsers now handle SVG files correctly.
>>>>>>> ff844ab7

=== 4.2 ===

* All context classes were moved to \core\context namespace while keeping full backwards compatibility.
  Please note it is not necessary to update plugins unless they rely on exact class names returned from
  get_class() or context_helper.
* Travis CI integration has been removed from core (MDLSITE-7135). Please, use GitHub Actions (GHA) instead. For
  more information visit https://moodledev.io/general/development/tools/gha
* A new constant COMPLETION_COMPLETE_FAIL_HIDDEN is introduced to mark that user has received a failing grade
  for a hidden grade item. This state returned by internal_get_grade_state() and is only used by get_core_completion_state()
  for processing the passgrade completion data.
* \single_button constructor signature has been changed to manage more types than just primary buttons.
  The boolean "primary" parameter has been deprecated and replaced by a more generic type allowing to use
  Bootstrap styles of buttons (danger, warning...). The constructor will still manage the boolean primary
  parameter but will display a debugging message.
* In enrollib.php, the methods get_enrolled_with_capabilities_join, get_enrolled_sql, get_enrolled_users and
  count_enrolled_users used to only be able to accept a single group id, even though internally, they used
  groups_get_members_join which could also accept an array of groups, or the constant USERSWITHOUTGROUP.
  This has now been made consistent. These enrol methods now accept all the group-related options that
  groups_get_members_join can handle.
* assign_capability() now has an optional $performancehints parameter which can be used in
  situations where it is being called in a loop in response to a database query, to reduce the
  amount of checks it has to do.
* New DB parameter 'versionfromdb', only available for MySQL and MariaDB drivers. It allows to force the DB version to be
  evaluated through an explicit call to VERSION() to skip the PHP client version which appears to be sometimes fooled by the
  underlying infrastructure, e.g. PaaS on Azure.
* The actionmenu component has now a set_kebab_trigger that will setup the action menu for use in kebab menus.
* The useexternalyui configuration setting has been removed as a part of the migration away from YUI.
  It only worked with http sites and did not officially support SSL, and is at risk of disappearing should Yahoo! decide
  to remove it.
* New `properties_filter` method of persistent class for filtering properties of a record against persistent definition
* Added 'extrainfo' in the DB options config. Its extra information for the DB driver, e.g. SQL Server
  has additional configuration according to its environment, which the administrator can specify to alter and
  override any connection options.
* In outputcomponents.php, initials_bar() can now be rendered in a smaller (mini) way. This provides purely the
  initials bar without the bootstrapping and form handling on each initials bar. If you use this mini render,
  you'll need to implement your own form handling. Example usage can be found within the grader report.
* There is a new helper function mtrace_exception to help with reporting exceptions you have caught in scheduled tasks.
* Box/Spout has been archived and is no longer maintained, so it has now been removed and replaced by OpenSpout.
* The following parts of the external API have been moved to the core_external subsystem:
  Classes:
    - external_api                      => core_external\external_api
    - external_description              => core_external\external_description
    - external_files                    => core_external\files
    - external_format_value             => core_external\external_format_value
    - external_function_parameters      => core_external\external_function_parameters
    - external_multiple_structure       => core_external\external_multiple_structure
    - external_settings                 => core_external\external_settings
    - external_single_structure         => core_external\external_single_structure
    - external_util                     => core_external\util
    - external_value                    => core_external\external_value
    - external_warnings                 => core_external\external_warnings
    - restricted_context_exception      => core_external\restricted_context_exception
  Functions:
    - external_format_string()          => core_external\util::format_string()
    - external_format_text()            => core_external\util::format_text()
    - external_create_service_token()   => core_external\util::generate_token()
    - external_generate_token()         => core_external\util::generate_token()
    - external_generate_token_for_current_user()
                                        => core_external\util::generate_token_for_current_user()
    - external_log_token_request        => core_external\util::log_token_request()

  The old class locations have been aliased for backwards compatibility and will emit a deprecation notice in a future
  release.
* The following methods, deprecated since 3.10, have been removed and can no longer be used:
  - `\core\output\mustache_helper_collection::strip_blacklisted_helpers`
  - `\core_form\filetypes_util::is_whitelisted`
  - `\core_form\filetypes_util::get_not_whitelisted`
* Convert a floating value to an integer in lib/graphlib.php to avoid PHP 8.1 deprecated function error.
* The $required parameter for \core_external\external_description is now being validated in order to prevent
  unintentionally passing incorrect parameters to the external_description's (and its subclasses') constructors (e.g. the parameter
  description being incorrectly passed for the $required parameter). A debugging notice will be shown when such cases occur.
* The moodle-core-popuphelp YUI modal has been removed. It has not been actively used in Moodle since 3.3. It should be replaced with appropriate ESM/AMD JavaScript.
* The moodle-core-tooltip YUI modal has been removed. It should be replaced with appropriate ESM/AMD JavaScript.
* A `\core\event\role_created` event is now triggered when roles are created via the `create_role` API.
* Event \core\event\user_created is now triggered if the user is created during course restore. In this case
  $event->other has properties 'restoreid' and 'courseid'.
* The core/modal module and all their versions (SAVE_CANCEL, DELETE_CANCEL...) now has a setButtonDisable to disable or enable
  specific modal action buttons. This function allows developers to have modals that could only be submited if the user do some
  action in the modal body like ticking a checkbox or selecting an element.
* Course module indentation has been recovered for course format using components via Move right/left feature.
  Course formats using components will be allowed to use one level indentation only.
* The method `flexible_table::set_columnsattributes` now can be used with 'class' key to add custom classes to the DOM.
* The editor_tinymce plugin has been removed from core.
* A new grunt task, upgradablelibs, has been added to get the list of libraries that have a newer version in their repositories.
* Support for serving of AMD modules built in really old versions of Moodle (<= 3.8) has been removed.
  Please ensure that your AMD modules have been rebuilt with a supported Moodle version.
* Addition of new 'visibility' and 'participation' fields in the groups table, and 'moodle/group:viewhiddengroups' capability.
  The following grouplib functions will now return groups and members based on group visibility and the user's permissions:
   - groups_get_all_groups()
   - groups_get_user_groups()
   - groups_get_my_groups()
   - groups_is_member()
   - groups_get_members()
   - groups_get_groups_members()
  groups_print_activity_menu() will now only return groups where particiation == true.
* Cron utility functions have been moved from the global namespaces to the \core\cron class, these include:
  - cron_setup_user()                => \core\cron::setup_user()
  - cron_run()                       => \core\cron::run_main_process()
  - cron_run_scheduled_task()        => \core\cron::run_scheduled_tasks()
  - cron_run_adhoc_task()            => \core\cron::run_adhoc_tasks()
  - cron_run_inner_scheduled_task()  => \core\cron::run_inner_scheduled_task()
  - cron_run_inner_adhoc_task()      => \core\cron::run_inner_adhoc_task()
  - cron_set_process_title()         => \core\cron::set_process_title()
  - cron_trace_time_and_memory()     => \core\cron::trace_time_and_memory()
  - cron_prepare_core_renderer()     => \core\cron::prepare_core_renderer()
* The `run_scheduled_tasks` and `run_adhoc_tasks` functions take an additional parameter to calculate the start of a run.
* The following phpunit advanced testcase helper methods, deprecated since 3.10, have been removed and can no longer be used:
  - `createXMLDataSet`
  - `createCsvDataSet`
  - `createArrayDataSet`
  - `loadDataSet`
* The external function core_grades_get_enrolled_users_for_search_widget is now deprecated.
  Please use the new core_grades_get_enrolled_users_for_selector external function instead.
* The external function core_grades_get_groups_for_search_widget is now deprecated.
  Please use the new core_grades_get_groups_for_selector external function instead.
* New \core_component::has_monologo_icon() that determines whether a plugin has monologo icons. This can be used to
  determine whether to apply CSS filtering to the plugin's icon when rendering it.
* \cm_info::get_icon_url() resolves the icon's file type and adds a `filtericon` parameter in the URL when rendering the monologo
  version of the course module icon or when the plugin declares, via its `filtericon` custom data, that the icon needs to be
  filtered. This additional information can be used by plugins when rendering the module icon to determine whether to apply
  CSS filtering to the icon.
* Activity plugins displaying activity module icons using \cm_info::get_icon_url() can declare the `filtericon` custom data in their
  `get_coursemodule_info()` callback. If set, this will be used by \cm_info::get_icon_url() to set the icon URL's `filtericon`
  parameter. This information can be used by the plugins when enclosing the icons in `.activityiconcontainer .icon` or
  `.activityiconcontainer .activityicon` containers to determine whether CSS filtering should be applied to the icon. If the icon
  needs to be rendered as is and not whitened out, the `.nofilter` CSS class needs to be applied to the icon.
* New moodle_url::export_params_for_template() returns the params as an array of key => value pairs. You should use this when
  you want to pass URL params to a template. An example can be found in single button.
* Functions get_next_adhoc_task() and cron::run_adhoc_tasks() have additional parameter $classname to filter by the specified class.
* Function cron::run_adhoc_tasks() has additional parameter $number to limit the number of the tasks to run.
* Function get_adhoc_tasks() has additional parameter $failedonly to return only failed tasks.
* admin/cli/adhoc_task.php has additional parameters:
  - id - to run individual tasks by id
  - classname - to run tasks by classname
  - taskslimit - to limit the number of tasks in one run
  - failed - to limit the run to only the tasks that failed in their previous run
  Can be mixed, apart from 'id' of course.
* The file_system class now declares a new, optional, `get_psr_stream` function which allows a Stream implementing `\Psr\Http\Message\StreamInterface` to be returned.
  A default implementation which uses the existing file handle resource is used by default, but this should be extended by file_system implementations where relevant.

=== 4.1 ===

* HTMLPurifier has been upgraded to the latest version - 4.16.0
* A process to deprecate capabilities by flagging them in the access.php by adding a $deprecatedcapabilities variable (an array).
  This array will list the deprecated capabilities and a possible replacement. Once we declare the capability as deprecated, a debugging
  message will be displayed (in DEBUG_DEVELOPPER mode only) when using the deprecated capability.
  Declaration is as follow:
    $deprecatedcapabilities = [
        'fake/access:fakecapability' => ['replacement' => '', 'message' => 'This capability should not be used anymore.']
    ];
* coursemodinfo cache uses the new `requirelockingbeforewrite` option, and rebuilding the cache now uses the cache lock API, rather
  than using the core lock factory directly. This allows the locks to be stored locally if the cache is stored locally, and
  avoids the risk of delays and timeouts when multiple nodes need to rebuild the cache locally, but are waiting for a central lock.
* Final deprecation and removal of the class \admin_setting_managelicenses, please use \tool_licensemanager\manager instead.
* Final deprecation and removal of the function license_manager::add(). Please use license_manager::save() instead.
* Final deprecation of the following functions behat_field_manager::get_node_type() and behat_field_manager::get_field()
  please call behat_field_manager::get_field_node_type() and behat_field_manager::get_form_field().
* Final deprecation and removal of the following class, please use \core\task\manager.
    - \tool_task\run_from_cli
* Final deprecation and removal of the following CLI scripts:
  - admin/tool/task/cli/schedule_task.php please use admin/cli/scheduled_task.php
  - admin/tool/task/cli/adhoc_task.php please use admin/cli/adhoc_task.php
* Final deprecation and removal of cron_run_single_task(), please use \core\task\manager::run_from_cli().
* The $USER->groupmember hack that fills the user object with the groups that the user belongs to has been removed.
  Please use the Groups API function groups_get_user_groups() to fetch the cached list of groups the user is a member of.
* The following functions, previously used (exclusively) by upgrade steps are not available anymore
  because of the upgrade cleanup performed for this version. See MDL-71747 for more info:
    - upgrade_analytics_fix_contextids_defaults()
    - upgrade_convert_hub_config_site_param_names()
    - upgrade_rename_prediction_actions_useful_incorrectly_flagged()
* The method ensure_adhoc_task_qos() in lib/classes/task/manager.php  has been deprecated, please use get_next_adhoc_task()
  instead.
* New setting $CFG->enrolments_sync_interval controls the minimum time in seconds between re-synchronization of enrollment via enrol_check_plugins.
  This only applies to web requests without a session such as webservice calls, tokenpluginfile.php and rss links Function
  enrol_check_plugins now has $ignoreintervalcheck flag to bypass checking for that setting.
* For performance reasons, sql_reader interface has a new function get_events_select_exists() which determines whether
  an event exists with the given criteria (see MDL-72723 for details).
   - Breaking: 3rd party log readers implementing interface sql_reader will need to implement get_events_select_exists()
* Added $strictness parameter to persistent `get_record` method, optionally allowing caller to ensure record exists
* New DML driver method `$DB->sql_cast_to_char` for casting given field/expression to char
* The core renderer `edit_button` method now accepts an optional `$method` argument (get/post) for the button
* For plugins that override secondary navigation, the namespace for the custom secondary navigation class has
  changed. It was (for example) mod_mymodule\local\views\secondary but is now
  mod_mymodule\navigation\views\secondary. The old location will continue to work, but is deprecated.
* The check for $plugin->incompatible was found to be incorrect. The $plugin->incompatible attribute is meant to define the minimum
  Moodle version the plugin is incompatible with but the implemented logic for the check was the opposite. Plugins declaring this
  attribute may encounter different behaviours between older Moodle versions (<v3.11.8, <v4.0.2) and the later ones. We recommend
  plugin developers to not use this attribute for Moodle versions 4.0 and below in order to avoid this problem.
* Added $CFG->proxylogunsafe and proxyfixunsafe to detect code which doesn't honor the proxy config
* Function admin_externalpage_setup() now has additional option 'nosearch' allowing to remove Site administration search form.
* The function print_error has been deprecated. Kindly use moodle_exception.
* When exporting table content, HTML tags/entities will be removed when the selected dataformat does not support HTML
* The abstract `get_name` method has been moved from `\core\task\scheduled_task` to the `\core\task\task_base` class and can now be
  implemented by adhoc tasks. For backwards compatibility, a default implementation has been added to `\core\task\adhoc_task` to
  return the class name.
* The function get_module_metadata() has been finally deprecated and can not be used anymore.
* New DML driver method `$DB->sql_order_by_null` for sorting nulls sort nulls first when ascending and last when descending.
* Allow plugins to callback on all pages just prior to the session start.
* New function set_additional_classes() has been implemented to add additional classes to action_menu.
* Most Behat functionality for the Moodle App has been removed from core, refer to the documentation in order to upgrade your testing
  setup: https://moodledev.io/general/app/development/testing/acceptance-testing#upgrading-tests-from-an-older-version
* New DML driver methods `$DB->sql_regex_get_word_beginning_boundary_marker` and `$DB->sql_regex_get_word_end_boundary_marker`
  for managing word boundary markers in a database driver supporting regex syntax when searching.
* The plugin_functions cache in core has been made localisable by prefixing the
  key it uses with the all versions hash, which only changes when there are code
  changes.

=== 4.0 ===

* To better detect wrong floats (like, for example, unformatted, using local-dependent separators ones) a number of
  gradebook functions now have stricter float type checking. All them will require now the "float" being passed to be
  a correct float value (numeric or string). Usually, that's achieved by using unformat_float() or
  PARAM_LOCALISEDFLOAT for all the user-entered grades before any processing on them. Functions affected are:
    - grade_format_gradevalue(), $value param (keeping it as optional/nullable).
    - grade_format_gradevalue_real(), $value param (keeping it as optional/nullable).
    - grade_format_gradevalue_percentage(), $value param (keeping it as optional/nullable).
    - grade_format_gradevalue_letter(), $value param (keeping it as optional/nullable).
    - grade_floats_different(), $f1 and $f2 params (keeping them as optional/nullable).
    - grade_floats_equal(), $f1 and $f2 params (keeping them as optional/nullable).
* The method action_menu->set_alignment() has been deprecated, please use action_menu->set_menu_left if you need a dropdown
  to align to the left of the dropdown button.
* The $OUTPUT->should_display_main_logo() function has been deprecated and should no longer be used.
* New method flexible_table::set_columnsattributes() has been introduced to add column attributes applied in every cell.
* New method flexible_table::get_row_cells_html() has been introduced, extracted from flexible_table::get_row_html
  so it can be overriden individually.
* Since Boxnet has been remove from core then boxnet_client() class has been removed from core too.
* New navigation classes to mimic the new navigation project. The existing navigation callbacks are still available and
  will be called. The following behaviour will be the new standard for nodes added via callbacks in Boost and Boost-based themes:
  - Module nodes added will be appended to the end and will appear within the More menu.
  - Course nodes added will also be appended and appear within the 'More' menu.
* The core/event events have been renamed and now fire native events, in addition to the legacy YUI and jQuery events.
  The following events have been renamed:
  - The BLOCK_CONTENT_UPDATED event has been replaced with a new native event in the `core_block/events` AMD module
    eventTypes.blockContentUpdated.
  - The EDITOR_CONTENT_RESTORED event has been replaced with a new native event in the `core_editor/events` AMD module
    eventTypes.editorContentRestored.
  - The FILTER_CONTENT_UPDATED event has been replaced with a new native event in the `core_filters/events` AMD module
    eventTypes.filterContentUpdated.
  - The FORM_FIELD_VALIDATION event has been replaced with a new native event in the `core_form/events` AMD module
    eventTypes.formFieldValidationFailed.
  - The FORM_SUBMIT_AJAX event has been replaced with a new native event in the `core_form/events` AMD module
    eventTypes.formSubmittedByJavascript.
* The block template now includues a block-instanceid data attribute.
* The core/event::getLegacyEvents() function has been deprecated and should no longer be used.
* Typo3 has now been removed. Use native mbstring or iconv functions.
* A new index has been added on mdl_user_preferences.name. This upgrade step might take some time on big sites.
* The completion_info function display_help_icon() which returned the 'Your progress' help icon has been deprecated and
  should no longer be used.
* The completion_info function print_help_icon() which has been deprecated since Moodle 2.0 should no longer be used.
* @babel/polyfill has been removed in favour of corejs@3.
* A new parameter $partialrebuild has been added to the rebuild_course_cache to invalidate the cache
  of the section or module only, not the whole course cache
* A new parameter $isbulkupdate has been added to the following functions:
  - grade_category::update()
  - grade_category::insert()
  - grade_grade::update()
  - grade_grade::insert()
  - grade_grade::notify_changed()
  - grade_item::insert()
  - grade_item::update()
  - grade_item::update_final_grade()
  - grade_item::update_raw_grade()
  - grade_object::update()
  - grade_object::insert()
  - grade_outcome::update()
  - grade_outcome::insert()
  - grade_scale::update()
  - grade_scale::insert()
  - grade_update()
  - completion_info::inform_grade_changed()
  - completion_info::update_state()
  - completion_info::internal_set_data()
  All functions except completion_info::internal_set_data() are only passing this parameter from very beginning of
  workflow (like grade report page where bulk grade update is possible) so this parameter is used in
  completion_info::internal_set_data() to decide if we need to mark completions instantly without waiting for cron.
* Following methods now return an int instead of bool:
  - completion_completion::_save()
  - completion_completion::mark_enrolled()
  - completion_completion::mark_inprogress()
  - completion_completion::mark_complete()
  which is needed to store id of completion record on successful update which is later beeing used by
  completion_info::internal_set_data() to reaggregate completions that have been marked for instant course completion.
* The following functions have been finally deprecated and can not be used anymore:
  - generate_uuid
* The YUI moodle-core-formchangechecker module has been deprecated and replaced with a new AMD module
  core_form/changechecker.
* New method \core_user::awaiting_action() has been introduced to check if the user is fully ready to use the site or
  whether there is an action (such as filling the missing profile field, changing password or agreeing to the site
  policy) needed.
* The signature of the get_name() function for grade_category and grade_item has been extended. The new parameter allows
  callers to get the name without escaped characters.
* The inplace_editable element constructor now accepts an optional pix_icon parameter to use as it's editing icon when
  rendered. The default icon for "select" types has also changed to a dropdown caret ("t/expanded").
* The inplace_editable Javascript module now emits native events, removing the jQuery dependency from calling code
  that wants to listen for the events. Backwards compatibility with existing code using jQuery is preserved.
* The function message_send() in messagelib.php now returns false if there is an error sending the message to the
  message processor (MDL-70046).
* Moodle 4.0 has major changes to the question bank. Therefore, there are major changes in questionlib.php
  and the core_question database tables. These are documented in detail in question/upgrade.txt.
* The postgres driver now wraps calls to pg_field_type() and caches them in databasemeta to save an invisible internal
  DB call on every request.
* The default type of 'core/toast' messages has been changed to 'information' (callers can still explicitely set the type)
* As the message_jabber notification plugin has been moved to the plugins database, the XMPPHP library (aka Jabber) has been
completely removed from Moodle core too.
* The SWF media player has been completely removed (The Flash Player was deprecated in 2017 and officially discontinued
  on 31 December 2020).
* The display_size function has been improved to add new optional parameters (decimal places,
  fixed units), to always include a non-breaking space between the number and unit, and to use
  consistent rounding (always 1 decimal place by default).
* The persistent method get() now returns the correct type for each property defined in the persistent class.
* The persistent method from_record() now only attempts to load record properties defined in the persistent class.
* New persistent set_many() helper for setting multiple properties in single method call.
* Require pass grade criteria is now part of core.
  Refer to upgrade.php to see transitioning from similar plugin criteria to core
  Refer to completion/upgrade.txt for additional information.
* The method enable_plugin() has been added to the core_plugininfo\base class and it has been implemented by all the plugininfo
classes extending it. When possible, the enable_plugin() method will store these changes into the config_log table, to let admins
check when and who has enabled/disabled plugins.
* Final deprecation: The following functions along with associated tests have been removed:
  - core_grades_external::get_grades
  - core_grades_external::get_grade_item
  - report_insights_context_insights
* \core\session\manager::init_empty_session() has a new optional parameter $newsid to indicate whether this is a new user session
* New html_table attribute "$responsive" which defaults to true. When set to true, tables created via html_writer::table() will be enclosed
  in a .table-responsive div container which will allow the table to be scrolled horizontally with ease, especially when the table is rendered in smaller viewports.
  Set to false to prevent the table from being enclosed in the responsive container.
* Two new helper functions have been added to lib/datalib.php, for safely preparing SQL ORDER BY statements where user
  interactions define sort parameters (see the respective docblocks for full details and examples):
  -get_safe_orderby() - where a single sort parameter is required.
  -get_safe_orderby_multiple() - where multiple sort parameters are required.
* Added the cleanstr mustache template helper to clean strings after loading them from language packs.
* The following behat functions have been modified to work with the new navigation
  - i_add_the_block
  - the_add_block_selector_should_contain_block
  - the_add_block_selector_should_contain_block
  - go_to_the_current_course_activity_completion_report
  - i_navigate_to_course_participants
  - i_go_to_advanced_grading_page
  - i_navigate_to_in_the_course_gradebook
  - should_exist_in_current_page_administration
  - should_not_exist_in_current_page_administration
  - go_to_main_course_page
  - select_on_administration_page
  - find_header_administration_menu
  - select_from_administration_menu
  - i_edit_the_lesson
  - i_add_a_question_filling_the_form_with
* The following behat step has been deprecated
  - i_select_from_flat_navigation_drawer
* The type for the "message" field in the external_warnings() structure has been changed from PARAM_TEXT to PARAM_RAW
* A new parameter $displayoptions has been added to the core_renderer::confirm() to allow better customization for confirming page
such as the title and strings for continue and cancel buttons.
* The method get_enabled_plugin($pluginname) has been added to the core_plugininfo\base class. It has a default implementation for
all the plugininfo classes and it can be overwritten when required (like it has been done with filter). This method returns the
current value for a pluginname depending on its status (enabled, disabled, other...).
* Unit Test coverage defaults have been updated to include some sensible defaults.
  The default values now include:
  * /classes/
  * /tests/generator/
  * /externallib.php
  * /lib.php
  * /locallib.php
  * /renderer.php
  * /rsslib.php
  This default applies both when there is no supplied coverage.php file, and is used to supplement any existing coverage configuration file if one is found.
* New method get_unaddable_by_theme_block_types() has been added to block_manager class. It uses the 'unaddableblocks' theme setting
value to get the list of blocks that won't be displayed for a theme.
* Loggedin / Loggedoff component settings on notification preferences have been merged to a single enabled switch:
  MESSAGE_DEFAULT_LOGGEDIN and MESSAGE_DEFAULT_LOGGEDOFF are now deprecated, so plugins should be updated if db/messages.php is present and replace
    MESSAGE_DEFAULT_LOGGEDIN + MESSAGE_DEFAULT_LOGGEDOFF to MESSAGE_DEFAULT_ENABLED. Backward compatibility will take any of both settings as enabled.
  MESSAGE_DEFAULT_PERMITTED also deprecated.
  core_message_get_user_notification_preferences and core_message_get_user_message_preferences Webservice are now returning enabled boolean on
    components > notifications > processors. loggedin and loggedoff are deprecated but present for backward compatibility.
* A new parameter $strength of type int is added to method search_for_active_node. This parameter would help us to search for the active nodes based on the
  $strength passed to it.
* A new method get_page() has been added to the settings_navigation class. This method can be used to obtain the
  moodle_page object associated to the settings navigation.
* A new interface, `core\output\named_templatable` has been created to allow renderable classes to define a
  `get_template_name(\renderer_base): string` function which will inform the default render() function with a template
  name.
* The parameter $modinfo of the get_data method in completion_info class has been deprecated and is not used anymore.
* A new method, get_default_home_page(), has been added to moodlelib to get the default home page to display if current one is not
defined or can't be applied.
* A new language_menu renderable is created to handle collecting available languages and generating the menu for use in different situations
* New primary navigation classes to mimic the primary nav. Consists of the views/primary.php and output/primary.php. The
  base nodes are added within the views/primary.php while output/primary.php is a renderable that combines the primary
  view and the lang, user and any custom menu items.
  - The language menu now resides within the user menu.
* New primary and secondary magic getters/setters included in pagelib.php that also initialises the objects
* All secondary navigation nodes have a predefined ordering within the relevant context and are defined as a
  mapping construct within core\navigation\views\secondary. Secondary navigation ordering can be overridden by
  generating a custom secondary class within a plugin's {plugin}\local\views namespace. This is only applicable to the
  following plugin types and is automatically loaded:
    * Module - refer to mod_assign\local\views\secondary for examples and magic_get_secondarynav for calling code
    * Block - refer to core_block\local\views\secondary for examples and blocklib::get_secondarynav for calling code
  - Additionally a custom secondary object may be set using the convenient setters in pagelib.php.
  - Secondary nav nodes can be forced into the 'More' menu using the 'set_force_into_more_menu'. It is advisable to set
    this in the existing nav callbacks when generating the nodes. Alternately, the corresponding
    'get_default_{admin/course/module}_more_menu_nodes functions in secondary can be overridded to provide a custom set
    of node keys to push into the more menu
  - The secondary navigation can be omitted from a theme/page by setting $PAGE->set_secondary_navigation(false). e.g. admin/search.php and in classic.
  - Within a single activity course format, the course and module level secondary navigation options are displayed within
    dropdowns in the secondary navigation bar
* New function 'get_overflow_menu_data' introduced in core\navigation\views\secondary to get additional/custom sub navigation
  to be displayed as a url_select for tertiary navigation.
* It is required that the action provided to navigation_node::create be of type moodle_url/action_link. Non conformance
  results in a debugging message being thrown.
* New page lib config '_navigationoverflow' and associated getters/setters to toggle whether the overflow menu is displayed
* New functions to explicitly set what tabs should be highlighted on the primary and secondary navigation
* Breadcrumbs modified to follow standards defined here https://www.nngroup.com/articles/breadcrumbs/
  - New navbar class in boost to follow the standards defined above.
* Settings cog have been removed and replaced with either secondary and tertiary navigation components
* New activity_header class to handle display of common content for plugins.
  * Handles display of the activity name, completion information and description.
  * New pagelib.php magic getters to fetch activity_header
  * New theme level config to govern display of the activity name $THEME->activityheaderconfig['notitle']
        - Default for boost is to show no activity title.
  * New page layout level option to handle display within activity header. Options should be defined
    within 'activityheader' and accept the following array keys:
        - notitle
        - nocompletion
        - nodescription
  * Convenient functions to set the parameters in the header OR hide them altogether.
* Category navigations has been updated with a preference of tertiary navigation components over buttons within the page
  content and/or context header actions
* A new 'My courses' page has been introduced which houses the course overview block
* Default blocks for dashboard has been updated. The page will now have the following in the corresponding region:
    * Calendar, Timeline - Center
    * Recently accessed courses - Side bar/blocks drawer
* Flat navigation classes have been marked for deprecation with the introduction of primary and secondary navigation concepts.
* A new method, force_lock_all_blocks(), has been added to the moodle_page class to allow pages to force the value of
  user_can_edit_blocks() to return false where necessary. This makes it possible to remove block editing on a page
  from ALL users, including admins, where required on pages with multi region layouts exist, such as "My courses".
* Add an early $CFG->session_redis_acquire_lock_warn option
* Removed $CFG->conversionattemptlimit setting from config.php. assignfeedback_editpdf\task\convert_submissions task
  is now replaced with adhoc tasks with standard fail delay approach.
* With strftime() being deprecated in PHP 8.1, a new function \core_date::strftime() that can be used as a PHP 8.1-compatible
  alternative has been introduced.

=== 3.11.4 ===
* A new option dontforcesvgdownload has been added to the $options parameter of the send_file() function.
  Note: This option overrides the forced download of directly accessed SVGs, so should only be used where the calling method is
  rendering SVGs directly for content created using XSS risk flagged capabilities (such as creating a SCORM activity).
  This is also not necessary where SVGs are already being safely loaded into <img> tags by Moodle (eg within forum posts).

=== 3.11.2 ===
* For security reasons, filelib has been updated so all requests now use emulated redirects.
  For this reason, manually disabling emulateredirects will no longer have any effect (and will generate a debugging message).

=== 3.11 ===
* PHPUnit has been upgraded to 9.5 (see MDL-71036 for details).
  That comes with a few changes:
  - Breaking: All the changes that were deprecated with PHPUnit 8.5
    are now removed (see the 3.10 section below).
  - Breaking: assertContains() now performs stricter comparison (like assertSame()
    does). New assertContainsEquals() has been created to provide the old
    behavior.
  - Deprecation: A number of file-related assertions have been deprecated, will
    be removed with PHPUnit 10. Alternatives for all them have been created:
      - assertNotIsReadable()         -> assertIsNotReadable()
      - assertNotIsWritable()         -> assertIsNotWritable()
      - assertDirectoryNotExists()    -> assertDirectoryDoesNotExist()
      - assertDirectoryNotIsReadable()-> assertDirectoryIsNotReadable()
      - assertDirectoryNotIsWritable()-> assertDirectoryIsNotWritable()
      - assertFileNotExists()         -> assertFileDoesNotExist()
      - assertFileNotIsReadable()     -> assertFileIsNotReadable()
      - assertFileNotIsWritable()     -> assertFileIsNotWritable()
  - Deprecation: Regexp-related assertions have been deprecated, will be
    removed with PHPUnit 10. Alternatives for all them have been created:
      - assertRegExp()     -> assertMatchesRegularExpression()
      - assertNotRegExp()  -> assertDoesNotMatchRegularExpression()
  - Deprecation: The expectException() for Notice, Warning, Deprecation and
    Error is deprecated, will be removed with PHPUnit 10. New expectations
    have been created to better define the expectation:
      - expectDeprecation() for E_DEPRECATED and E_USER_DEPRECATED.
      - expectNotice() for E_NOTICE, E_USER_NOTICE, and E_STRICT.
      - expectWarning() for E_WARNING and E_USER_WARNING.
      - expectError() for everything else.
   - Deprecation: The Mock->at() matcher has been deprecated and will be
     removed with PHPUnit 10. Switch to better, more deterministic and clearer
     matchers is recommended (->once(), ->exactly(), ->never()...).
   - Deprecation: The Mock->setMethods() method has been *silently* deprecated
     and will be removed in the future. Change uses to the new Mock->onlyMethods()
     alternative. Also, it doesn't accept "null" anymore, new default must
     be [] (empty array).
   - Mostly internal: With the raise to PHP 7.3 as lower version supported,
     various internal bits perform now stricter type checking in params and
     return values. If your tests have own-created comparators, assertions...
     they may need to be adjusted.
   - Mostly internal: The phpunit.xml schema has changed, basically removing
     the old <filter> section and replacing it with a new, less confusing
     <coverage> section. Also the elements within them have been changed:
       - <whitelist> has been replaced by <include>.
       - <exclude> is not a child of <whitelist> anymore, but of <coverage>.
     Note that this only will affect if you've custom phpunit.xml files
     instead of using the automatically generated ones by Moodle.
   - Deprecation: Related to the previous point, the $whitelistxxx properties
     used by the coverage.php files have been deprecated (will continue
     working until Moodle 4.3) to follow the same pattern:
       - whitelistfolders -> includelistfolders
       - whitelistfiles   -> includelistfiles
   - Internal: Custom autoloaders are deprecated and will be removed with
     PHPUnit 10. Hence we have removed our one already.
     Note that it was not useful since PHPUnit 8.5, where the ability
     to run tests by class name was removed.
   - Warning: Because of some new restrictions about how test files and
     test classes must be named (that Moodle haven't followed ever) it's not
     possible to run individual test files any more. Use any of the alternative
     execution methods (filter, suite, config) to specify which tests
     you want to run. This will be hopefully fixed in MDL-71049
     once it has been agreed which the best way to proceed is.
* The horde library has been updated to version 5.2.23.
* New optional parameter $extracontent for print_collapsible_region_start(). This allows developers to add interactive HTML elements
  (e.g. a help icon) after the collapsible region's toggle link.
* Final deprecation i_dock_block() in behat_deprecated.php
* Final deprecation of get_courses_page. Function has been removed and core_course_category::get_courses() should be
  used instead.
* New encryption API in \core\encryption allows secure encryption and decryption of data. By
  default the key is stored in moodledata but admins can configure a different, more secure
  location in config.php if required. To get the best possible security for this feature, we
  recommend enabling the Sodium PHP extension.
  The OpenSSL alternative for this API, used when Sodium is not available, is considered deprecated
  at all effects, and will be removed in Moodle 4.2. See MDL-71421 for more information.
* Behat timeout constants behat_base::TIMEOUT, EXTENDED_TIMEOUT, and REDUCED_TIMEOUT, which were deprecated in 3.7, have been removed.
* \core_table\local\filter\filterset::JOINTYPE_DEFAULT is being changed from 1 (ANY) to 2 (ALL). Filterset implementations
  can override the default filterset join type by overriding \core_table\local\filter\filterset::get_join_type() instead.
* HTMLPurifier has been upgraded to the latest version - 4.13.0
* Markdown lib has been upgraded to the latest version - 1.9.0
* The minify lib has been upgraded to 1.3.63 and pathconvertor to 1.1.3
* A new optional parameter `$sort` has been added to all `$context->get_capabilities()` methods to be able to define order of
  returned capability array.
* Spout has been upgraded to the latest version - 3.1.0
* emoji-data has been upgraded to 6.0.0.
* The final deprecation of /message/defaultoutputs.php file and admin_page_defaultmessageoutputs.
  All their settings moved to admin/message.php (see MDL-64495). Please use admin_page_managemessageoutputs class instead.
* Behat now supports date selection from the date form element. Examples:
    - I set the field "<field_string>" to "##15 March 2021##"
    - I set the field "<field_string>" to "##first day of January last year##"
* Behat now supports date and time selection from the datetime form element. Examples:
    - I set the field "<field_string>" to "##15 March 2021 08:15##"
    - I set the field "<field_string>" to "##first day of January last year noon##"
* New DML driver method `$DB->sql_group_concat` for performing group concatenation of a field within a SQL query
* Added new class, AMD modules and WS that allow displaying forms in modal popups or load and submit in AJAX requests.
  See https://docs.moodle.org/dev/Modal_and_AJAX_forms for more details.
* New base class for defining an activity's custom completion requirements: \core_completion\activity_custom_completion.
  Activity module plugins that define custom completion conditions should implement a mod_[modname]\completion\custom_completion
  subclass and the following methods:
  - get_state(): Provides the completion state for a given custom completion rule.
  - get_defined_custom_rules(): Returns an array of the activity module's custom completion rules.
    e.g. ['completionsubmit']
  - get_custom_rule_descriptions(): Returns an associative array with values containing the user-facing textual description
    of the custom completion rules (which serve as the keys to these values).
    e.g. ['completionsubmit' => 'Must submit']
  - get_sort_order(): Returns an array listing the order the activity module's completion rules should be displayed to the user,
    including both custom completion and relevant core completion rules
    e.g. ['completionview', 'completionsubmit', 'completionusegrade']
* Admin setting admin_setting_configmulticheckbox now supports lazy-loading the options list by
  supplying a callback function instead of an array of options.
* A new core API class \core_user\fields provides ways to get lists of user fields, and SQL related to
  those fields. This replaces existing functions get_extra_user_fields(), get_extra_user_fields_sql(),
  get_user_field_name(), get_all_user_name_fields(), and user_picture::fields(), which have all been
  deprecated.
* Allow plugins to augment the curl security helper via callback. The plugin's function has to be defined as
  plugintype_pluginname_curl_security_helper in pluginname/lib.php file and the function should return a plugin's security
  helper instance.
* The behat transformation 'string time to timestamp' no longer supports datetime format. If provided, the format must
  be strftime compatible. Example:
    - I should see "##tomorrow noon##%A, %d %B %Y, %I:%M %p##"
* External functions implementation classes should use 'execute' as the method name, in which case the
  'methodname' property should not be specified in db/services.php file.
* The core_grades_create_gradecategory webservice has been deprecated in favour of core_grades_create_gradecategories, which is
  functionally identical but allows for parallel gradecategory creations by supplying a data array to the webservice.
* The signature of the get_context_name() function in the abstract class context and all extending classes (such as context_course)
  has been extended. The new parameter allows the to get the name without escaped characters.
* The signature of the question_category_options() has been extended. The new parameter allows the to get the categories name
  in the returned array without escaped characters.
* The \core\hub\site_registration_form::add_select_with_email() method has been deprecated in favour of
  \core\hub\site_registration_form::add_checkbox_with_email().

=== 3.10 ===
* PHPUnit has been upgraded to 8.5. That comes with a few changes:
  - Breaking change: All the "template methods" (setUp(), tearDown()...) now require to return void. This implies
    that the minimum version of PHP able to run tests will be PHP 7.1
  - A good number of assertions have been deprecated with this version
    and will be removed in a future one. In core all cases have been removed
    (so it's deprecation-warnings free). It's recommended to perform the
    switch to their new counterparts ASAP:
      - assertInternalType() has been deprecated. Use the assertIsXXX() methods instead.
      - assertArraySubset() has been deprecated. Use looping + assertArrayHasKey() or similar.
      - @expectedExceptionXXX annotations have been deprecated. Use the expectExceptionXXX()
        methods instead (and put them exactly before the line that is expected to throw the exception).
      - assertAttributeXXX() have been deprecated. If testing public attributes use normal assertions. If
        testing non-public attributes... you're doing something wrong :-)
      - assertContains() to find substrings on strings has been deprecated. Use assertStringContainsString() instead.
        (note that there are "IgnoringCase()" variants to perform case-insensitive matching.
      - assertEquals() extra params have been deprecated and new assertions for them created:
        - delta => use assertEqualsWithDelta()
        - canonicalize => use assertEqualsCanonicalizing()
        - ignoreCase => use assertEqualsIgnoringCase()
        - maxDepth => removed without replacement.
  - The custom printer that was used to show how to rerun a failure has been removed, it was old and "hacky"
    solution, for more information about how to run tests, see the docs, there are plenty of options.
  - phpunit/dbunit is not available any more and it has been replaced by a lightweight phpunit_dataset class, able to
    load XML/CSV and PHP arrays, send the to database and return rows to calling code (in tests). That implies the
    follwoing changes in the advanced_testcase class:
      - createFlatXMLDataSet() has been removed. No uses in core, uses can switch to createXMLDataSet() (read below).
      - createXMLDataSet() has been deprecated. Use dataset_from_files() instead.
      - createCsvDataSet() has been deprecated. Use dataset_from_files() instead.
      - createArrayDataSet() has been deprecated. This method was using the phpunit_ArrayDataSet class
        that has been also removed from core. Use dataset_from_array() instead.
      - loadDataSet() has been deprecated. Use phpunit_dataset->to_database() instead.
      - All the previous uses of phpunit/dbunit methods like Dataset:getRows(), Dataset::getRowCount()
        must be replaced by the new phpunit_dataset->get_rows() method.
* Retains the source course id when a course is copied from another course on the same site.
* Added function setScrollable in core/modal. This function can be used to set the modal's body to be scrollable or not
  when the modal's height exceeds the browser's height. This is also supported in core/modal_factory through the
  'scrollable' config parameter which can be set to either true or false. If not explicitly defined, the default value
  of 'scrollable' is true.
* The `$CFG->behat_retart_browser_after` configuration setting has been removed.
  The browser session is now restarted between all tests.
* add_to_log() has been through final deprecation, please rewrite your code to the new events API.
* The following functions have been finally deprecated and can not be used anymore:
  - print_textarea
  - calendar_get_all_allowed_types
  - groups_get_all_groups_for_courses
  - events_get_cached
  - events_uninstall
  - events_cleanup
  - events_dequeue
  - events_get_handlers
  - get_roles_on_exact_context
  - get_roles_with_assignment_on_context
  - message_add_contact
  - message_remove_contact
  - message_unblock_contact
  - message_block_contact
  - message_get_contact
  - get_legacy_logdata
  - set_legacy_logdata
  - get_legacy_eventname
  - get_legacy_eventdata
* The following renamed classes have been completely removed:
    - course_in_list (now: core_course_list_element)
    - coursecat (now: core_course_category)
* The form element 'htmleditor', which was deprecated in 3.6, has been removed.
* The `core_output_load_fontawesome_icon_map` web service has been deprecated and replaced by
  `core_output_load_fontawesome_icon_system_map` which takes the name of the theme to generate the icon system map for.
* A new parameter `$rolenamedisplay` has been added to `get_viewable_roles()` and `get_switchable_roles` to define how role names
  should be returned.
* The class coursecat_sortable_records has been removed.
* Admin setting admin_setting_configselect now supports lazy-loading the options list by supplying
  a callback function instead of an array of options.
* Admin setting admin_setting_configselect now supports validating the selection by supplying a
  callback function.
* The task system has new functions adhoc_task_starting() and scheduled_task_starting() which must
  be called before executing a task, and a new function \core\task\manager::get_running_tasks()
  returns information about currently-running tasks.
* New library function rename_to_unused_name() to rename a file within its current location.
* Constant \core_h5p\file_storage::EDITOR_FILEAREA has been deprecated
  because it's not required any more.
* The ZipStream-PHP library has been added to Moodle core in /lib/zipstream.
* The php-enum library has been added to Moodle core in /lib/php-enum.
* The http-message library has been added to Moodle core in /lib/http-message.
* Methods `filetypes_util::is_whitelisted()` and `filetypes_util::get_not_whitelisted()` have been deprecated and
  renamed to `is_listed()` and `get_not_listed()` respectively.
* Method `mustache_helper_collection::strip_blacklisted_helpers()` has been deprecated and renamed to
  `strip_disallowed_helpers()`.
* A new admin externalpage type `\core_admin\local\externalpage\accesscallback` for use in plugin settings is available that allows
  a callback to be provided to determine whether page can be accessed.
* New setting $CFG->localrequestdir overrides which defaults to sys_get_temp_dir()
* Function redirect() now emits a line of backtrace into the X-Redirect-By header when debugging is on
* New DML function $DB->delete_records_subquery() to delete records based on a subquery in a way
  that will work across databases.
* Add support for email DKIM signatures via $CFG->emaildkimselector

=== 3.9 ===
* Following function has been deprecated, please use \core\task\manager::run_from_cli().
    - cron_run_single_task()
* Following class has been deprecated, please use \core\task\manager.
    - \tool_task\run_from_cli
* Following CLI scripts has been deprecated:
  - admin/tool/task/cli/schedule_task.php please use admin/cli/scheduled_task.php
  - admin/tool/task/cli/adhoc_task.php please use admin/cli/adhoc_task.php
* Old Safe Exam Browser quiz access rule (quizaccess_safebrowser) replaced by new Safe Exam Browser access rule (quizaccess_seb).
  Experimental setting enablesafebrowserintegration was deleted.
* New CFPropertyList library has been added to Moodle core in /lib/plist.
* behat_data_generators::the_following_exist() has been removed, please use
  behat_data_generators::the_following_entities_exist() instead. See MDL-67691 for more info.
* admin/tool/task/cli/adhoc_task.php now observers the concurrency limits.
  If you want to get the previous (unlimited) behavior, use the --ignorelimits switch).
* Removed the following deprecated functions:
  - question_add_tops
  - question_is_only_toplevel_category_in_context
* format_float() now accepts a special value (-1) as the $decimalpoints parameter
  which means auto-detecting number of decimal points.
* plagiarism_save_form_elements() has been deprecated. Please use {plugin name}_coursemodule_edit_post_actions() instead.
* plagiarism_get_form_elements_module() has been deprecated. Please use {plugin name}_coursemodule_standard_elements() instead.
* Changed default sessiontimeout to 8 hours to cover most normal working days
* Plugins can now explicitly declare supported and incompatible Moodle versions in version.php
  - $plugin->supported = [37,39];
    supported takes an array of ascending numbers, that correspond to a range of branch numbers of supported versions, inclusive.
    Moodle versions that are outside of this range will produce a message notifying at install time, but will allow for installation.
  - $plugin->incompatible = 36;
    incompatible takes a single int corresponding to the first incompatible branch. Any Moodle versions including and
    above this will be prevented from installing the plugin, and a message will be given when attempting installation.
* Added the <component>_bulk_user_actions() callback which returns a list of custom action_links objects
* Add 'required' admin flag for mod forms allows elements to be toggled between being required or not in admin settings.
  - In mod settings, along with lock, advanced flags, the required flag can now be set with $setting->set_required_flag_options().
    The name of the admin setting must be exactly the same as the mod_form element.
  - Currently supported by:
    - mod_assign
    - mod_quiz
* Added a native MySQL / MariaDB lock implementation
* The database drivers (moodle_database and subclasses) don't need to implement get_columns() anymore.
  They have to implement fetch_columns instead.
* Added function cleanup_after_drop to the database_manager class to take care of all the cleanups that need to be done after a table is dropped.
* The 'xxxx_check_password_policy' callback now only fires if $CFG->passwordpolicy is true
* grade_item::update_final_grade() can now take an optional parameter to set the grade->timemodified. If not present the current time will carry on being used.
* lib/outputrequirementslib::get_jsrev now is public, it can be called from other classes.
* H5P libraries have been moved from /lib/h5p to h5p/h5plib as an h5plib plugintype.
* mdn-polyfills has been renamed to polyfills. The reason there is no polyfill from the MDN is
  because there is no example polyfills on the MDN for this functionality.
* AJAX pages can be called without requiring a session lock if they set READ_ONLY_SESSION to true, eg.
  define('READ_ONLY_SESSION', true); Note - this also requires $CFG->enable_read_only_sessions to be set to true.
* External functions can be called without requiring a session lock if they define 'readonlysession' => true in
  db/services.php. Note - this also requires $CFG->enable_read_only_sessions to be set to true.
* database_manager::check_database_schema() now checks for missing and extra indexes.
* Implement a more direct xsendfile_file() method for an alternative_file_system_class
* A new `dynamic` table interface has been defined, which allows any `flexible_table` to be converted into a table which
  is updatable via ajax calls. See MDL-68495 and `\core_table\dynamic` for further information.
* The core/notification module has been updated to use AMD modals for its confirmation and alert dialogues.
  The confirmation dialogue no longer has a configurable "No" button as per similar changes in MDL-59759.
  This set of confirmation modals was unintentionally missed from that deprecation process.
* The download_as_dataformat() method has been deprecated. Please use \core\dataformat::download_data() instead
* The following functions have been updated to support passing in an array of group IDs (but still support passing in a single ID):
  * groups_get_members_join()
  * groups_get_members_ids_sql()
* Additional parameters were added to core_get_user_dates:
    - type: specifies the calendar type. Optional, defaults to Gregorian.
    - fixday: Whether to remove leading zero for day. Optional, defaults to 1.
    - fixhour: Whether to remove leading zero for hour. Optional, defaults to 1.
* Legacy cron has been deprecated and will be removed in Moodle 4.1. This includes the functions:
  - cron_execute_plugin_type()
  - cron_bc_hack_plugin_functions()
  Please, use the Task API instead: https://docs.moodle.org/dev/Task_API
* Introduce new hooks for plugin developers:
    - <component>_can_course_category_delete($category)
    - <component>_can_course_category_delete_move($category, $newcategory)
  These hooks allow plugin developers greater control over category deletion. Plugin can return false in those
  functions if category deletion or deletion with content move to the new parent category is not permitted.
  Both $category and $newcategory params are instances of core_course_category class.
    - <component>_pre_course_category_delete_move($category, $newcategory)
  This hook is expanding functionality of existing <component>_pre_course_category_delete hook and allow plugin developers
  to execute code prior to category deletion when its content is moved to another category.
  Both $category and $newcategory params are instances of core_course_category class.
    - <component>_get_course_category_contents($category)
  This hook allow plugin developers to add information that is displayed on category deletion form. Function should
  return string, which will be added to the list of category contents shown on the form. $category param is an instance
  of core_course_category class.
* Data generator create_user in both unittests and behat now validates user fields and triggers user_created event

=== 3.8 ===
* Add CLI option to notify all cron tasks to stop: admin/cli/cron.php --stop
* The rotate_image function has been added to the stored_file class (MDL-63349)
* The yui checknet module is removed. Call \core\session\manager::keepalive instead.
* The generate_uuid() function has been deprecated. Please use \core\uuid::generate() instead.
* Remove lib/pear/auth/RADIUS.php (MDL-65746)
* Core components are now defined in /lib/components.json instead of coded into /lib/classes/component.php
* Subplugins should now be defined using /db/subplugins.json instead of /db/subplugins.php
* The following functions have been finally deprecated and can not be used anymore:
    * allow_override()
    * allow_assign()
    * allow_switch()
    * https_required()
    * verify_https_required()
* Remove duplicate font-awesome SCSS, Please see /theme/boost/scss/fontawesome for usage (MDL-65936)
* Remove lib/pear/Crypt/CHAP.php (MDL-65747)
* New output component available: \core\output\checkbox_toggleall
  - This allows developers to easily output groups of checkboxes that can be toggled by master controls in the form of a checkbox or
    a button. Action elements which perform actions on the selected checkboxes can also be enabled/disabled depending on whether
    at least a single checkbox item is selected or not.
* Final deprecation (removal) of the core/modal_confirm dialogue.
* Upgrade scssphp to v1.0.2, This involves renaming classes from Leafo => ScssPhp as the repo has changed.
* Implement supports_xsendfile() method and allow support for xsendfile in alternative_file_system_class
  independently of local files (MDL-66304).
* The methods get_local_path_from_storedfile and get_remote_path_from_storedfile in lib/filestore/file_system.php
  are now public. If you are overriding these then you will need to change your methods to public in your class.
* It is now possible to use sub-directories for AMD modules.
  The standard rules for Level 2 namespaces also apply to AMD modules.
  The sub-directory used must be either an valid component, or placed inside a 'local' directory to ensure that it does not conflict with other components.

    The following are all valid module names and locations in your plugin:
      mod_forum/view: mod/forum/amd/src/view.js
      mod_forum/local/views/post: mod/forum/amd/src/local/views/post
      mod_forum/form/checkbox-toggle: mod/forum/amd/src/form/checkbox-toggle.js

    The following are all invalid module names and locations in your plugin:
      mod_forum/views/post: mod/forum/amd/src/views/post
* The 'xxxx_check_password_policy' method now has an extra parameter: $user. It contains the user object to perform password
validation against and defaults to null (so, no user needed) if not provided.
* It is now possible to use sub-directories when creating mustache templates.
  The standard rules for Level 2 namespaces also apply to templates.
  The sub-directory used must be either an valid component, or placed inside a 'local' directory to ensure that it does not conflict with other components.

    The following are all valid template names and locations in your plugin:
      mod_forum/forum_post: mod/forum/templates/forum_post.mustache
      mod_forum/local/post/user: mod/forum/templates/local/post/user.mustache
      mod_forum/form/checkbox_toggle: mod/forum/templates/form/checkbox_toggle.mustache

    The following are _invalid_ template names and locations:
      mod_forum/post/user: mod/forum/templates/local/post/user.mustache
* Following behat steps have been removed from core:
    - I go to "<gradepath_string>" in the course gradebook
* A new admin setting widget 'core_admin\local\settings\filesize' is added.
* Core capabilities 'moodle/community:add' and 'moodle/community:download' have been removed from core as part of Moodle.net sunsetting.
* As part of Moodle.net sunsetting process the following hub api functions have been deprecated:
    - get_courses
    - unregister_courses
    - register_course
    - add_screenshot
    - download_course_backup
    - upload_course_backup
* A new setting 'Cache templates' was added (see MDL-66367). This setting determines if templates are cached or not.
  This setting can be set via the UI or by defining $CFG->cachetemplates in your config.php file. It is a boolean
  and should be set to either false or true. Developers will probably want to set this to false.
* The core_enrol_edit_user_enrolment webservice has been deprecated. Please use core_enrol_submit_user_enrolment_form instead.
* \single_button constructor has a new attributes param to add attributes to the button HTML tag.
* Improved url matching behaviour for profiled urls and excluded urls
* Attempting to use xsendfile via the 3rd param of readstring_accel() is now ignored.
* New H5P libraries have been added to Moodle core in /lib/h5p.
* New H5P core subsystem have been added.
* Introduced new callback for plugin developers '<component>_get_path_from_pluginfile($filearea, $args)': This will return
the itemid and filepath for the filearea and path defined in $args. It has been added in order to get the correct itemid and
filepath because some components, such as mod_page or mod_resource, add the revision to the URL where the itemid should be placed
(to prevent caching problems), but then they don't store it in database.
* New utility function \core_form\util::form_download_complete should be called if your code sends
  a file with Content-Disposition: Attachment in response to a Moodle form submit button (to ensure
  that disabled submit buttons get re-enabled in that case). It is automatically called by the
  filelib.php send_xx functions.
* If you have a form which sends a file in response to a Moodle form submit button, but you cannot
  call the above function because the file is sent by a third party library, then you should add
  the attribute data-double-submit-protection="off" to your form.

=== 3.7 ===

* Nodes in the navigation api can have labels for each group. See set/get_collectionlabel().
* The method core_user::is_real_user() now returns false for userid = 0 parameter
* 'mform1' dependencies (in themes, js...) will stop working because a randomly generated string has been added to the id
attribute on forms to avoid collisions in forms loaded in AJAX requests.
* A new method to allow queueing or rescheduling of an existing scheduled task was added. This allows an existing task
  to be updated or queued as required. This new functionality can be found in \core\task\manager::reschedule_or_queue_adhoc_task.
* Icons are displayed for screen readers unless they have empty alt text (aria-hidden). Do not provide an icon with alt text immediately beside an element with exactly the same text.
* admin_settingpage has a new function hide_if(), modeled after the same functionality in the forms library. This allows admin settings to be dynamically hidden based on the values of other settings.
* The \core_rating provider's get_sql_join function now accepts an optional $innerjoin parameter.
  It is recommended that privacy providers using this function call rewrite any long query into a number of separate
  calls to add_from_sql for improved performance, and that the new argument is used.
  This will allow queries to remain backwards-compatible with older versions of Moodle but will have significantly better performance in version supporting the innerjoin parameter.
* /message/defaultoutputs.php file and admin_page_defaultmessageoutputs class have been deprecated
  and all their settings moved to admin/message.php (see MDL-64495). Please use admin_page_managemessageoutputs class instead.
* A new parameter $lang has been added to mustache_template_source_loader->load_with_dependencies() method
  so it is possible for Mustache to request string in a specific language.
* Behat timeout constants behat_base::TIMEOUT, EXTENDED_TIMEOUT, and REDUCED_TIMEOUT have been
  deprecated. Please instead use the functions behat_base::get_timeout(), get_extended_timeout(),
  and get_reduced_timeout(). These allow for timeouts to be increased by a setting in config.php.
* The $draftitemid parameter of file_save_draft_area_files() function now supports the constant IGNORE_FILE_MERGE:
  When the parameter is set to that constant, the function won't process file merging, keeping the original state of the file area.
  Notice also than when $text is set, pluginfile rewrite won't be processed so the text will not be modified.
* Introduced new callback for plugin developers '<component>_pre_processor_message_send($procname, $proceventdata)':
  This will allow any plugin to manipulate messages or notifications before they are sent by a processor (email, mobile...)
* New capability 'moodle/category:viewcourselist' in category context that controls whether user is able to browse list of courses
  in this category. To work with list of courses use API methods in core_course_category and also 'course' form element.
* It is possible to pass additional conditions to get_courses_search();
  core_course_category::search_courses() now allows to search only among courses with completion enabled.
* Add support for a new xxx_after_require_login callback
* A new conversation type has been created for self-conversations. During the upgrading process:
  - Firstly, the existing self-conversations will be starred and migrated to the new type, removing the duplicated members in the
  message_conversation_members table.
  - Secondly, the legacy self conversations will be migrated from the legacy 'message_read' table. They will be created using the
  new conversation type and will be favourited.
  - Finally, the self-conversations for all remaining users without them will be created and starred.
Besides, from now, a self-conversation will be created and starred by default to all the new users (even when $CFG->messaging
is disabled).
* New optional parameter $throwexception for \get_complete_user_data(). If true, an exception will be thrown when there's no
  matching record found or when there are multiple records found for the given field value. If false, it will simply return false.
  Defaults to false when not set.
* Exposed submit button to allow custom styling (via customclassoverride variable) which can override btn-primary/btn-secondary classes
* `$includetoken` parameter type has been changed. Now supports:
   boolean: False indicates to not include the token, true indicates to generate a token for the current user ($USER).
   integer: Indicates to generate a token for the user whose id is the integer value.
* The following functions have been updated to support the new usage:
    - make_pluginfile_url
    - file_rewrite_pluginfile_urls
* New mform element 'float' handles localised floating point numbers.

=== 3.6 ===

* A new token-based version of pluginfile.php has been added which can be used for out-of-session file serving by
  setting the `$includetoken` parameter to true on the `moodle_url::make_pluginfile_url()`, and
  `moodle_url::make_file_url()` functions.
* The following picture functions have been updated to support use of the new token-based file serving:
    - print_group_picture
    - get_group_picture_url
* The `user_picture` class has a new public `$includetoken` property which can be set to make use of the new token-based
  file serving.
* Custom AJAX handlers for the form autocomplete fields can now optionally return string in their processResults()
  callback. If a string is returned, it is displayed instead of the list of suggested items. This can be used, for
  example, to inform the user that there are too many items matching the current search criteria.
* The form element 'htmleditor' has been deprecated. Please use the 'editor' element instead.
* The print_textarea() function has been deprecated. Please use $OUTPUT->print_textarea() instead.
* The following functions have been finally deprecated and can not be used any more:
    - external_function_info()
    - core_renderer::update_module_button()
    - events_trigger()
    - events_cron()
    - events_dispatch()
    - events_is_registered()
    - events_load_def()
    - events_pending_count()
    - events_process_queued_handler()
    - events_queue_handler()
    - events_trigger_legacy()
    - events_update_definition()
    - get_file_url()
    - course_get_cm_rename_action()
    - course_scale_used()
    - site_scale_used()
    - clam_message_admins()
    - get_clam_error_code()
    - get_records_csv()
    - put_records_csv()
    - print_log()
    - print_mnet_log()
    - print_log_csv()
    - print_log_xls()
    - print_log_ods()
    - build_logs_array()
    - get_logs_usercourse()
    - get_logs_userday()
    - get_logs()
    - prevent_form_autofill_password()
    - prefixed_tablenode_transformations()
    - core_media_renderer
    - core_media
* Following api's have been removed in behat_config_manager, please use behat_config_util instead.
    - get_features_with_tags()
    - get_components_steps_definitions()
    - get_config_file_contents()
    - merge_behat_config()
    - get_behat_profile()
    - profile_guided_allocate()
    - merge_config()
    - clean_path()
    - get_behat_tests_path()
* Following behat steps have been removed from core:
    - I set the field "<field_string>" to multiline
    - I follow "<link_string>"" in the open menu
* The following behat steps have been deprecated, please do not use these step definitions any more:
    - behat_navigation.php: i_navigate_to_node_in()
    - theme/boost/tests/behat/behat_theme_boost_behat_navigation.php: i_navigate_to_node_in()
  Use one of the following steps instead:
    - I navigate to "PATH > ITEM" in current page administration
    - I navigate to "PATH > ITEM" in site administration
    - I navigate to course participants
    - I navigate to "TAB1 > TAB2" in the course gradebook
  If some items are not available without Navigation block at all, one can use combination of:
    - I add the "Navigation" block if not present
    - I click on "LINK" "link" in the "Navigation" "block"
* The core\session\util class has been removed. This contained one function only used by the memcached class which has
  been moved there instead (connection_string_to_memcache_servers).
* Removed the lib/password_compat/lib/password.php file.
* The eventslib.php file has been deleted and its functions have been moved to deprecatedlib.php. The affected functions are:
  - events_get_cached()
  - events_uninstall()
  - events_cleanup()
  - events_dequeue()
  - events_get_handlers()
* coursecat::get() now has optional $user parameter.
* coursecat::is_uservisible() now has optional $user parameter.
* Removed the lib/form/submitlink.php element which was deprecated in 3.2.
* The user_selector classes do not support custom list of extra identity fields any more. They obey the configured user
  policy and respect the privacy setting made by site administrators. The list of user identifiers should never be
  hard-coded. Instead, the setting $CFG->showuseridentity should be always respected, which has always been the default
  behaviour (MDL-59847).
* The function message_send() in messagelib.php will now only take the object \core\message\message as a parameter.
* The method message_sent::create_from_ids() parameter courseid is now required. A debugging
  message was previously displayed, and the SITEID was used, when not provided.
* The method \core\message\manager::send_message() now only takes the object \core\message\message as the first parameter.
* Following functions have been deprecated, please use get_roles_used_in_context.
    - get_roles_on_exact_context()
    - get_roles_with_assignment_on_context()
* New functions to support the merging of user draft areas from the interface; see MDL-45170 for details:
  - file_copy_file_to_file_area()
  - file_merge_draft_areas()
  - file_replace_file_area_in_text()
  - extract_draft_file_urls_from_text()
* Class coursecat is now alias to autoloaded class core_course_category, course_in_list is an alias to
  core_course_list_element, class coursecat_sortable_records is deprecated without replacement.
* \core_user_external::create_users() and \core_user_external::update_users() can now accept more user profile fields so user
  creation/update via web service can now be very similar to the edit profile page's functionality. The new fields that have been
  added are:
  - maildisplay
  - interests
  - url
  - icq
  - skype
  - aim
  - yahoo
  - msn
  - institution
  - department
  - phone1
  - phone2
  - address
* New function mark_user_dirty() must be called after changing data that gets cached in user sessions. Examples:
  - Assigning roles to users.
  - Unassigning roles from users.
  - Enrolling users into courses.
  - Unenrolling users from courses.
* New optional parameter $context for the groups_get_members_join() function and ability to filter users that are not members of
any group. Besides, groups_get_members_ids_sql, get_enrolled_sql and get_enrolled_users now accepts -1 (USERSWITHOUTGROUP) for
the groupid field.
* Added $CFG->conversionattemptlimit setting to config.php allowing a maximum number of retries before giving up conversion
  of a given document by the assignfeedback_editpdf\task\convert_submissions task. Default value: 3.
* The following events have been deprecated and should not be used any more:
  - message_contact_blocked
  - message_contact_unblocked
  The reason for this is because you can now block/unblock users without them necessarily being a contact. These events
  have been replaced with message_user_blocked and message_user_unblocked respectively.
* The event message_deleted has been changed, it no longer records the value of the 'useridto' due to
  the introduction of group messaging. Please, if you have any observers or are triggering this event
  in your code you will have to make some changes!
* The gradebook now supports the ability to accept files as feedback. This can be achieved by adding
  'feedbackfiles' to the $grades parameter passed to grade_update().
    For example -
        $grades['feedbackfiles'] = [
            'contextid' => 1,
            'component' => 'mod_xyz',
            'filearea' => 'mod_xyz_feedback',
            'itemid' => 2
        ];
  These files will be then copied to the gradebook file area.
* Allow users to choose who can message them for privacy reasons, with a 'growing circle of contactability':
  - Added $CFG->messagingallusers, for enabling messaging to all site users. Default value: 0.
    When $CFG->messagingallusers = false users can choose being contacted by only contacts or contacts and users sharing a course with them.
    In that case, the default user preference is MESSAGE_PRIVACY_COURSEMEMBER (users sharing a course).
    When $CFG->messagingallusers = true users have a new option for the privacy messaging preferences: "Anyone on the site". In that case,
    the default user preference is MESSAGE_PRIVACY_SITE (all site users).
  - Added $CFG->keepmessagingallusersenabled setting to config.php to force enabling $CFG->messagingallusers during the upgrading process.
    Default value: 0.
    When $CFG->keepmessagingallusersenabled is set to true, $CFG->messagingallusers will be also set to true to enable messaging site users.
    However, when it is empty, $CFG->messagingallusers will be disabled during the upgrading process, so the users will only be able to
    message contacts and users sharing a course with them.
* There has been interface and functional changes to admin_apply_default_settings() (/lib/adminlib.php).  The function now takes two
  additional optional parameters, $admindefaultsettings and $settingsoutput.  It also has a return value $settingsoutput.
  The function now does not need to be called twice to ensure all default settings are set.  Instead the function calls itself recursively
  until all settings have been set. The additional parameters are used recursively and shouldn't be need to be explicitly passed in when calling
  the function from other parts of Moodle.
  The return value: $settingsoutput is an array of setting names and the values that were set by the function.
* Webservices no longer update the lastaccess time for a user in a course. Call core_course_view_course() manually if needed.
* A new field has been added to the context table. Please ensure that any contxt preloading uses get_preload_record_columns_sql or get_preload_record_columns to fetch the list of columns.

=== 3.5 ===

* There is a new privacy API that every subsystem and plugin has to implement so that the site can become GDPR
  compliant. Plugins use this API to report what information they store or process regarding users, and provide ability
  to export and delete personal data. See https://docs.moodle.org/dev/Privacy_API for guidelines on how to implement the
  privacy API in your plugin.
* The cron runner now sets up a fresh PAGE and OUTPUT between each task.
* The core_renderer methods notify_problem(), notify_success(), notify_message() and notify_redirect() that were
  deprecated in Moodle 3.1 have been removed. Use \core\notification::add(), or \core\output\notification as required.
* The maximum supported precision (the total number of digits) for XMLDB_TYPE_NUMBER ("number") fields raised from 20 to
  38 digits. Additionally, the whole number part (precision minus scale) must not be longer than the maximum length of
  integer fields (20 digits). Note that PHP floats commonly support precision of roughly 15 digits only (MDL-32113).
* Event triggering and event handlers:
    - The following events, deprecated since moodle 2.6, have been finally removed: groups_members_removed,
      groups_groupings_groups_removed, groups_groups_deleted, groups_groupings_deleted.
* The following functions have been finally deprecated and can not be used any more:
  - notify()
* XMLDB now validates the PATH attribute on every install.xml file. Both the XMLDB editor and installation will fail
  when a problem is detected with it. Please ensure your plugins contain correct directory relative paths.
* Add recaptchalib_v2.php for support of reCAPTCHA v2.
* Plugins can define class 'PLUGINNAME\privacy\local\sitepolicy\handler' if they implement an alternative mechanisms for
  site policies managements and agreements. Administrators can define which component is to be used for handling site
  policies and agreements. See https://docs.moodle.org/dev/Site_policy_handler
* Scripts can define a constant NO_SITEPOLICY_CHECK and set it to true before requiring the main config.php file. It
  will make the require_login() skipping the test for the user's policyagreed status. This is useful for plugins that
  act as a site policy handler.
* There is a new is_fulltext_search_supported() DML function. The default implementation returns false. This function
  is used by 'Simple search' global search engine to determine if the database full-text search capabilities can be used.
* The following have been removed from the list of core subsystems:
   - core_register
   - core_publish
  Following this change, \core_register_renderer and \core_publish_renderer have been removed and their methods have been
  moved to \core_admin_renderer and \core_course_renderer respectively.

=== 3.4 ===

* oauth2_client::request method has an extra parameter to specify the accept header for the response (MDL-60733)
* The following functions, previously used (exclusively) by upgrade steps are not available
  anymore because of the upgrade cleanup performed for this version. See MDL-57432 for more info:
    - upgrade_mimetypes()
    - upgrade_fix_missing_root_folders_draft()
    - upgrade_minmaxgrade()
    - upgrade_course_tags()

* Added new moodleform element 'filetypes' and new admin setting widget 'admin_setting_filetypes'. These new widgets
  allow users to define a list of file types; either by typing them manually or selecting them from a list. The widgets
  directly support the syntax used to feed the 'accepted_types' option of the filemanager and filepicker elements. File
  types can be specified as extensions (.jpg or just jpg), mime types (text/plain) or groups (image).
* Removed accesslib private functions: load_course_context(), load_role_access_by_context(), dedupe_user_access() (MDL-49398).
* Internal "accessdata" structure format has changed to improve ability to perform role definition caching (MDL-49398).
* Role definitions are no longer cached in user session (MDL-49398).
* External function core_group_external::get_activity_allowed_groups now returns an additional field: canaccessallgroups.
  It indicates whether the user will be able to access all the activity groups.
* file_get_draft_area_info does not sum the root folder anymore when calculating the foldercount.
* The moodleform element classes can now optionally provide a public function validateSubmitValue(). This method can be
  used to perform implicit validation of submitted values - without the need to explicitly add the validation rules to
  every form. The method should accept a single parameter with the submitted value. It should return a string with the
  eventual validation error, or an empty value if the validation passes.
* New user_picture attribute $includefullname to determine whether to include the user's full name with the user's picture.
* Enrol plugins which provide enrolment actions can now declare the following "data-action" attributes in their implementation of
  enrol_plugin::get_user_enrolment_actions() whenever applicable:
  * "editenrolment" - For editing a user'e enrolment details. Defined by constant ENROL_ACTION_EDIT.
  * "unenrol" - For unenrolling a student. Defined by constant ENROL_ACTION_UNENROL.
  These attributes enable enrol actions to be rendered via modals. If not added, clicking on the enrolment action buttons will still
  redirect the user to the appropriate enrolment action page. Though optional, it is recommended to add these attributes for a
  better user experience when performing enrol actions.
* The enrol_plugin::get_user_enrolment_actions() implementations for core enrol plugins have been removed and moved to
  the parent method itself. New enrol plugins don't have to implement get_user_enrolment_actions(), but just need to
  make sure that they override:
  - enrol_plugin::allow_manage(), and/or
  - enrol_plugin::allow_unenrol_user() or enrol_plugin::allow_unenrol()
  Existing enrol plugins that override enrol_plugin::get_user_enrolment_actions() don't have to do anything, but can
  also opt to remove their own implementation of the method if they basically have the same logic as the parent method.
* New optional parameter $enrolid for the following functions:
  - get_enrolled_join()
  - get_enrolled_sql()
  - get_enrolled_with_capabilities_join()
  Setting this parameter to a non-zero value will add a condition to the query such that only users that were enrolled
  with this enrolment method will be returned.
* New optional parameter 'closeSuggestionsOnSelect' for the enhance() function for form-autocomplete. Setting this to true will
  close the suggestions popup immediately after an option has been selected. If not specified, it defaults to true for single-select
  elements and false for multiple-select elements.
* user_can_view_profile() now also checks the moodle/user:viewalldetails capability.
* The core/modal_confirm dialogue has been deprecated. Please use the core/modal_save_cancel dialogue instead. Please ensure you
  update to use the ModalEvents.save and ModalEvents.cancel events instead of their yes/no counterparts.
* Instead of checking the 'moodle/course:viewparticipants' and 'moodle/site:viewparticipants' capabilities use the
  new functions course_can_view_participants() and course_require_view_participants().
* $stored_file->add_to_curl_request() now adds the filename to the curl request.
* The option for Login HTTPS (authentication-only SSL) has been removed
* $CFG->loginhttps is now deprecated, do not use it.
* $PAGE->https_required and $PAGE->verify_https_required() are now deprecated. They are no longer used and will throw a coding_exception.
* $CFG->httpswwwroot is now deprecated and will always result in the same value as wwwroot.
* Added function core_role_set_view_allowed() to check if a user should be able to see a given role.
  This should be checked whenever displaying a list of roles to a user, however, core_role_set_assign_allowed may need to override it
  in some cases.
* Deprecated allow_override, allow_assign and allow_switch and replaced with core_role_set_*_allowed to avoid function names conflicting.

=== 3.3.1 ===

* ldap_get_entries_moodle() now always returns lower-cased attribute names in the returned entries.
  It was suppposed to do so before, but it actually didn't.

=== 3.3 ===

* Behat compatibility changes are now being documented at
  https://docs.moodle.org/dev/Acceptance_testing/Compatibility_changes
* PHPUnit's bootstrap has been changed to use HTTPS wwwroot (https://www.example.com/moodle) from previous HTTP version. Any
  existing test expecting the old HTTP URLs will need to be switched to the new HTTPS value (reference: MDL-54901).
* The information returned by the idp list has changed. This is usually only rendered by the login page and login block.
  The icon attribute is removed and an iconurl attribute has been added.
* Support added for a new type of external file: FILE_CONTROLLED_LINK. This is an external file that Moodle can control
  the permissions. Moodle makes files read-only but can grant temporary write access.
    When accessing a URL, the info from file_browser::get_file_info will be checked to determine if the user has write access,
    if they do - the remote file will have access controls set to allow editing.
* The method moodleform::after_definition() has been added and can now be used to add some logic
  to be performed after the form's definition was set. This is useful for intermediate subclasses.
* Moodle has support for font-awesome icons. Plugins should use the xxx_get_fontawesome_icon_map callback
  to map their custom icons to one from font-awesome.
* $OUTPUT->pix_url() has been deprecated because it is was used mostly to manually generate image tags for icons.
  We now distinguish between icons and "small images". The difference is that an icon does not have to be rendered as an image tag
  with a source. It is OK to still have "small images" - if this desired use $OUTPUT->image_icon() and $OUTPUT->image_url(). For
  other uses - use $OUTPUT->pix_icon() or the pix helper in mustache templates {{#pix}}...{{/pix}}
  For other valid use cases use $OUTPUT->image_url().
* Activity icons have been split from standard icons. Use $OUTPUT->image_icon instead of $OUTPUT->pix_icon for these
  type of icons (the coloured main icon for each activity).
* YUI module moodle-core-formautosubmit has been removed, use jquery .change() instead (see lib/templates/url_select.mustache for
  an example)
* $mform->init_javascript_enhancement() is deprecated and no longer does anything. Existing uses of smartselect enhancement
  should be switched to the searchableselector form element or other solutions.
* Return value of the validate_email() is now proper boolean as documented. Previously the function could return 1, 0 or false.
* The mcore YUI rollup which included various YUI modules such as moodle-core-notification is no longer included on every
  page. Missing YUI depdencies may be exposed by this change (e.g. missing a requirement on moodle-core-notification when
  using M.core.dialogue).
* Various legacy javascript functions have been removed:
    * M.util.focus_login_form and M.util.focus_login_error no longer do anything. Please use jquery instead. See
      lib/templates/login.mustache for an example.
    * Some outdated global JS functions have been removed and should be replaced with calls to jquery
      or alternative approaches:
        checkall, checknone, select_all_in_element_with_id, select_all_in, deselect_all_in, confirm_if, findParentNode,
        filterByParent, stripHTML
    * M.util.init_toggle_class_on_click has been removed.
* The following functions have been deprecated and should not be used any more:
  - file_storage::try_content_recovery  - See MDL-46375 for more information
  - file_storage::content_exists        - See MDL-46375 for more information
  - file_storage::deleted_file_cleanup  - See MDL-46375 for more information
  - file_storage::get_converted_document
  - file_storage::is_format_supported_by_unoconv
  - file_storage::can_convert_documents
  - file_storage::send_test_pdf
  - file_storage::test_unoconv_path
* Following behat steps have been removed from core:
    - I click on "<element_string>" "<selector_string>" in the "<row_text_string>" table row
    - I go to notifications page
    - I add "<filename_string>" file from recent files to "<filepicker_field_string>" filepicker
    - I upload "<filepath_string>" file to "<filepicker_field_string>" filepicker
    - I create "<foldername_string>" folder in "<filepicker_field_string>" filepicker
    - I open "<foldername_string>" folder from "<filepicker_field_string>" filepicker
    - I unzip "<filename_string>" file from "<filepicker_field_string>" filepicker
    - I zip "<filename_string>" folder from "<filepicker_field_string>" filepicker
    - I delete "<file_or_folder_name_string>" from "<filepicker_field_string>" filepicker
    - I send "<message_contents_string>" message to "<username_string>"
    - I add "<user_username_string>" user to "<cohort_idnumber_string>" cohort
    - I add "<username_string>" user to "<group_name_string>" group
    - I fill in "<field_string>" with "<value_string>"
    - I select "<option_string>" from "<select_string>"
    - I select "<radio_button_string>" radio button
    - I check "<option_string>"
    - I uncheck "<option_string>"
    - the "<field_string>" field should match "<value_string>" value
    - the "<checkbox_string>" checkbox should be checked
    - the "<checkbox_string>" checkbox should not be checked
    - I fill the moodle form with:
    - "<element_string>" "<selector_string>" should exists
    - "<element_string>" "<selector_string>" should not exists
    - the following "<element_string>" exists:
* get_user_capability_course() now has an additional parameter 'limit'. This can be used to return a set number of records with
  the submitted capability. The parameter 'fieldsexceptid' will now accept context fields which can be used for preloading.
* The caching option 'immutable' has been added to send_stored_file() and send_file().
* New adhoc task refresh_mod_calendar_events_task that updates existing calendar events of modules.
* New 'priority' column for the event table to determine which event to show in case of events with user and group overrides.
* Webservices core_course_search_courses and core_course_get_courses_by_field will always return the sortorder field.
* core_course_external::get_activities_overview has been deprecated. Please do not call this function any more.
* Changed the pix mustache template helper to accept context variables for the key, component and alt text.
* New auth_plugin_base helper methods:
  - get_identity_providers() - Retrieves available auth identity providers.
  - prepare_identity_providers_for_output() - Prepares auth identity provider data for output (e.g. to templates, WS, etc.).

=== 3.2 ===

* Custom roles with access to any part of site administration that do not use the manager archetype will need
  moodle/site:configview capability added.
* Admin setting "Show My courses expanded on Dashboard" has been removed.
* Some backwards and forwards compatibility has been added for different bootstrap versions.
  This is to allow the same markup to work in "clean" and "boost" themes alot of the time. It is also to allow user text
  with bootstrap classes to keep working in the new theme. See MDL-56004 for the list of supported classes.
* MForms element 'submitlink' has been deprecated.
* Searchable selector form element is now a wrapper for autocomplete. A "No selection" option is automatically
  added to the options list for best backwards compatibility - if you were manually adding a "no selection" option you will need
  to remove it.
* Node.js versions >=4 are now required to run grunt.
* JQuery has been updated to 3.1.0. JQuery migrate plugins are no longer shipped - please read
  https://jquery.com/upgrade-guide/3.0/ and update your javascript.
* New option 'blanktarget' added to format_text. This option adds target="_blank" to links
* A new webservice structure `external_files` has been created which provides a standardised view of files in Moodle and
  should be used for all file return descriptions.
  Files matching this format can be retrieved via the new `external_util::get_area_files` method.
  See MDL-54951 for further information.
* The parameter $usepost of the following functions has been deprecated and is not used any more:
  - get_max_upload_file_size()
  - get_user_max_upload_file_size()
* The following classes have been removed and should not be used any more:
    - boxclient - See MDL-49599 for more information.
* The following functions have been removed and should not be used any more:
    - file_modify_html_header() - See MDL-29738 for more information.
* core_grades_external::get_grades has been deprecated. Please do not call this function any more.
  External function gradereport_user_external::get_grade_items can be used for retrieving the course grades information.
* New option 'escape' added to format_string. When true (default), escapes HTML entities from the string
* The following functions have been deprecated and are not used any more:
  - get_records_csv() Please use csv_import_reader::load_csv_content() instead.
  - put_records_csv() Please use download_as_dataformat (lib/dataformatlib.php) instead.
  - zip_files()   - See MDL-24343 for more information.
  - unzip_file()  - See MDL-24343 for more information.
  - print_log()           - See MDL-43681 for more information
  - print_log_csv()       - See MDL-43681 for more information
  - print_log_ods()       - See MDL-43681 for more information
  - print_log_xls()       - See MDL-43681 for more information
  - print_mnet_log()      - See MDL-43681 for more information
  - build_logs_array()    - See MDL-43681 for more information
  - get_logs()            - See MDL-43681 for more information
  - get_logs_usercourse() - See MDL-43681 for more information
  - get_logs_userday()    - See MDL-43681 for more information
  - prevent_form_autofill_password() Please do not use anymore.
* The password_compat library was removed as it is no longer required.
* Phpunit has been upgraded to 5.4.x and following has been deprecated and is not used any more:
  - setExpectedException(), use @expectedException or $this->expectException() and $this->expectExceptionMessage()
  - getMock(), use createMock() or getMockBuilder()->getMock()
  - UnitTestCase class is removed.
* The following methods have been finally deprecated and should no longer be used:
  - course_modinfo::build_section_cache()
  - cm_info::get_deprecated_group_members_only()
  - cm_info::is_user_access_restricted_by_group()
* The following methods in cm_info::standardmethods have also been finally deprecated and should no longer be used:
  - cm_info::get_after_edit_icons()
  - cm_info::get_after_link()
  - cm_info::get_content()
  - cm_info::get_custom_data()
  - cm_info::get_extra_classes()
  - cm_info::get_on_click()
  - cm_info::get_url()
  - cm_info::obtain_dynamic_data()
  Calling them through the magic method __call() will throw a coding exception.
* The alfresco library has been removed from core. It was an old version of
  the library which was not compatible with newer versions of Alfresco.
* Added down arrow: $OUTPUT->darrow.
* All file_packer implementations now accept an additional parameter to allow a simple boolean return value instead of
  an array of individual file statuses.
* "I set the field "field_string" to multiline:" now end with colon (:), as PyStrings is supposed to end with ":"
* New functions to support deprecation of events have been added to the base event. See MDL-46214 for further details.
* A new function `get_name_with_info` has been added to the base event. This function adds information about event
  deprecations and should be used where this information is relevant.
* Following api's have been deprecated in behat_config_manager, please use behat_config_util instead.
  - get_features_with_tags
  - get_components_steps_definitions
  - get_config_file_contents
  - merge_behat_config
  - get_behat_profile
  - profile_guided_allocate
  - merge_config
  - clean_path
  - get_behat_tests_path
* behat_util::start_test_mode() accepts 3 options now:
  - 1. Theme sute with all features: If behat should initialise theme suite with all core features.
  - 2. Parallel runs: How many parallel runs will be running.
  - 3. Run: Which process behat should be initialise for.
* behat_context_helper::set_session() has been deprecated, please use behat_context_helper::set_environment() instead.
* data-fieldtype="type" attribute has been added to form field default template.
* form elements extending MoodleQuickForm_group must call $this->createFormElement() instead of
  @MoodleQuickForm::createElement() in order to be compatible with PHP 7.1
* Relative paths in $CFG->alternateloginurl will be resolved to absolute path within moodle site. Previously they
  were resolved to absolute path within the server. That means:
  - $CFG->wwwroot: http://example.com/moodle
  - $CFG->alternateloginurl : /my/super/login.php
  - Login url will be: http://example.com/moodle/my/super/login.php (moodle root based)
* Database (DML) layer:
  - new sql_equal() method available for places where case sensitive/insensitive varchar comparisons are required.
* PostgreSQL connections now use advanced options to reduce connection overhead.  These options are not compatible
  with some connection poolers.  The dbhandlesoptions parameter has been added to allow the database to configure the
  required defaults. The parameters that are required in the database are;
    ALTER DATABASE moodle SET client_encoding = UTF8;
    ALTER DATABASE moodle SET standard_conforming_strings = on;
    ALTER DATABASE moodle SET search_path = 'moodle,public';  -- Optional, if you wish to use a custom schema.
  You can set these options against the database or the moodle user who connects.
* Some form elements have been refined to better support right-to-left languages. In RTL,
  most fields should not have their direction flipped, a URL, a path to a file, a number, ...
  are always displayed LTR. Input fields and text areas now will best guess whether they
  should be forced to be displayed in LTR based on the PARAM type associated with it. You
  can call $mform->setForceLtr($elementName, true/false) on some form fields to manually
  set the value.
* Action menus do_not_enhance() is deprecated, use a list of action_icon instead.
* The user_not_fully_set_up() function has a new $strict parameter (defaulting to true) in order to decide when
  custom fields (and other checks) should be evaluated to determine if the user has been completely setup.
* profile_field_base class has new methods: get_field_config_for_external() and get_field_properties().
  This two new methods should be implemented by profile field plugins to make them compatible with Web Services.
* The minifier library used by core_minify has been switched to https://github.com/matthiasmullie/minify - there are minor differences
  in minifier output.
* context_header additional buttons can now have a class attribute provided in the link attributes.
* The return signature for the antivirus::scan_file() function has changed.
  The calling function will now handle removal of infected files from Moodle based on the new integer return value.
* The first parameter $eventdata of both message_send() and \core\message\manager::send_message() should
  be \core\message\message. Use of stdClass is deprecated.
* The message_sent event now expects other[courseid] to be always set, exception otherwise. For BC with contrib code,
  message_sent::create_from_ids() will show a debugging notice if the \core\message\message being sent is missing
  the courseid property, defaulting to SITEID automatically. In Moodle 3.6 (MDL-55449) courseid will be fully mandatory
  for all messages sent.
* The send_confirmation_email() function has a new optional parameter $confirmationurl to provide a different confirmation URL.
* Introduced a new hook for plugin developers:
    - <component>_course_module_background_deletion_recommended()
  This hook should be used in conjunction with the existing '<component>_pre_course_module_delete($mod)'. It must
  return a boolean and is called by core to check whether a plugin's implementation of
  <component>_pre_course_module_deleted($mod) will take a long time. A plugin should therefore only implement this
  function if it also implements <component>_pre_course_module_delete($mod).
  An example in current use is recyclebin, which performs what can be a lengthy backup process in
  tool_recyclebin_pre_course_module_delete. The recyclebin, if enabled, now returns true in its implementation of
  tool_recyclebin_course_module_background_deletion_recommended(), to indicate to core that the deletion (and
  execution of tool_recyclebin_pre_course_module_delete) should be handled with an adhoc task, meaning it will not
  occur in real time.

=== 3.1 ===

* Webservice function core_course_search_courses accepts a new parameter 'limittoenrolled' to filter the results
  only to courses the user is enrolled in, and are visible to them.
* External functions that are not calling external_api::validate_context are buggy and will now generate
  exceptions. Previously they were only generating warnings in the webserver error log.
  See https://docs.moodle.org/dev/External_functions_API#Security
* The moodle/blog:associatecourse and moodle/blog:associatemodule capabilities has been removed.
* The following functions has been finally deprecated and can not be used any more:
    - profile_display_badges()
    - useredit_shared_definition_preferences()
    - calendar_normalize_tz()
    - get_user_timezone_offset()
    - get_timezone_offset()
    - get_list_of_timezones()
    - calculate_user_dst_table()
    - dst_changes_for_year()
    - get_timezone_record()
    - test_get_list_of_timezones()
    - test_get_timezone_offset()
    - test_get_user_timezone_offset()
* The google api library has been updated to version 1.1.7. There was some important changes
  on the SSL handling. Now the SSL version will be determined by the underlying library.
  For more information see https://github.com/googleapis/google-api-php-client/pull/644
* The get_role_users() function will now add the $sort fields that are not part
  of the requested fields to the query result and will throw a debugging message
  with the added fields when that happens.
* The core_user::fill_properties_cache() static method has been introduced to be a reference
  and allow standard user fields data validation. Right now only type validation is supported
  checking it against the parameter (PARAM_*) type of the target user field. MDL-52781 is
  going to add support to null/not null and choices validation, replacing the existing code to
  validate the user fields in different places in a common way.
* Webservice function core_course_search_courses now returns results when the search string
  is less than 2 chars long.
* Webservice function core_course_search_courses accepts a new parameter 'requiredcapabilities' to filter the results
  by the capabilities of the current user.
* New mform element 'course' handles thousands of courses with good performance and usability.
* The redirect() function will now redirect immediately if output has not
  already started. Messages will be displayed on the subsequent page using
  session notifications. The type of message output can be configured using the
  fourth parameter to redirect().
* The specification of extra classes in the $OUTPUT->notification()
  function, and \core\output\notification renderable have been deprecated
  and will be removed in a future version.
  Notifications should use the levels found in \core\output\notification.
* The constants for NOTIFY_PROBLEM, NOTIFY_REDIRECT, and NOTIFY_MESSAGE in
  \core\output\notification have been deprecated in favour of NOTIFY_ERROR,
  NOTIFY_WARNING, and NOTIFY_INFO respectively.
* The following functions, previously used (exclusively) by upgrade steps are not available
  anymore because of the upgrade cleanup performed for this version. See MDL-51580 for more info:
    - upgrade_mysql_fix_unsigned_and_lob_columns()
    - upgrade_course_completion_remove_duplicates()
    - upgrade_save_orphaned_questions()
    - upgrade_rename_old_backup_files_using_shortname()
    - upgrade_mssql_nvarcharmax()
    - upgrade_mssql_varbinarymax()
    - upgrade_fix_missing_root_folders()
    - upgrade_course_modules_sequences()
    - upgrade_grade_item_fix_sortorder()
    - upgrade_availability_item()
* A new parameter $ajaxformdata was added to the constructor for moodleform. When building a
  moodleform in a webservice or ajax script (for example using the new fragments API) we
  cannot allow the moodleform to parse it's own data from _GET and _POST - we must pass it as
  an array.
* Plugins can extend the navigation for user by declaring the following callback:
  <frankenstyle>_extend_navigation_user(navigation_node $parentnode, stdClass $user,
                                        context_user $context, stdClass $course,
                                        context_course $coursecontext)
* The function notify() now throws a debugging message - see MDL-50269.
* Ajax calls going through lib/ajax/* now validate the return values before sending
  the response. If the validation does not pass an exception is raised. This behaviour
  is consistent with web services.
* Several changes in Moodle core, standard plugins and third party libraries to
  ensure compatibility with PHP7. All plugins are recommended to perform testing
  against PHP7 as well. Refer to https://docs.moodle.org/dev/Moodle_and_PHP7 for more
  information. The following changes may affect you:
  * Class moodleform, moodleform_mod and some module classes have been changed to use
    __construct() for the constructor. Calling parent constructors by the class
    name will display debugging message. Incorrect: parent::moodleform(),
    correct: parent::__construct()
  * All form elements have also changed the constructor syntax. No changes are
    needed for using form elements, however if plugin defines new form element it
    needs to use correct syntax. For example, incorrect: parent::HTML_QuickForm_input(),
    HTML_QuickForm_input::HTML_QuickForm_input(), $this->HTML_QuickForm_input().
    Correct: HTML_QuickForm_input::__construct() or parent::__construct().
  * profile_field_base::profile_field_base() is deprecated, use parent::__construct()
    in custom profile fields constructors. Similar deprecations in exsiting
    profile_field_* classes.
  * user_filter_type::user_filter_type() is deprecated, use parent::__construct() in
    custom user filters. Similar deprecations in existing user_filter_* classes.
  * table_default_export_format_parent::table_default_export_format_parent() is
    deprecated, use parent::__construct() in extending classes.
* groups_delete_group_members() $showfeedback parameter has been removed and is no longer
  respected. Users of this function should output their own feedback if required.
* Number of changes to Tags API, see tag/upgrade.txt for more details
* The previous events API handlers are being deprecated in favour of events 2 API, debugging messages are being displayed if
  there are 3rd party plugins using it. Switch to events 2 API please, see https://docs.moodle.org/dev/Event_2#Event_dispatching_and_observers
  Note than you will need to bump the plugin version so moodle is aware that you removed the plugin's event handlers.
* mforms validation functions are not available in the global JS namespace anymore, event listeners
  are assigned to fields and buttons through a self-contained JS function.
* Added $CFG->urlrewriteclass option to config.php allowing clean / semantic urls to
  be implemented in a plugin, eg local_cleanurls.
* $CFG->pathtoclam global setting has been moved to clamav antivirus plugin setting of the same name.
* clam_message_admins() and get_clam_error_code() have been deprecated, its functionality
  is now a part of \antivirus_clamav\scanner class methods.
* \repository::antivir_scan_file() has been deprecated, \core\antivirus\manager::scan_file() that
  applies antivirus plugins is replacing its functionality.
* Added core_text::str_max_bytes() which safely truncates multi-byte strings to a maximum number of bytes.
* Zend Framework has been removed completely.
* Any plugin can report when a scale is being used with the callback function [pluginname]_scale_used_anywhere(int $scaleid).
* Changes in file_rewrite_pluginfile_urls: Passing a new option reverse = true in the $options var will make the function to convert
  actual URLs in $text to encoded URLs in the @@PLUGINFILE@@ form.
* behat_util::is_server_running() is removed, please use behat_util::check_server_status() instead.
* Behat\Mink\Selector\SelectorsHandler::xpathLiteral() method is deprecated use behat_context_helper::escape instead
  when building Xpath, or pass the unescaped value when using the named selector.',
* table_sql download process is using the new data formats plugin which you can't use if you are buffering any output
    * flexible_table::get_download_menu(), considered private, has been deleted. Use
      $OUTPUT->download_dataformat_selector() instead.
  when building Xpath, or pass the unescaped value when using the named selector.
* Add new file_is_executable(), to consistently check for executables even in Windows (PHP bug #41062).
* Introduced new hooks for plugin developers.
    - <component>_pre_course_category_delete($category)
    - <component>_pre_course_delete($course)
    - <component>_pre_course_module_delete($cm)
    - <component>_pre_block_delete($instance)
    - <component>_pre_user_delete($user)
  These hooks allow developers to use the item in question before it is deleted by core. For example, if your plugin is
  a module (plugins located in the mod folder) called 'xxx' and you wish to interact with the user object before it is
  deleted then the function to create would be mod_xxx_pre_user_delete($user) in mod/xxx/lib.php.
* pear::Net::GeoIP has been removed.

=== 3.0 ===

* Minify updated to 2.2.1
* htmlpurifier upgraded to 4.7.0
* Less.php upgraded to 1.7.0.9
* The horde library has been updated to version 5.2.7.
* Google libraries (lib/google) updated to 1.1.5
* Html2Text library has been updated to the latest version of the library.
* External functions x_is_allowed_from_ajax() methods have been deprecated. Define 'ajax' => true in db/services.php instead.
* External functions can be called without a session if they define 'loginrequired' => true in db/services.php.
* All plugins are required to declare their frankenstyle component name via
  the $plugin->component property in their version.php file. See
  https://docs.moodle.org/dev/version.php for details (MDL-48494).
* PHPUnit is upgraded to 4.7. Some tests using deprecated assertions etc may need changes to work correctly.
* Users of the text editor API to manually create a text editor should call set_text before calling use_editor.
* Javascript - SimpleYUI and the Y instance used for modules have been merged. Y is now always the same instance of Y.
* get_referer() has been deprecated, please use the get_local_referer function instead.
* \core\progress\null is renamed to \core\progress\none for improved PHP7 compatibility as null is a reserved word (see MDL-50453).
* \webservice_xmlrpc_client now respects proxy server settings. If your XMLRPC server is available on your local network and not via your proxy server, you may need to add it to the list of proxy
  server exceptions in $CFG->proxybypass. See MDL-39353 for details.
* Group and groupings idnumbers can now be passed to and/or are returned from the following web services functions:
  ** core_group_external::create_groups
  ** core_group_external::get_groups
  ** core_group_external::get_course_groups
  ** core_group_external::create_groupings
  ** core_group_external::update_groupings
  ** core_group_external::get_groupings
  ** core_group_external::get_course_groupings
  ** core_group_external::get_course_user_groups
* Following functions are removed from core. See MDL-50049 for details.
    password_compat_not_supported()
    session_get_instance()
    session_is_legacy()
    session_kill_all()
    session_touch()
    session_kill()
    session_kill_user()
    session_set_user()
    session_is_loggedinas()
    session_get_realuser()
    session_loginas()
    js_minify()
    css_minify_css()
    update_login_count()
    reset_login_count()
    check_gd_version()
    update_log_display_entry()
    get_recent_enrolments()
    groups_filter_users_by_course_module_visible()
    groups_course_module_visible()
    error()
    formerr()
    editorhelpbutton()
    editorshortcutshelpbutton()
    choose_from_menu()
    update_event()
    get_generic_section_name()
    get_all_sections()
    add_mod_to_section()
    get_all_mods()
    get_course_section()
    format_weeks_get_section_dates()
    get_print_section_cm_text()
    print_section_add_menus()
    make_editing_buttons()
    print_section()
    print_overview()
    print_recent_activity()
    delete_course_module()
    update_category_button()
    make_categories_list()
    category_delete_move()
    category_delete_full()
    move_category()
    course_category_hide()
    course_category_show()
    get_course_category()
    create_course_category()
    get_all_subcategories()
    get_child_categories()
    get_categories()
    print_course_search()
    print_my_moodle()
    print_remote_course()
    print_remote_host()
    print_whole_category_list()
    print_category_info()
    get_course_category_tree()
    print_courses()
    print_course()
    get_category_courses_array()
    get_category_courses_array_recursively()
    blog_get_context_url()
    get_courses_wmanagers()
    convert_tree_to_html()
    convert_tabrows_to_tree()
    can_use_rotated_text()
    get_parent_contexts()
    get_parent_contextid()
    get_child_contexts()
    create_contexts()
    cleanup_contexts()
    build_context_path()
    rebuild_contexts()
    preload_course_contexts()
    context_moved()
    fetch_context_capabilities()
    context_instance_preload()
    get_contextlevel_name()
    print_context_name()
    mark_context_dirty()
    delete_context()
    get_context_url()
    get_course_context()
    get_user_courses_bycap()
    get_role_context_caps()
    get_courseid_from_context()
    context_instance_preload_sql()
    get_related_contexts_string()
    get_plugin_list_with_file()
    check_browser_operating_system()
    check_browser_version()
    get_device_type()
    get_device_type_list()
    get_selected_theme_for_device_type()
    get_device_cfg_var_name()
    set_user_device_type()
    get_user_device_type()
    get_browser_version_classes()
    generate_email_supportuser()
    badges_get_issued_badge_info()
    can_use_html_editor()
    enrol_cohort_get_cohorts()
    enrol_cohort_can_view_cohort()
    cohort_get_visible_list()
    enrol_cohort_enrol_all_users()
    enrol_cohort_search_cohorts()
* The never unused webdav_locks table was dropped.
* The actionmenu hideMenu() function now expects an EventFacade object to be passed to it,
  i.e. a call to M.core.actionmenu.instance.hideMenu() should be change to M.core.actionmenu.instance.hideMenu(e)
* In the html_editors (tinyMCE, Atto), the manage files button can be hidden by changing the 'enable_filemanagement' option to false.
* external_api::validate_context now is public, it can be called from other classes.
* rss_error() now supports returning of correct HTTP status of error and will return '404 Not Found'
  unless other status is specified.
* Plugins can extend the navigation for categories settings by declaring the following callback:
  <frankenstyle>_extend_navigation_category_settings(navigation_node, context_coursecat)
* The clilib.php provides two new functions cli_write() and cli_writeln() that should be used for outputting texts from the command
  line interface scripts.
* External function core_course_external::get_course_contents returned parameter "name" has been changed to PARAM_RAW,
  this is because the new external_format_string function may return raw data if the global moodlewssettingraw parameter is used.
* Function is_web_crawler() has been deprecated, please use core_useragent::is_web_crawler() instead.

=== 2.9.1 ===

* New methods grade_grade::get_grade_max() and get_grade_min() must be used rather than directly the public properties rawgrademax and rawgrademin.
* New method grade_item::is_aggregate_item() indicates when a grade_item is an aggreggated type grade.

=== 2.9 ===

* The default home page for users has been changed to the dashboard (formely my home). See MDL-45774.
* Support for rendering templates from php or javascript has been added. See MDL-49152.
* Support for loading AMD javascript modules has been added. See MDL-49046.
* Webservice core_course_delete_courses now return warning messages on any failures and does not try to rollback the entire deletion.
* \core\event\course_viewed 'other' argument renamed from coursesectionid to coursesectionnumber as it contains the section number.
* New API core_filetypes::add_type (etc.) allows custom filetypes to be added and modified.
* PHPUnit: PHPMailer Sink is now started for all tests and is setup within the phpunit wrapper for advanced tests.
  Catching debugging messages when sending mail will no longer work. Use $sink = $this->redirectEmails(); and then check
  the message in the sink instead.
* The file pluginlib.php was deprecated since 2.6 and has now been removed, do not include or require it.
* \core_component::fetch_subsystems() now returns a valid path for completion component instead of null.
* Deprecated JS global methods have been removed (show_item, destroy_item, hide_item, addonload, getElementsByTagName, findChildNodes).
* For 3rd party plugin specific environment.xml files, it's now possible to specify version independent checks by using the
  <PLUGIN name="component_name"> tag instead of the version dependent <MOODLE version="x.y"> one. If the PLUGIN tag is used any
  Moodle specific tags will be ignored.
* html_table: new API for adding captions to tables (new field, $table->caption) and subsequently hiding said captions from sighted users using accesshide (enabled using $table->captionhide).
* The authorization procedure in the mdeploy.php script has been improved. The script
  now relies on the main config.php when deploying an available update.
* sql_internal_reader and sql_select_reader interfaces have been deprecated in favour of sql_internal_table_reader
  and sql_reader which use iterators to be more memory efficient.
* $CFG->enabletgzbackups setting has been removed as now backups are stored internally using .tar.gz format by default, you can
  set $CFG->usezipbackups to store them in zip format. This does not affect the restore process, which continues accepting both.
* Added support for custom string manager implementations via $CFG->customstringmanager
  directive in the config.php. See MDL-49361 for details.
* Add new make_request_directory() for creation of per-request files.
* Added generate_image_thumbnail_from_string. This should be used instead of generate_image_thumbnail when the source is a string.
  This prevents the need to write files to disk unnecessarily.
* Added generate_image_thumbnail to stored_file class. This should be used when generating thumbnails for stored files.
  This prevents the need to write files to disk unnecessarily.
* Removed pear/HTTP/WebDav. See MDL-49534 for details.
* Use standard PHP date time classes and methods - see new core_date class for timezone normalisation methods.
* Moved lib/google/Google/ to lib/google/src/Google. This is to address autoloader issues with Google's provided autoloader
  for the library. See MDL-49519 for details.
* The outdated lib/google/Google_Client.php and related files have been completely removed. To use
  the new client, read lib/google/readme_moodle.txt, please.
* profile_display_badges() has been deprecated. See MDL-48935 for details.
* Added a new method add_report_nodes() to pagelib.php. If you are looking to add links to the user profile page under the heading "Reports"
  then please use this function to ensure that the breadcrumb and navigation block are created properly for all user profile pages.
* process_new_icon() now does not always return a PNG file. When possible, it will try to keep the format of the original file.
  Set the new argument $preferpng to true to force PNG. See MDL-46763 and MDL-50041 for details.

=== 2.8 ===

* Gradebook grade category option "aggregatesubcats" has been removed completely.
  This means that the database column is removed, the admin settings are removed and
  the properties from the grade_category object have been removed. If any courses were
  found to be using this setting, a warning to check the grades will be shown in the
  course grader report after upgrading the site. The same warning will be shown on
  courses restored from backup that had this setting enabled (see MDL-47503).
* lib/excelllib.class.php has been updated. The class MoodleExcelWorkbook will now only produce excel 2007 files.
* renderers: We now remove the suffix _renderable when looking for a render method for a renderable.
  If you have a renderable class named like "blah_renderable" and have a method on a renderer named "render_blah_renderable"
  you will need to change the name of your render method to "render_blah" instead, as renderable at the end is no longer accepted.
* New functions get_course_and_cm_from_cmid($cmorid, $modulename) and
  get_course_and_cm_from_instance($instanceorid, $modulename) can be used to
  more efficiently load these basic data objects at the start of a script.
* New function cm_info::create($cm) can be used when you need a cm_info
  object, but have a $cm which might only be a standard database record.
* $CFG->enablegroupmembersonly no longer exists.
* Scheduled tasks have gained support for syntax to introduce variability when a
  task will run across installs. When a when hour or minute are defined as 'R'
  they will be installed with a random hour/minute value.
* Several classes grade_edit_tree_column_xxx were removed since grades setup page
  has been significantly changed. These classes should not be used outside of
  gradebook or developers can copy them into their plugins from 2.7 branch.
* Google APIs Client Library (lib/google/) has been upgraded to 1.0.5-beta and
  API has changed dramatically without backward compatibility. Any code accessing
  it must be amended. It does not apply to lib/googleapi.php. See MDL-47297
* Added an extra parameter to the function get_formatted_help_string() (default null) which is used to specify
  additional string parameters.
* User settings node and course node in navigation now support callbacks from admin tools.
* grade_get_grades() optional parameteres $itemtype, $itemmodule, $iteminstance are now required.

DEPRECATIONS:
* completion_info->get_incomplete_criteria() is deprecated and will be removed in Moodle 3.0.
* grade_category::aggregate_values() is deprecated and will be removed in Moodle 3.0.
* groups_filter_users_by_course_module_visible() is deprecated; replace with
  core_availability\info::filter_user_list. Will be removed in Moodle 3.0.
* groups_course_module_visible() is deprecated; replace with $cm->uservisible.
* cm_info property $cm->groupmembersonly is deprecated and always returns 0.
  Use core_availability\info::filter_user_list if trying to determine which
  other users can see an activity.
* cm_info method $cm->is_user_access_restricted_by_group() is deprecated and
  always returns false. Use $cm->uservisible to determine whether the user can
  access the activity.
* Constant FEATURE_GROUPMEMBERSONLY (used in module _supports functions) is
  deprecated.
* cohort_get_visible_list() is deprecated. There is a better function cohort_get_available_cohorts()
  that respects user capabilities to view cohorts.
* enrol_cohort_get_cohorts() and enrol_cohort_search_cohorts() are deprecated since
  functionality is removed. Please use cohort_get_available_cohorts()
* enrol_cohort_enrol_all_users() is deprecated; enrol_manual is now responsible for this action
* enrol_cohort_can_view_cohort() is deprecated; replace with cohort_can_view_cohort()

=== 2.6.4 / 2.7.1 ===

* setnew_password_and_mail() and update_internal_user_password() will trigger
  \core\event\user_password_updated. Previously they used to generate
  \core\event\user_updated event.
* update_internal_user_password() accepts optional boolean $fasthash for fast
  hashing.
* user_update_user() and user_create_user() api's accept optional param
  $triggerevent to avoid respective events to be triggred from the api's.

=== 2.7 ===

* PHPUnit cannot be installed via PEAR any more, please use composer package manager instead.
* $core_renderer->block_move_target() changed to support more verbose move-block-here descriptions.

Events and Logging:
* Significant changes in Logging API. For upgrading existing events_trigger() and
  add_to_log() see http://docs.moodle.org/dev/Migrating_logging_calls_in_plugins
  For accessing logs from plugins see http://docs.moodle.org/dev/Migrating_log_access_in_reports
* The validation of the following events is now stricter (see MDL-45445):
    - \core\event\blog_entry_created
    - \core\event\blog_entry_deleted
    - \core\event\blog_entry_updated
    - \core\event\cohort_member_added
    - \core\event\cohort_member_removed
    - \core\event\course_category_deleted
    - \core\event\course_completed
    - \core\event\course_content_deleted
    - \core\event\course_created
    - \core\event\course_deleted
    - \core\event\course_restored
    - \core\event\course_section_updated (see MDL-45229)
    - \core\event\email_failed
    - \core\event\group_member_added
    - \core\event\group_member_removed
    - \core\event\note_created
    - \core\event\note_deleted
    - \core\event\note_updated
    - \core\event\role_assigned
    - \core\event\role_deleted
    - \core\event\role_unassigned
    - \core\event\user_graded
    - \core\event\user_loggedinas
    - \core\event\user_profile_viewed
    - \core\event\webservice_token_created

DEPRECATIONS:
* $module uses in mod/xxx/version.php files is now deprecated. Please use $plugin instead. It will be removed in Moodle 2.10.
* Update init methods in all event classes - "level" property was renamed to "edulevel", the level property is now deprecated.
* Abstract class \core\event\course_module_instances_list_viewed is deprecated now, use \core\event\instances_list_viewed instead.
* Abstract class core\event\content_viewed has been deprecated. Please extend base event or other relevant abstract class.
* mod_book\event\instances_list_viewed has been deprecated. Please use mod_book\event\course_module_instance_list_viewed instead.
* mod_chat\event\instances_list_viewed has been deprecated. Please use mod_chat\event\course_module_instance_list_viewed instead.
* mod_choice\event\instances_list_viewed has been deprecated. Please use mod_choice\event\course_module_instance_list_viewed instead.
* mod_feedback\event\instances_list_viewed has been deprecated. Please use mod_feedback\event\course_module_instance_list_viewed instead.
* mod_page\event\instances_list_viewed has been deprecated. Please use mod_page\event\course_module_instance_list_viewed instead.
* The constants FRONTPAGECOURSELIST, FRONTPAGETOPICONLY & FRONTPAGECOURSELIMIT have been removed.
* Conditional availability API has moved and changed. The condition_info class is
  replaced by \core_availability\info_module, and condition_info_section by
  \core_availability\info_section. (Code that uses the old classes will generally
  still work.)
* coursemodule_visible_for_user() has been deprecated but still works - replaced
  by a new static function \core_availability\info_module::is_user_visible()
* cm_info::is_user_access_restricted_by_conditional_access has been deprecated
  but still works (it has never done what its name suggests, and is
  unnecessary).
* cm_info and section_info property showavailability has been deprecated, but
  still works (with the caveat that this information is now per-user).
* cm_info and section_info properties availablefrom and availableuntil have been
  deprecated and always return zero (underlying data doesn't have these values).
* section_info property groupingid has been deprecated and always returns zero,
  same deal.
* Various cm_info methods have been deprecated in favour of their read-only properties (get_url(), get_content(), get_extra_classes(),
  get_on_click(), get_custom_data(), get_after_link, get_after_edit_icons)
* The ajaxenabled function has been deprecated and always returns true. All code should be fully functional in Javascript.
* count_login_failures() has been deprecated, use user_count_login_failures() instead. Refer MDL-42891 for details.

Conditional availability (activities and sections):
* New conditional availability API in /availability, including new availability
  condition plugins in /availability/condition. The new API is very similar with
  regard to checking availability, but any code that modifies availability settings
  for an activity or section is likely to need substantial changes.

YUI:
  * The lightbox attribute for moodle-core-notification-dialogue has been
    deprecated and replaced by the modal attribute. This was actually
    changed in Moodle 2.2, but has only been marked as deprecated now. It
    will be removed in Moodle 2.9.
  * When destroying any type of dialogue based on moodle-core-notification, the relevant content is also removed from
    the DOM. Previously it was left orphaned.

JavaSript:
    * The findChildNodes global function has been deprecated. Y.all should
      be used instead.
    * The callback argument to confirm_action and M.util.show_confirm_dialog has been deprecated. If you need to write a
      confirmation which includes a callback, please use moodle-core-notification-confirmation and attach callbacks to the
      events provided.

* New locking api and admin settings to configure the system locking type.
* New "Time spent waiting for the database" performance metric displayed along with the
  other MDL_PERF vars; the change affects both the error logs and the vars displayed in
  the page footer.
* Changes in the tag API. The component and contextid are now saved when assigning tags to an item. Please see
  tag/upgrade.txt for more information.

=== 2.6 ===

* Use new methods from core_component class instead of get_core_subsystems(), get_plugin_types(),
  get_plugin_list(), get_plugin_list_with_class(), get_plugin_directory(), normalize_component(),
  get_component_directory() and get_plugin_list_with_file(). The names of the new methods are
  exactly the same, the only differences are that core_component::get_plugin_types() now always returns
  full paths and core_component::get_plugin_list() does not accept empty parameter any more.
* Use core_text::* instead of textlib:: and also core_collator::* instead of collatorlib::*.
* Use new function moodleform::mock_submit() to simulate form submission in unit tests (backported).
* New $CFG->localcachedir setting useful for cluster nodes. Admins have to update X-Sendfile aliases if used.
* MS SQL Server drivers are now using NVARCHAR(MAX) instead of NTEXT and VARBINARY(MAX) instead of IMAGE,
  this change should be fully transparent and it should help significantly with add-on compatibility.
* The string manager classes were renamed. Note that they should not be modified or used directly,
  always use get_string_manager() to get instance of the string manager.
* The ability to use an 'insecure' rc4encrypt/rc4decrypt key has been removed.
* Use $CFG->debugdeveloper instead of debugging('', DEBUG_DEVELOPER).
* Use set_debugging(DEBUG_xxx) when changing debugging level for current request.
* Function moveto_module() does not modify $mod argument and instead now returns the new module visibility value.
* Use behat_selectors::get_allowed_text_selectors() and behat_selectors::get_allowed_selectors() instead of
  behat_command::$allowedtextselectors and behat_command::$allowedselectors
* Subplugins are supported in admin tools and local plugins.
* file_packer/zip_packer API has been modified so that key functions support a new file_progress interface
  to report progress during long operations. Related to this, zip_archive now supports an estimated_count()
  function that returns an approximate number of entries in the zip faster than the count() function.
* Class cm_info no longer extends stdClass. All properties are read-only and calculated on first request only.
* Class course_modinfo no longer extends stdClass. All properties are read-only.
* Database fields modinfo and sectioncache in table course are removed. Application cache core/coursemodinfo
  is used instead. Course cache is still reset, rebuilt and retrieved using function rebuild_course_cache() and
  get_fast_modinfo(). Purging all caches and every core upgrade purges course modinfo cache as well.
  If function get_fast_modinfo() is called for multiple courses make sure to include field cacherev in course
  object.
* Internal (noreply and support) user support has been added for sending/receiving message.
  Use core_user::get_noreply_user() and core_user::get_support_user() to get noreply and support user's respectively.
  Real users can be used as noreply/support users by setting $CFG->noreplyuserid and $CFG->supportuserid
* New function readfile_allow_large() in filelib.php for use when very large files may need sending to user.
* Use core_plugin_manager::reset_caches() when changing visibility of plugins.
* Implement new method get_enabled_plugins() method in subplugin info classes.
* Each plugin should include version information in version.php.
* Module and block tables do not contain version column any more, use get_config('xx_yy', 'version') instead.
* $USER->password field is intentionally unset so that session data does not contain password hashes.
* Use core_shutdown_manager::register_function() instead of register_shutdown_function().
* New file packer for .tar.gz files; obtain by calling get_file_packer('application/x-gzip'). Intended initially
  for use in backup/restore only, as there are limitations on supported filenames. Also new packer for
  backups which supports both compression formats; get_file_packer('application/vnd.moodle.backup').
* New optional parameter to stored_file::get_content_file_handle to open file handle with 'gzopen' instead
  of 'fopen' to read gzip-compressed files if required.
* update_internal_user_password() and setnew_password_and_mail() now trigger user_updated event.
* Add thirdpartylibs.xml file to plugins that bundle any 3rd party libraries.
* New class introduced to help auto generate zIndex values for modal dialogues. Class "moodle-has-zindex"
  should set on any element which uses a non-default zindex and needs to ensure it doesn't show above a
  dialogue.
* $CFG->filelifetime is now used consistently for most file serving operations, the default was lowered
  to 6 hours from 24 hours because etags and x-sendfile support should make file serving less expensive.
* Date format locale charset for windows server will come from calendar type and for gregorian it will use
  lang file.
* The library to interact with Box.net (class boxclient) is only compatible with their APIv1 which
  reaches its end of life on the 14th of Dec. You should migrate your scripts to make usage of the
  new class boxnet_client(). Note that the method names and return values have changed.
* Settings pages are now possible for Calendar type plugins. Calendar type plugins that require a settings page to
  work properly will need to set their requires version to a number that is equal to or grater than the 2.6.1 release version.
* The admin/tool/generator tool was overhauled to use testing data generators and the previous interface to create
  test data was removed (it was not working correctly anyway). If you were using this tool you will probably need to
  update your code.

DEPRECATIONS:
Various previously deprecated functions have now been altered to throw DEBUG_DEVELOPER debugging notices
and will be removed in a future release (target: 2.8), a summary follows:

Accesslib:
    * get_context_instance()                ->  context_xxxx::instance()
    * get_context_instance_by_id()          ->  context::instance_by_id($id)
    * get_system_context()                  ->  context_system::instance()
    * context_moved()                       ->  context::update_moved()
    * preload_course_contexts()             ->  context_helper::preload_course()
    * context_instance_preload()            ->  context_helper::preload_from_record()
    * context_instance_preload_sql()        ->  context_helper::get_preload_record_columns_sql()
    * get_contextlevel_name()               ->  context_helper::get_level_name()
    * create_contexts()                     ->  context_helper::create_instances()
    * cleanup_contexts()                    ->  context_helper::cleanup_instances()
    * build_context_path()                  ->  context_helper::build_all_paths()
    * print_context_name()                  ->  $context->get_context_name()
    * mark_context_dirty()                  ->  $context->mark_dirty()
    * delete_context()                      ->  $context->delete_content() or context_helper::delete_instance()
    * get_context_url()                     ->  $context->get_url()
    * get_course_context()                  ->  $context->get_course_context()
    * get_parent_contexts()                 ->  $context->get_parent_context_ids()
    * get_parent_contextid()                ->  $context->get_parent_context()
    * get_child_contexts()                  ->  $context->get_child_contexts()
    * rebuild_contexts()                    ->  $context->reset_paths()
    * get_user_courses_bycap()              ->  enrol_get_users_courses()
    * get_courseid_from_context()           ->  $context->get_course_context(false)
    * get_role_context_caps()               ->  (no replacement)
    * load_temp_role()                      ->  (no replacement)
    * remove_temp_roles()                   ->  (no replacement)
    * get_related_contexts_string()         ->  $context->get_parent_context_ids(true)
    * get_recent_enrolments()               ->  (no replacement)

Enrollment:
    * get_course_participants()             -> get_enrolled_users()
    * is_course_participant()               -> is_enrolled()

Output:
    * current_theme()                       -> $PAGE->theme->name
    * skip_main_destination()               -> $OUTPUT->skip_link_target()
    * print_container()                     -> $OUTPUT->container()
    * print_container_start()               -> $OUTPUT->container_start()
    * print_container_end()                 -> $OUTPUT->container_end()
    * print_continue()                      -> $OUTPUT->continue_button()
    * print_header()                        -> $PAGE methods
    * print_header_simple()                 -> $PAGE methods
    * print_side_block()                    -> $OUTPUT->block()
    * print_arrow()                         -> $OUTPUT->arrow()
    * print_scale_menu_helpbutton()         -> $OUTPUT->help_icon_scale($courseid, $scale)
    * print_checkbox()                      -> html_writer::checkbox()

Navigation:
    * print_navigation()                    -> $OUTPUT->navbar()
    * build_navigation()                    -> $PAGE->navbar methods
    * navmenu()                             -> (no replacement)
    * settings_navigation::
          get_course_modules()              -> (no replacement)

Files and repositories:
    * stored_file::replace_content_with()   -> stored_file::replace_file_with()
    * stored_file::set_filesize()           -> stored_file::replace_file_with()
    * stored_file::get_referencelifetime()  -> (no replacement)
    * repository::sync_external_file()      -> see repository::sync_reference()
    * repository::get_file_by_reference()   -> repository::sync_reference()
    * repository::
          get_reference_file_lifetime()     -> (no replacement)
    * repository::sync_individual_file()    -> (no replacement)
    * repository::reset_caches()            -> (no replacement)

Calendar:
    * add_event()                           -> calendar_event::create()
    * update_event()                        -> calendar_event->update()
    * delete_event()                        -> calendar_event->delete()
    * hide_event()                          -> calendar_event->toggle_visibility(false)
    * show_event()                          -> calendar_event->toggle_visibility(true)

Misc:
    * filter_text()                         -> format_text(), format_string()...
    * httpsrequired()                       -> $PAGE->https_required()
    * detect_munged_arguments()             -> clean_param([...], PARAM_FILE)
    * mygroupid()                           -> groups_get_all_groups()
    * js_minify()                           -> core_minify::js_files()
    * css_minify_css()                      -> core_minify::css_files()
    * course_modinfo::build_section_cache() -> (no replacement)
    * generate_email_supportuser()          -> core_user::get_support_user()

Sessions:
    * session_get_instance()->xxx()         -> \core\session\manager::xxx()
    * session_kill_all()                    -> \core\session\manager::kill_all_sessions()
    * session_touch()                       -> \core\session\manager::touch_session()
    * session_kill()                        -> \core\session\manager::kill_session()
    * session_kill_user()                   -> \core\session\manager::kill_user_sessions()
    * session_gc()                          -> \core\session\manager::gc()
    * session_set_user()                    -> \core\session\manager::set_user()
    * session_is_loggedinas()               -> \core\session\manager::is_loggedinas()
    * session_get_realuser()                -> \core\session\manager::get_realuser()
    * session_loginas()                     -> \core\session\manager::loginas()

User-agent related functions:
    * check_browser_operating_system()      -> core_useragent::check_browser_operating_system()
    * check_browser_version()               -> core_useragent::check_browser_version()
    * get_device_type()                     -> core_useragent::get_device_type()
    * get_device_type_list()                -> core_useragent::get_device_type_list()
    * get_selected_theme_for_device_type()  -> core_useragent::get_device_type_theme()
    * get_device_cfg_var_name()             -> core_useragent::get_device_type_cfg_var_name()
    * set_user_device_type()                -> core_useragent::set_user_device_type()
    * get_user_device_type()                -> core_useragent::get_user_device_type()
    * get_browser_version_classes()         -> core_useragent::get_browser_version_classes()

YUI:
    * moodle-core-notification has been deprecated with a recommendation of
      using its subclasses instead. This is to allow for reduced page
      transport costs. Current subclasses include:
      * dialogue
      * alert
      * confirm
      * exception
      * ajaxexception

Event triggering and event handlers:
    * All existing events and event handlers should be replaced by new
      event classes and matching new event observers.
    * See http://docs.moodle.org/dev/Event_2 for more information.
    * The following events will be entirely removed, though they can still
      be captured using handlers, but they should not be used any more.
      * groups_members_removed          -> \core\event\group_member_removed
      * groups_groupings_groups_removed -> (no replacement)
      * groups_groups_deleted           -> \core\event\group_deleted
      * groups_groupings_deleted        -> \core\event\grouping_deleted
    * edit_module_post_actions() does not trigger events any more.

=== 2.5.1 ===

* New get_course() function for use when obtaining the course record from database. Will
  reuse existing $COURSE or $SITE globals if possible to improve performance.

=== 2.5 ===

* The database drivers (moodle_database and subclasses) aren't using anymore the ::columns property
  for caching database metadata. MUC (databasemeta) is used instead. Any custom DB driver should
  apply for that change.
* The cron output has been changed to include time and memory usage (see cron_trace_time_and_memory()),
  so any custom utility relying on the old output may require modification.
* Function get_max_file_sizes now returns an option for (for example) "Course limit (500MB)" or
  "Site limit (200MB)" when appropriate with the option set to 0. This function no longer returns
  an option for 0 bytes. Existing code that was replacing the 0 option in the return
  from this function with a more sensible message, can now use the return from this function directly.
* Functions responsible for output in course/lib.php are deprecated, the code is moved to
  appropriate renderers: print_section(), print_section_add_menus(), get_print_section_cm_text(),
  make_editing_buttons()
  See functions' phpdocs in lib/deprecatedlib.php
* Function get_print_section_cm_text() is deprecated, replaced with methods in cm_info
* zip_packer may create empty zip archives, there is a new option to ignore
  problematic files when creating archive
* The function delete_course_module was deprecated and has been replaced with
  course_delete_module. The reason for this was because the function delete_course_module
  only partially deletes data, so wherever it was called extra code was needed to
  perform the whole deletion process. The function course_delete_module now takes care
  of the whole process.
* curl::setopt() does not accept constant values any more. As it never worked properly,
  we decided to make the type check stricter. Now, the keys of the array pass must be a string
  corresponding to the curl constant name.
* Function get_users_listing now return list of users except guest and deleted users. Previously
  deleted users were excluded by get_users_listing. As guest user is not expected while browsing users,
  and not included in get_user function, it will not be returned by get_users_listing.
* The add_* functions in course/dnduploadlib.php have been deprecated. Plugins should be using the
  MODNAME_dndupload_register callback instead.
* The signature of the add() method of classes implementing the parentable_part_of_admin_tree
  interface (such as admin_category) has been extended. The new parameter allows the caller
  to prepend the new node before an existing sibling in the admin tree.
* condition_info:get_condition_user_fields($formatoptions) now accepts the optional
  param $formatoptions, that will determine if the field names are processed by
  format_string() with the passed options.
* remove all references to $CFG->gdversion, GD PHP extension is now required
* Formslib will now throw a developer warning if a PARAM_ type hasn't been set for elements which
  need it. Please set PARAM_RAW explicitly if you do not want any cleaning.
* Functions responsible for managing and accessing course categories are moved to class coursecat
  in lib/coursecatlib.php, functions responsible for rendering courses and categories lists are
  moved to course/renderer.php. The following global functions are deprecated: make_categories_list(),
  category_delete_move(), category_delete_full(), move_category(), course_category_hide(),
  course_category_show(), get_course_category(), create_course_category(), get_all_subcategories(),
  get_child_categories(), get_categories(), print_my_moodle(), print_remote_course(),
  print_remote_host(), print_whole_category_list(), print_category_info(), get_course_category_tree(),
  print_courses(), print_course(), get_category_courses_array(), get_category_courses_array_recursively(),
  get_courses_wmanagers()
  See http://docs.moodle.org/dev/Courses_lists_upgrade_to_2.5
* $core_renderer->block_move_target() changed to support more verbose move-block-here descriptions.
* Additional (optional) param $onlyactive has been added to get_enrolled_users, count_enrolled_users
  functions to get information for only active (excluding suspended enrolments) users. Included two
  helper functions extract_suspended_users, get_suspended_userids to extract suspended user information.
* The core_plugin_manager class now provides two new helper methods for getting information
  about known plugins: get_plugins_of_type() and get_subplugins_of_plugin().
* The get_uninstall_url() method of all subclasses of \core\plugininfo\base class is now expected
  to always return moodle_url. Subclasses can use the new method is_uninstall_allowed()
  to control the availability of the 'Uninstall' link at the Plugins overview page (previously
  they would do it by get_uninstall_url() returning null). By default, URL to a new general plugin
  uninstall tool is returned. Unless the plugin type needs extra steps that can't be handled by
  plugininfo_xxx::uninstall() method or xmldb_xxx_uninstall() function, this default URL should
  satisfy all plugin types.

Database (DML) layer:
* $DB->sql_empty() is deprecated, you have to use sql parameters with empty values instead,
  please note hardcoding of empty strings in SQL queries breaks execution in Oracle database.
* Indexes must not be defined on the same columns as keys, this is now reported as fatal problem.
  Please note that internally we create indexes instead of foreign keys.

YUI changes:
* M.util.help_icon has been deprecated. Code should be updated to use moodle-core-popuphelp
  instead. To do so, remove any existing JS calls to M.util.help_icon from your PHP and ensure
  that your help link is placed in a span which has the class 'helplink'.

=== 2.4 ===

* Pagelib: Numerous deprecated functions were removed as classes page_base, page_course
  and page_generic_activity.
* use $CFG->googlemapkey3 instead of removed $CFG->googlemapkey and migrate to Google Maps API V3
* Function settings_navigation::add_course_editing_links() is completely removed
* function global_navigation::format_display_course_content() is removed completely (the
  functionality is moved to course format class)
* in the function global_navigation::load_generic_course_sections() the argument $courseformat is
  removed
* New component and itemid columns in groups_members table - this allows plugin to create protected
  group memberships using 'xx_yy_allow_group_member_remove' callback and there is also a new restore
  callback 'xx_yy_restore_group_member()'.
* New general role assignment restore plugin callback 'xx_yy_restore_role_assignment()'.
* functions get_generic_section_name(), get_all_sections(), add_mod_to_section(), get_all_mods()
  are deprecated. See their phpdocs in lib/deprecatedlib.php on how to replace them

YUI changes:
* moodle-enrol-notification has been renamed to moodle-core-notification
* YUI2 code must now use 2in3, see http://yuilibrary.com/yui/docs/yui/yui-yui2.html
* M.util.init_select_autosubmit() and M.util.init_url_select() have been deprecated. Code using this should be updated
  to use moodle-core-formautosubmit

Unit testing changes:
* output debugging() is not sent to standard output any more,
  use $this->assertDebuggingCalled(), $this->assertDebuggingNotCalled(),
  $this->getDebuggingMessages() or $this->assertResetDebugging() instead.

=== 2.3 ===

Database layer changes:
* objects are not allowed in paramters of DML functions, use explicit casting to strings if necessary

Note:
* DDL and DML methods which were deprecated in 2.0 have now been removed, they will no longer produce
debug messages and will produce fatal errors

API changes:

* send_stored_file() has changed its interface
* deleted several resourcelib_embed_* functions from resourcelib.php

=== 2.2 ===

removed unused libraries:
* odbc, base32, CodeSniffer, overlib, apd profiling, kses, Smarty, PEAR Console, swfobject, cssshover.htc, md5.js

API changes:
* new admin/tool plugin type
* new context API - old API is still available
* deleted users do not have context any more
* removed global search


=== 2.1 ===

API changes:
* basic suport for restore from 1.9
* new mobile devices API
* new questions API


=== 2.0 ===

API changes:
* new DML API - http://docs.moodle.org/dev/DML_functions
* new DDL API - http://docs.moodle.org/dev/DDL_functions
* new file API - http://docs.moodle.org/dev/File_API
* new $PAGE and $OUTPUT API
* new navigation API
* new theme API - http://docs.moodle.org/dev/Theme_changes_in_2.0
* new javascript API - http://docs.moodle.org/dev/JavaScript_usage_guide
* new portfolio API
* new local plugin type
* new translation support - http://lang.moodle.org
* new web service API
* new cohorts API
* new messaging API
* new rating API
* new comment API
* new sessions API
* new enrolment API
* new backup/restore API
* new blocks API
* new filters API
* improved plugin support (aka Frankenstyle)
* new registration and hub API
* new course completion API
* new plagiarism API
* changed blog API
* new text editor API
* new my moodle and profiles API<|MERGE_RESOLUTION|>--- conflicted
+++ resolved
@@ -167,7 +167,6 @@
   the grade item once the recalculations are completed. (This was fixed in 4.3, 4.2.2)
 * Added a new constant called MAX_PASSWORD_CHARACTERS in moodlelib.php to hold a length of accepted password.
 * Added a new method called exceeds_password_length in moodlelib.php to validate the password length.
-<<<<<<< HEAD
 * The core/modal_factory has been deprecated. From Moodle 4.3 onwards please instantiate new modals using the ModalType.create method instead.
   Please note that this method does not support the `trigger` option.
 * \moodle_page::set_title() has been updated to append the site name depending on the value of $CFG->sitenameintitle and whether
@@ -180,9 +179,7 @@
   e.g. `And the page title should contain "Some title"`
 * Ensure that all system icons now come with an accompanying SVG file. Any missing SVG files have been addressed, and to maintain
   this consistency, a PHPUnit test has been implemented to validate the inclusion of SVG files for any new icons.
-=======
 * The $CFG->svgicons setting has been removed because all modern browsers now handle SVG files correctly.
->>>>>>> ff844ab7
 
 === 4.2 ===
 
