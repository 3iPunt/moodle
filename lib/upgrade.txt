This files describes API changes in core libraries and APIs,
information provided here is intended especially for developers.

=== 4.3 ===

* Unnecessary parameters of admin_apply_default_settings() function were removed; upgrade script lists
  setting names in the same format as admin UI; default setting writing errors now trigger debugging messages;
  duplicate setting names (with different plugin part) in one setting page do not cause problems any more.
* Added a new render of caption for the table in render_caption. It can be used by
  set_caption($caption, $captionattributes).
    e.g. $caption = 'Caption for table'
    e.g. $captionattributes = ['class' => 'inline'];
* Admin settings for passwords (admin_setting_configpasswordunmask) can now be a required field using the following class:
    - admin_setting_requiredpasswordunmask
* The `$a` argument passed to `get_string` can now include any stringable type, removing the need for explicit casts (for
  example, of `\moodle_url` instances)
* The badges_get_oauth2_service_options() method has been deprecated, because it's not required anymore. It should no longer
  be used.
* The following class constants are deprecated, as Sodium is now required and we no longer support the OpenSSL fallback except
  when decrypting existing content for backwards compatibility:
  - `\core\encryption::METHOD_OPENSSL`
  - `\core\encryption::OPENSSL_CIPHER`
* The `\core\encryption::is_sodium_installed` method is deprecated, as Sodium is now a requirement
* The `drop_plugin_tables` method now returns immediately after deleting tables defined by plugin XMLDB file
* Support for the following phpunit coverage info properties, deprecated since 3.11, has been removed:
  - `whitelistfolders`
  - `whitelistfiles`
* The following previously deprecated methods have been removed and can no longer be used:
  - `get_extra_user_fields`
  - `get_extra_user_fields_sql`
  - `get_user_field_name`
  - `get_all_user_name_fields`
  - `unzip_file`
  - `zip_files`
* Added a new parameter in address_in_subnet to give us the ability to check for 0.0.0.0 or not.
* New method moodleform::add_sticky_action_buttons() is created to enable sticky footer for QuickForms.
* Added new \admin_setting::is_forceable() method to determine whether the setting can be overridden or not. Therefore,
  whether the settings can be overriden or not will depend on the value of implemented \admin_setting::is_forceable() method,
  even if we define the settings in config.php.
* New core_renderer::paragraph method to replace the overused html_writer::tag('p', ...) pattern.
* All functions associated with device specific themes have been deprecated.
  - core_useragent::get_device_type_theme()
  - core_useragent::get_device_type_cfg_var_name()
  - theme_is_device_locked()
  - theme_get_locked_theme_for_device()
* Addition of new 'name' field in the external_tokens table.
* \core_external\util::generate_token() has a new optional argument "name" used as a token name.
* Introduce a new public function \core_external\util::generate_token_name()
* Legacy (and custom) Behat --skip-passed option has been removed completely. Please, use the standard
  --rerun option that provides exactly the same (execution of failed scenarios only).
* Allowed database identifier lengths have been raised:
  - From 28 characters to 53 for table names (xmldb_table::NAME_MAX_LENGTH).
  - From 30 characters to 63 for column names (xmldb_field::NAME_MAX_LENGTH).
  - Maximum length for table prefixes has been set to 10 characters (xmldb_table::PREFIX_MAX_LENGTH). And it's enforced
    by environmental checks.
* New scheduled tasks show_started_courses_task and hide_ended_courses_task that updates the course visibility when the current
  day matches course start date/end date. They are disabled by default. Once they are enabled, only courses with start/end dates
  near the past 24 hours will be checked. The visibility of these courses will only changed when their start/end dates are higher
  than the current one, to avoid updating the course visibility early.
* New events course_started and course_ended have been created. For now, they are triggered when courses change automatically their
  visibility through the new scheduled tasks to hide/show courses based on their start/end dates.
* The action_menu::set_constraint() method is deprecated. Please use action_menu::set_boundary() instead.
* New \core\output\activity_header::get_heading_level() method to get the heading level for a given heading level depending whether
  the page displays a heading for the activity (usually a h2 heading containing the activity name).
* New method moodleform::filter_shown_headers() is created to show some expanded headers only and hide the rest.
* count_words() and count_letters() have a new optional parameter called $format to format the text before doing the counting.
* New core_renderer::sr_text method to generate screen reader only inline texts without using html_writer.
* New events \core\event\qbank_plugin_enabled and \core\event\qbank_plugin_disabled are triggered when a qbank plugin is enabled or
  disabled respectively, with the plugin's frankenstyle name. Any plugins that need to perform an action in response to a qbank
  plugin being enabled or disabled should observe these events.
* Code calling to qbank plugins was moved from question_delete_question in questionlib.php into the plugins themselves. Any plugins
  that need to perform processing when a question is deleted should observe the \core\event\question_deleted event instead.
* The external function core_grades_get_groups_for_selector is now relocated.
  Please use it at core_group_get_groups_for_selector instead.
* The M.util.show_confirm_dialog function has been rewritten as an ESM to use the core/notification module instead.
  See MDL-77174 for further information.
* The moodle-core-notification-confirm module, found under the M.core.confirm namespace, has been deprecated.
  Any code using it should be rewritten as an ESM and use the core/notification module instead.
  See MDL-77174 for further information.
* New set of output generic components. Check the component library for more information:
  - core\output\local\action_menu\subpanel to add subpanels to action menus.
  - core\output\local\dropdown\dialog to display HTML inside a dropdown element.
  - core\output\local\dropdown\status to render a user choice into a dropdown.
  - core\output\choicelist class to render a list of user choices. It combines with dropdown status and action menu subpanels.
* The behat step I choose "WHATEVER" in the open action menu is now compatible with action menus subpanels
  using the ">" symbol to suparate the item link text and subitem one. For example:
  - I choose "Group mode > Visible groups" in the open action menu
* addHelpButton() function has a new optional $a parameter to allow variables with translation strings.
* help_icon constructor has a new optional $a parameter to allow variables with translation strings.
* The random_bytes_emulate() function has been deprecated, because it's not required anymore. PHP native function random_bytes()
  should be used instead.
* New behat behat_navigation::i_close_block_drawer_if_open() and behat_navigation::i_keep_block_drawer_closed()
to ensure in some test that the block drawer is closed. This helps with random failures due to the block drawer
being forced open in all behat tests.
* The core_useragent::get_device_type_list() function has been deprecated. Use core_useragent::devicetypes instead as a replacement.
* The parameter $size of the following functions has been deprecated and is not used any more:
  - file_extension_icon
  - file_file_icon
  - file_folder_icon
  - file_mimetype_icon
  - mimeinfo_from_type
  - url_guess_icon
* The xxxxxxx-yyy.png MIME icons placed in pix/f have been removed and replaced with new SVG files.
  In order to reduce the number of icons for the MIME types, a few MIME icons have been removed and
  replaced with their generic from the existing ones:
    - avi -> video
    - base -> database
    - bmp -> image
    - html -> markup
    - jpeg -> image
    - mov -> video
    - mp3 -> audio
    - mpeg -> video
    - png -> image
    - quicktime -> video
    - tiff -> image
    - wav -> audio
    - wmv -> video
  Apart from that, the following MIME icons have been completely removed:
    - clip-353 --> It was added in MDL-75362 by mistake.
    - edit
    - env
    - explore
    - folder-open
    - help
    - move
    - parent
* The signature of the static method `can_user_share` in the `core\moodlenet\local\can_share_manager` class has been updated to include an additional parameter `$type`.
  This parameter specifies the type of resource being checked for sharing capabilities, which can either be 'activity' or 'course'.
* The method 'share_activity' in 'core\moodlenet\activity_sender' class has been deprecated and renamed to 'share_resource'. The method signature is the same as before and
  the new method is coming from the base class 'core\moodlenet\resource_sender'.
* Final deprecation and removal of legacy cron. This includes the functions:
  - cron_execute_plugin_type()
  - cron_bc_hack_plugin_functions()
  Please, use the Task API instead: https://moodledev.io/docs/apis/subsystems/task
* Final deprecation and removal of the following classes:
  - \core\task\legacy_plugin_cron_task
  - \mod_quiz\task\legacy_quiz_reports_cron
  - \mod_quiz\task\legacy_quiz_accessrules_cron
  - \mod_workshop\task\legacy_workshop_allocation_cron
  Please, use the Task API instead: https://moodledev.io/docs/apis/subsystems/task
* New method login_captcha_enabled() is created to check whether the login captcha is enabled or not.
* New method validate_login_captcha() is created to validate the login captcha.
* A new parameter $loginrecaptcha has been added to the authenticate_user_login() to check whether the login captcha is needed to verify or not. The default value is false.
* A new parameter $compactmode has been added to the recaptcha_get_challenge_html() to define whether the reCaptcha element should be displayed in the compact mode or not.
  Default value is false.
* A new native event in the `core_filters/events` AMD module eventTypes.filterContentRenderingComplete has been created to determine when the filter is complete the rendering.
* New parameters for \get_time_interval_string():
  - `$dropzeroes` - Passing `true` will exclude zero date/time units from the output.
  - `$fullformat` - Passing `true` will return date/time units in full format (e.g. `1 day` instead of `1d`).
* The print_object function (for temporary debugging use only) can now be used on objects that have recursive references,
  and has an improved display and other changes. (New parameters are available; see function documentation.)
* New `filteroptions` field added to getFilterValue() in core/datafilter/filtertype. This is generated by `get filterOptions()`
  and returns an arbitrary list of options specific to the filter type, in [{name:, value}] format. This allows filters to extend
  the values returned with additional fields.
* New `required` field added to core\output\datafilter. This will be output via the data-required property in filter_type.mustache,
  any additional filter types will need to output this property as well. Filters with data-required="1" will not be removable from
  the list of filters.
* addFilterRow() in core/datafilter now accepts a filterdata object to add a row with a pre-defined filter.
* New "binary" datafilter type added for creating filters with a single yes/no option.
* New "joinlist" parameter added to core\output\datafilter::get_filter_object(). This takes an array of datafilter::JOINTYPE_*
  constants to define which types of join the filter supports. By default this will include all three of "Any", "All" and "None",
  but a subset can be specified instead.
* core/form-autocomplete now supports disabled options in the source select list. These will be displayed in the autocomplete
  options with the aria-disabled attribute, and will not be selectable.
* The method grade_item::set_locked() now returns true if the grade item needs to be updated. The method schedules the locking of
  the grade item once the recalculations are completed. (This was fixed in 4.3, 4.2.2)
* Added a new constant called MAX_PASSWORD_CHARACTERS in moodlelib.php to hold a length of accepted password.
* Added a new method called exceeds_password_length in moodlelib.php to validate the password length.
* The core/modal_factory has been deprecated. From Moodle 4.3 onwards please instantiate new modals using the ModalType.create method instead.
  Please note that this method does not support the `trigger` option.
<<<<<<< HEAD
* \moodle_page::set_title() has been updated to append the site name depending on the value of $CFG->sitenameintitle and whether
  the site's fullname/shortname has been set. So there's no need to manually add the site name whenever calling $PAGE->set_title().
  If it's necessary to override this, pass `false` to its new optional parameter `$appendsitename`.
* New page title separator constant `moodle_page:TITLE_SEPARATOR` has been created to help standardise the separators used in page
  titles.
* New Behat step \behat_general::the_page_title_should_contain() has been added to allow checking of page titles. You can use this
  when writing feature files to check that the page title contains the expected string.
  e.g. `And the page title should contain "Some title"`
* Ensure that all system icons now come with an accompanying SVG file. Any missing SVG files have been addressed, and to maintain
  this consistency, a PHPUnit test has been implemented to validate the inclusion of SVG files for any new icons.
* The $CFG->svgicons setting has been removed because all modern browsers now handle SVG files correctly.
* The method `\core_renderer->supportemail()` has an updated signature. It now allows a second optional parameter.
  Set it to true if you want to embed the generated link in other inline content.
=======
* The users_search_sql function parameter $searchanywhere has been change to $searchtype for different type of search. $searchtype is a int parameter and has three constant value:
  USER_SEARCH_STARTS_WITH: 0, USER_SEARCH_CONTAINS: 1, USER_SEARCH_EXACT_MATCH: 2
  See MDL-78312 for further information.
>>>>>>> a3da58a9

=== 4.2 ===

* All context classes were moved to \core\context namespace while keeping full backwards compatibility.
  Please note it is not necessary to update plugins unless they rely on exact class names returned from
  get_class() or context_helper.
* Travis CI integration has been removed from core (MDLSITE-7135). Please, use GitHub Actions (GHA) instead. For
  more information visit https://moodledev.io/general/development/tools/gha
* A new constant COMPLETION_COMPLETE_FAIL_HIDDEN is introduced to mark that user has received a failing grade
  for a hidden grade item. This state returned by internal_get_grade_state() and is only used by get_core_completion_state()
  for processing the passgrade completion data.
* \single_button constructor signature has been changed to manage more types than just primary buttons.
  The boolean "primary" parameter has been deprecated and replaced by a more generic type allowing to use
  Bootstrap styles of buttons (danger, warning...). The constructor will still manage the boolean primary
  parameter but will display a debugging message.
* In enrollib.php, the methods get_enrolled_with_capabilities_join, get_enrolled_sql, get_enrolled_users and
  count_enrolled_users used to only be able to accept a single group id, even though internally, they used
  groups_get_members_join which could also accept an array of groups, or the constant USERSWITHOUTGROUP.
  This has now been made consistent. These enrol methods now accept all the group-related options that
  groups_get_members_join can handle.
* assign_capability() now has an optional $performancehints parameter which can be used in
  situations where it is being called in a loop in response to a database query, to reduce the
  amount of checks it has to do.
* New DB parameter 'versionfromdb', only available for MySQL and MariaDB drivers. It allows to force the DB version to be
  evaluated through an explicit call to VERSION() to skip the PHP client version which appears to be sometimes fooled by the
  underlying infrastructure, e.g. PaaS on Azure.
* The actionmenu component has now a set_kebab_trigger that will setup the action menu for use in kebab menus.
* The useexternalyui configuration setting has been removed as a part of the migration away from YUI.
  It only worked with http sites and did not officially support SSL, and is at risk of disappearing should Yahoo! decide
  to remove it.
* New `properties_filter` method of persistent class for filtering properties of a record against persistent definition
* Added 'extrainfo' in the DB options config. Its extra information for the DB driver, e.g. SQL Server
  has additional configuration according to its environment, which the administrator can specify to alter and
  override any connection options.
* In outputcomponents.php, initials_bar() can now be rendered in a smaller (mini) way. This provides purely the
  initials bar without the bootstrapping and form handling on each initials bar. If you use this mini render,
  you'll need to implement your own form handling. Example usage can be found within the grader report.
* There is a new helper function mtrace_exception to help with reporting exceptions you have caught in scheduled tasks.
* Box/Spout has been archived and is no longer maintained, so it has now been removed and replaced by OpenSpout.
* The following parts of the external API have been moved to the core_external subsystem:
  Classes:
    - external_api                      => core_external\external_api
    - external_description              => core_external\external_description
    - external_files                    => core_external\files
    - external_format_value             => core_external\external_format_value
    - external_function_parameters      => core_external\external_function_parameters
    - external_multiple_structure       => core_external\external_multiple_structure
    - external_settings                 => core_external\external_settings
    - external_single_structure         => core_external\external_single_structure
    - external_util                     => core_external\util
    - external_value                    => core_external\external_value
    - external_warnings                 => core_external\external_warnings
    - restricted_context_exception      => core_external\restricted_context_exception
  Functions:
    - external_format_string()          => core_external\util::format_string()
    - external_format_text()            => core_external\util::format_text()
    - external_create_service_token()   => core_external\util::generate_token()
    - external_generate_token()         => core_external\util::generate_token()
    - external_generate_token_for_current_user()
                                        => core_external\util::generate_token_for_current_user()
    - external_log_token_request        => core_external\util::log_token_request()

  The old class locations have been aliased for backwards compatibility and will emit a deprecation notice in a future
  release.
* The following methods, deprecated since 3.10, have been removed and can no longer be used:
  - `\core\output\mustache_helper_collection::strip_blacklisted_helpers`
  - `\core_form\filetypes_util::is_whitelisted`
  - `\core_form\filetypes_util::get_not_whitelisted`
* Convert a floating value to an integer in lib/graphlib.php to avoid PHP 8.1 deprecated function error.
* The $required parameter for \core_external\external_description is now being validated in order to prevent
  unintentionally passing incorrect parameters to the external_description's (and its subclasses') constructors (e.g. the parameter
  description being incorrectly passed for the $required parameter). A debugging notice will be shown when such cases occur.
* The moodle-core-popuphelp YUI modal has been removed. It has not been actively used in Moodle since 3.3. It should be replaced with appropriate ESM/AMD JavaScript.
* The moodle-core-tooltip YUI modal has been removed. It should be replaced with appropriate ESM/AMD JavaScript.
* A `\core\event\role_created` event is now triggered when roles are created via the `create_role` API.
* Event \core\event\user_created is now triggered if the user is created during course restore. In this case
  $event->other has properties 'restoreid' and 'courseid'.
* The core/modal module and all their versions (SAVE_CANCEL, DELETE_CANCEL...) now has a setButtonDisable to disable or enable
  specific modal action buttons. This function allows developers to have modals that could only be submited if the user do some
  action in the modal body like ticking a checkbox or selecting an element.
* Course module indentation has been recovered for course format using components via Move right/left feature.
  Course formats using components will be allowed to use one level indentation only.
* The method `flexible_table::set_columnsattributes` now can be used with 'class' key to add custom classes to the DOM.
* The editor_tinymce plugin has been removed from core.
* A new grunt task, upgradablelibs, has been added to get the list of libraries that have a newer version in their repositories.
* Support for serving of AMD modules built in really old versions of Moodle (<= 3.8) has been removed.
  Please ensure that your AMD modules have been rebuilt with a supported Moodle version.
* Addition of new 'visibility' and 'participation' fields in the groups table, and 'moodle/group:viewhiddengroups' capability.
  The following grouplib functions will now return groups and members based on group visibility and the user's permissions:
   - groups_get_all_groups()
   - groups_get_user_groups()
   - groups_get_my_groups()
   - groups_is_member()
   - groups_get_members()
   - groups_get_groups_members()
  groups_print_activity_menu() will now only return groups where particiation == true.
* Cron utility functions have been moved from the global namespaces to the \core\cron class, these include:
  - cron_setup_user()                => \core\cron::setup_user()
  - cron_run()                       => \core\cron::run_main_process()
  - cron_run_scheduled_task()        => \core\cron::run_scheduled_tasks()
  - cron_run_adhoc_task()            => \core\cron::run_adhoc_tasks()
  - cron_run_inner_scheduled_task()  => \core\cron::run_inner_scheduled_task()
  - cron_run_inner_adhoc_task()      => \core\cron::run_inner_adhoc_task()
  - cron_set_process_title()         => \core\cron::set_process_title()
  - cron_trace_time_and_memory()     => \core\cron::trace_time_and_memory()
  - cron_prepare_core_renderer()     => \core\cron::prepare_core_renderer()
* The `run_scheduled_tasks` and `run_adhoc_tasks` functions take an additional parameter to calculate the start of a run.
* The following phpunit advanced testcase helper methods, deprecated since 3.10, have been removed and can no longer be used:
  - `createXMLDataSet`
  - `createCsvDataSet`
  - `createArrayDataSet`
  - `loadDataSet`
* The external function core_grades_get_enrolled_users_for_search_widget is now deprecated.
  Please use the new core_grades_get_enrolled_users_for_selector external function instead.
* The external function core_grades_get_groups_for_search_widget is now deprecated.
  Please use the new core_grades_get_groups_for_selector external function instead.
* New \core_component::has_monologo_icon() that determines whether a plugin has monologo icons. This can be used to
  determine whether to apply CSS filtering to the plugin's icon when rendering it.
* \cm_info::get_icon_url() resolves the icon's file type and adds a `filtericon` parameter in the URL when rendering the monologo
  version of the course module icon or when the plugin declares, via its `filtericon` custom data, that the icon needs to be
  filtered. This additional information can be used by plugins when rendering the module icon to determine whether to apply
  CSS filtering to the icon.
* Activity plugins displaying activity module icons using \cm_info::get_icon_url() can declare the `filtericon` custom data in their
  `get_coursemodule_info()` callback. If set, this will be used by \cm_info::get_icon_url() to set the icon URL's `filtericon`
  parameter. This information can be used by the plugins when enclosing the icons in `.activityiconcontainer .icon` or
  `.activityiconcontainer .activityicon` containers to determine whether CSS filtering should be applied to the icon. If the icon
  needs to be rendered as is and not whitened out, the `.nofilter` CSS class needs to be applied to the icon.
* New moodle_url::export_params_for_template() returns the params as an array of key => value pairs. You should use this when
  you want to pass URL params to a template. An example can be found in single button.
* Functions get_next_adhoc_task() and cron::run_adhoc_tasks() have additional parameter $classname to filter by the specified class.
* Function cron::run_adhoc_tasks() has additional parameter $number to limit the number of the tasks to run.
* Function get_adhoc_tasks() has additional parameter $failedonly to return only failed tasks.
* admin/cli/adhoc_task.php has additional parameters:
  - id - to run individual tasks by id
  - classname - to run tasks by classname
  - taskslimit - to limit the number of tasks in one run
  - failed - to limit the run to only the tasks that failed in their previous run
  Can be mixed, apart from 'id' of course.
* The file_system class now declares a new, optional, `get_psr_stream` function which allows a Stream implementing `\Psr\Http\Message\StreamInterface` to be returned.
  A default implementation which uses the existing file handle resource is used by default, but this should be extended by file_system implementations where relevant.

=== 4.1 ===

* HTMLPurifier has been upgraded to the latest version - 4.16.0
* A process to deprecate capabilities by flagging them in the access.php by adding a $deprecatedcapabilities variable (an array).
  This array will list the deprecated capabilities and a possible replacement. Once we declare the capability as deprecated, a debugging
  message will be displayed (in DEBUG_DEVELOPPER mode only) when using the deprecated capability.
  Declaration is as follow:
    $deprecatedcapabilities = [
        'fake/access:fakecapability' => ['replacement' => '', 'message' => 'This capability should not be used anymore.']
    ];
* coursemodinfo cache uses the new `requirelockingbeforewrite` option, and rebuilding the cache now uses the cache lock API, rather
  than using the core lock factory directly. This allows the locks to be stored locally if the cache is stored locally, and
  avoids the risk of delays and timeouts when multiple nodes need to rebuild the cache locally, but are waiting for a central lock.
* Final deprecation and removal of the class \admin_setting_managelicenses, please use \tool_licensemanager\manager instead.
* Final deprecation and removal of the function license_manager::add(). Please use license_manager::save() instead.
* Final deprecation of the following functions behat_field_manager::get_node_type() and behat_field_manager::get_field()
  please call behat_field_manager::get_field_node_type() and behat_field_manager::get_form_field().
* Final deprecation and removal of the following class, please use \core\task\manager.
    - \tool_task\run_from_cli
* Final deprecation and removal of the following CLI scripts:
  - admin/tool/task/cli/schedule_task.php please use admin/cli/scheduled_task.php
  - admin/tool/task/cli/adhoc_task.php please use admin/cli/adhoc_task.php
* Final deprecation and removal of cron_run_single_task(), please use \core\task\manager::run_from_cli().
* The $USER->groupmember hack that fills the user object with the groups that the user belongs to has been removed.
  Please use the Groups API function groups_get_user_groups() to fetch the cached list of groups the user is a member of.
* The following functions, previously used (exclusively) by upgrade steps are not available anymore
  because of the upgrade cleanup performed for this version. See MDL-71747 for more info:
    - upgrade_analytics_fix_contextids_defaults()
    - upgrade_convert_hub_config_site_param_names()
    - upgrade_rename_prediction_actions_useful_incorrectly_flagged()
* The method ensure_adhoc_task_qos() in lib/classes/task/manager.php  has been deprecated, please use get_next_adhoc_task()
  instead.
* New setting $CFG->enrolments_sync_interval controls the minimum time in seconds between re-synchronization of enrollment via enrol_check_plugins.
  This only applies to web requests without a session such as webservice calls, tokenpluginfile.php and rss links Function
  enrol_check_plugins now has $ignoreintervalcheck flag to bypass checking for that setting.
* For performance reasons, sql_reader interface has a new function get_events_select_exists() which determines whether
  an event exists with the given criteria (see MDL-72723 for details).
   - Breaking: 3rd party log readers implementing interface sql_reader will need to implement get_events_select_exists()
* Added $strictness parameter to persistent `get_record` method, optionally allowing caller to ensure record exists
* New DML driver method `$DB->sql_cast_to_char` for casting given field/expression to char
* The core renderer `edit_button` method now accepts an optional `$method` argument (get/post) for the button
* For plugins that override secondary navigation, the namespace for the custom secondary navigation class has
  changed. It was (for example) mod_mymodule\local\views\secondary but is now
  mod_mymodule\navigation\views\secondary. The old location will continue to work, but is deprecated.
* The check for $plugin->incompatible was found to be incorrect. The $plugin->incompatible attribute is meant to define the minimum
  Moodle version the plugin is incompatible with but the implemented logic for the check was the opposite. Plugins declaring this
  attribute may encounter different behaviours between older Moodle versions (<v3.11.8, <v4.0.2) and the later ones. We recommend
  plugin developers to not use this attribute for Moodle versions 4.0 and below in order to avoid this problem.
* Added $CFG->proxylogunsafe and proxyfixunsafe to detect code which doesn't honor the proxy config
* Function admin_externalpage_setup() now has additional option 'nosearch' allowing to remove Site administration search form.
* The function print_error has been deprecated. Kindly use moodle_exception.
* When exporting table content, HTML tags/entities will be removed when the selected dataformat does not support HTML
* The abstract `get_name` method has been moved from `\core\task\scheduled_task` to the `\core\task\task_base` class and can now be
  implemented by adhoc tasks. For backwards compatibility, a default implementation has been added to `\core\task\adhoc_task` to
  return the class name.
* The function get_module_metadata() has been finally deprecated and can not be used anymore.
* New DML driver method `$DB->sql_order_by_null` for sorting nulls sort nulls first when ascending and last when descending.
* Allow plugins to callback on all pages just prior to the session start.
* New function set_additional_classes() has been implemented to add additional classes to action_menu.
* Most Behat functionality for the Moodle App has been removed from core, refer to the documentation in order to upgrade your testing
  setup: https://moodledev.io/general/app/development/testing/acceptance-testing#upgrading-tests-from-an-older-version
* New DML driver methods `$DB->sql_regex_get_word_beginning_boundary_marker` and `$DB->sql_regex_get_word_end_boundary_marker`
  for managing word boundary markers in a database driver supporting regex syntax when searching.
* The plugin_functions cache in core has been made localisable by prefixing the
  key it uses with the all versions hash, which only changes when there are code
  changes.

=== 4.0 ===

* To better detect wrong floats (like, for example, unformatted, using local-dependent separators ones) a number of
  gradebook functions now have stricter float type checking. All them will require now the "float" being passed to be
  a correct float value (numeric or string). Usually, that's achieved by using unformat_float() or
  PARAM_LOCALISEDFLOAT for all the user-entered grades before any processing on them. Functions affected are:
    - grade_format_gradevalue(), $value param (keeping it as optional/nullable).
    - grade_format_gradevalue_real(), $value param (keeping it as optional/nullable).
    - grade_format_gradevalue_percentage(), $value param (keeping it as optional/nullable).
    - grade_format_gradevalue_letter(), $value param (keeping it as optional/nullable).
    - grade_floats_different(), $f1 and $f2 params (keeping them as optional/nullable).
    - grade_floats_equal(), $f1 and $f2 params (keeping them as optional/nullable).
* The method action_menu->set_alignment() has been deprecated, please use action_menu->set_menu_left if you need a dropdown
  to align to the left of the dropdown button.
* The $OUTPUT->should_display_main_logo() function has been deprecated and should no longer be used.
* New method flexible_table::set_columnsattributes() has been introduced to add column attributes applied in every cell.
* New method flexible_table::get_row_cells_html() has been introduced, extracted from flexible_table::get_row_html
  so it can be overriden individually.
* Since Boxnet has been remove from core then boxnet_client() class has been removed from core too.
* New navigation classes to mimic the new navigation project. The existing navigation callbacks are still available and
  will be called. The following behaviour will be the new standard for nodes added via callbacks in Boost and Boost-based themes:
  - Module nodes added will be appended to the end and will appear within the More menu.
  - Course nodes added will also be appended and appear within the 'More' menu.
* The core/event events have been renamed and now fire native events, in addition to the legacy YUI and jQuery events.
  The following events have been renamed:
  - The BLOCK_CONTENT_UPDATED event has been replaced with a new native event in the `core_block/events` AMD module
    eventTypes.blockContentUpdated.
  - The EDITOR_CONTENT_RESTORED event has been replaced with a new native event in the `core_editor/events` AMD module
    eventTypes.editorContentRestored.
  - The FILTER_CONTENT_UPDATED event has been replaced with a new native event in the `core_filters/events` AMD module
    eventTypes.filterContentUpdated.
  - The FORM_FIELD_VALIDATION event has been replaced with a new native event in the `core_form/events` AMD module
    eventTypes.formFieldValidationFailed.
  - The FORM_SUBMIT_AJAX event has been replaced with a new native event in the `core_form/events` AMD module
    eventTypes.formSubmittedByJavascript.
* The block template now includues a block-instanceid data attribute.
* The core/event::getLegacyEvents() function has been deprecated and should no longer be used.
* Typo3 has now been removed. Use native mbstring or iconv functions.
* A new index has been added on mdl_user_preferences.name. This upgrade step might take some time on big sites.
* The completion_info function display_help_icon() which returned the 'Your progress' help icon has been deprecated and
  should no longer be used.
* The completion_info function print_help_icon() which has been deprecated since Moodle 2.0 should no longer be used.
* @babel/polyfill has been removed in favour of corejs@3.
* A new parameter $partialrebuild has been added to the rebuild_course_cache to invalidate the cache
  of the section or module only, not the whole course cache
* A new parameter $isbulkupdate has been added to the following functions:
  - grade_category::update()
  - grade_category::insert()
  - grade_grade::update()
  - grade_grade::insert()
  - grade_grade::notify_changed()
  - grade_item::insert()
  - grade_item::update()
  - grade_item::update_final_grade()
  - grade_item::update_raw_grade()
  - grade_object::update()
  - grade_object::insert()
  - grade_outcome::update()
  - grade_outcome::insert()
  - grade_scale::update()
  - grade_scale::insert()
  - grade_update()
  - completion_info::inform_grade_changed()
  - completion_info::update_state()
  - completion_info::internal_set_data()
  All functions except completion_info::internal_set_data() are only passing this parameter from very beginning of
  workflow (like grade report page where bulk grade update is possible) so this parameter is used in
  completion_info::internal_set_data() to decide if we need to mark completions instantly without waiting for cron.
* Following methods now return an int instead of bool:
  - completion_completion::_save()
  - completion_completion::mark_enrolled()
  - completion_completion::mark_inprogress()
  - completion_completion::mark_complete()
  which is needed to store id of completion record on successful update which is later beeing used by
  completion_info::internal_set_data() to reaggregate completions that have been marked for instant course completion.
* The following functions have been finally deprecated and can not be used anymore:
  - generate_uuid
* The YUI moodle-core-formchangechecker module has been deprecated and replaced with a new AMD module
  core_form/changechecker.
* New method \core_user::awaiting_action() has been introduced to check if the user is fully ready to use the site or
  whether there is an action (such as filling the missing profile field, changing password or agreeing to the site
  policy) needed.
* The signature of the get_name() function for grade_category and grade_item has been extended. The new parameter allows
  callers to get the name without escaped characters.
* The inplace_editable element constructor now accepts an optional pix_icon parameter to use as it's editing icon when
  rendered. The default icon for "select" types has also changed to a dropdown caret ("t/expanded").
* The inplace_editable Javascript module now emits native events, removing the jQuery dependency from calling code
  that wants to listen for the events. Backwards compatibility with existing code using jQuery is preserved.
* The function message_send() in messagelib.php now returns false if there is an error sending the message to the
  message processor (MDL-70046).
* Moodle 4.0 has major changes to the question bank. Therefore, there are major changes in questionlib.php
  and the core_question database tables. These are documented in detail in question/upgrade.txt.
* The postgres driver now wraps calls to pg_field_type() and caches them in databasemeta to save an invisible internal
  DB call on every request.
* The default type of 'core/toast' messages has been changed to 'information' (callers can still explicitely set the type)
* As the message_jabber notification plugin has been moved to the plugins database, the XMPPHP library (aka Jabber) has been
completely removed from Moodle core too.
* The SWF media player has been completely removed (The Flash Player was deprecated in 2017 and officially discontinued
  on 31 December 2020).
* The display_size function has been improved to add new optional parameters (decimal places,
  fixed units), to always include a non-breaking space between the number and unit, and to use
  consistent rounding (always 1 decimal place by default).
* The persistent method get() now returns the correct type for each property defined in the persistent class.
* The persistent method from_record() now only attempts to load record properties defined in the persistent class.
* New persistent set_many() helper for setting multiple properties in single method call.
* Require pass grade criteria is now part of core.
  Refer to upgrade.php to see transitioning from similar plugin criteria to core
  Refer to completion/upgrade.txt for additional information.
* The method enable_plugin() has been added to the core_plugininfo\base class and it has been implemented by all the plugininfo
classes extending it. When possible, the enable_plugin() method will store these changes into the config_log table, to let admins
check when and who has enabled/disabled plugins.
* Final deprecation: The following functions along with associated tests have been removed:
  - core_grades_external::get_grades
  - core_grades_external::get_grade_item
  - report_insights_context_insights
* \core\session\manager::init_empty_session() has a new optional parameter $newsid to indicate whether this is a new user session
* New html_table attribute "$responsive" which defaults to true. When set to true, tables created via html_writer::table() will be enclosed
  in a .table-responsive div container which will allow the table to be scrolled horizontally with ease, especially when the table is rendered in smaller viewports.
  Set to false to prevent the table from being enclosed in the responsive container.
* Two new helper functions have been added to lib/datalib.php, for safely preparing SQL ORDER BY statements where user
  interactions define sort parameters (see the respective docblocks for full details and examples):
  -get_safe_orderby() - where a single sort parameter is required.
  -get_safe_orderby_multiple() - where multiple sort parameters are required.
* Added the cleanstr mustache template helper to clean strings after loading them from language packs.
* The following behat functions have been modified to work with the new navigation
  - i_add_the_block
  - the_add_block_selector_should_contain_block
  - the_add_block_selector_should_contain_block
  - go_to_the_current_course_activity_completion_report
  - i_navigate_to_course_participants
  - i_go_to_advanced_grading_page
  - i_navigate_to_in_the_course_gradebook
  - should_exist_in_current_page_administration
  - should_not_exist_in_current_page_administration
  - go_to_main_course_page
  - select_on_administration_page
  - find_header_administration_menu
  - select_from_administration_menu
  - i_edit_the_lesson
  - i_add_a_question_filling_the_form_with
* The following behat step has been deprecated
  - i_select_from_flat_navigation_drawer
* The type for the "message" field in the external_warnings() structure has been changed from PARAM_TEXT to PARAM_RAW
* A new parameter $displayoptions has been added to the core_renderer::confirm() to allow better customization for confirming page
such as the title and strings for continue and cancel buttons.
* The method get_enabled_plugin($pluginname) has been added to the core_plugininfo\base class. It has a default implementation for
all the plugininfo classes and it can be overwritten when required (like it has been done with filter). This method returns the
current value for a pluginname depending on its status (enabled, disabled, other...).
* Unit Test coverage defaults have been updated to include some sensible defaults.
  The default values now include:
  * /classes/
  * /tests/generator/
  * /externallib.php
  * /lib.php
  * /locallib.php
  * /renderer.php
  * /rsslib.php
  This default applies both when there is no supplied coverage.php file, and is used to supplement any existing coverage configuration file if one is found.
* New method get_unaddable_by_theme_block_types() has been added to block_manager class. It uses the 'unaddableblocks' theme setting
value to get the list of blocks that won't be displayed for a theme.
* Loggedin / Loggedoff component settings on notification preferences have been merged to a single enabled switch:
  MESSAGE_DEFAULT_LOGGEDIN and MESSAGE_DEFAULT_LOGGEDOFF are now deprecated, so plugins should be updated if db/messages.php is present and replace
    MESSAGE_DEFAULT_LOGGEDIN + MESSAGE_DEFAULT_LOGGEDOFF to MESSAGE_DEFAULT_ENABLED. Backward compatibility will take any of both settings as enabled.
  MESSAGE_DEFAULT_PERMITTED also deprecated.
  core_message_get_user_notification_preferences and core_message_get_user_message_preferences Webservice are now returning enabled boolean on
    components > notifications > processors. loggedin and loggedoff are deprecated but present for backward compatibility.
* A new parameter $strength of type int is added to method search_for_active_node. This parameter would help us to search for the active nodes based on the
  $strength passed to it.
* A new method get_page() has been added to the settings_navigation class. This method can be used to obtain the
  moodle_page object associated to the settings navigation.
* A new interface, `core\output\named_templatable` has been created to allow renderable classes to define a
  `get_template_name(\renderer_base): string` function which will inform the default render() function with a template
  name.
* The parameter $modinfo of the get_data method in completion_info class has been deprecated and is not used anymore.
* A new method, get_default_home_page(), has been added to moodlelib to get the default home page to display if current one is not
defined or can't be applied.
* A new language_menu renderable is created to handle collecting available languages and generating the menu for use in different situations
* New primary navigation classes to mimic the primary nav. Consists of the views/primary.php and output/primary.php. The
  base nodes are added within the views/primary.php while output/primary.php is a renderable that combines the primary
  view and the lang, user and any custom menu items.
  - The language menu now resides within the user menu.
* New primary and secondary magic getters/setters included in pagelib.php that also initialises the objects
* All secondary navigation nodes have a predefined ordering within the relevant context and are defined as a
  mapping construct within core\navigation\views\secondary. Secondary navigation ordering can be overridden by
  generating a custom secondary class within a plugin's {plugin}\local\views namespace. This is only applicable to the
  following plugin types and is automatically loaded:
    * Module - refer to mod_assign\local\views\secondary for examples and magic_get_secondarynav for calling code
    * Block - refer to core_block\local\views\secondary for examples and blocklib::get_secondarynav for calling code
  - Additionally a custom secondary object may be set using the convenient setters in pagelib.php.
  - Secondary nav nodes can be forced into the 'More' menu using the 'set_force_into_more_menu'. It is advisable to set
    this in the existing nav callbacks when generating the nodes. Alternately, the corresponding
    'get_default_{admin/course/module}_more_menu_nodes functions in secondary can be overridded to provide a custom set
    of node keys to push into the more menu
  - The secondary navigation can be omitted from a theme/page by setting $PAGE->set_secondary_navigation(false). e.g. admin/search.php and in classic.
  - Within a single activity course format, the course and module level secondary navigation options are displayed within
    dropdowns in the secondary navigation bar
* New function 'get_overflow_menu_data' introduced in core\navigation\views\secondary to get additional/custom sub navigation
  to be displayed as a url_select for tertiary navigation.
* It is required that the action provided to navigation_node::create be of type moodle_url/action_link. Non conformance
  results in a debugging message being thrown.
* New page lib config '_navigationoverflow' and associated getters/setters to toggle whether the overflow menu is displayed
* New functions to explicitly set what tabs should be highlighted on the primary and secondary navigation
* Breadcrumbs modified to follow standards defined here https://www.nngroup.com/articles/breadcrumbs/
  - New navbar class in boost to follow the standards defined above.
* Settings cog have been removed and replaced with either secondary and tertiary navigation components
* New activity_header class to handle display of common content for plugins.
  * Handles display of the activity name, completion information and description.
  * New pagelib.php magic getters to fetch activity_header
  * New theme level config to govern display of the activity name $THEME->activityheaderconfig['notitle']
        - Default for boost is to show no activity title.
  * New page layout level option to handle display within activity header. Options should be defined
    within 'activityheader' and accept the following array keys:
        - notitle
        - nocompletion
        - nodescription
  * Convenient functions to set the parameters in the header OR hide them altogether.
* Category navigations has been updated with a preference of tertiary navigation components over buttons within the page
  content and/or context header actions
* A new 'My courses' page has been introduced which houses the course overview block
* Default blocks for dashboard has been updated. The page will now have the following in the corresponding region:
    * Calendar, Timeline - Center
    * Recently accessed courses - Side bar/blocks drawer
* Flat navigation classes have been marked for deprecation with the introduction of primary and secondary navigation concepts.
* A new method, force_lock_all_blocks(), has been added to the moodle_page class to allow pages to force the value of
  user_can_edit_blocks() to return false where necessary. This makes it possible to remove block editing on a page
  from ALL users, including admins, where required on pages with multi region layouts exist, such as "My courses".
* Add an early $CFG->session_redis_acquire_lock_warn option
* Removed $CFG->conversionattemptlimit setting from config.php. assignfeedback_editpdf\task\convert_submissions task
  is now replaced with adhoc tasks with standard fail delay approach.
* With strftime() being deprecated in PHP 8.1, a new function \core_date::strftime() that can be used as a PHP 8.1-compatible
  alternative has been introduced.

=== 3.11.4 ===
* A new option dontforcesvgdownload has been added to the $options parameter of the send_file() function.
  Note: This option overrides the forced download of directly accessed SVGs, so should only be used where the calling method is
  rendering SVGs directly for content created using XSS risk flagged capabilities (such as creating a SCORM activity).
  This is also not necessary where SVGs are already being safely loaded into <img> tags by Moodle (eg within forum posts).

=== 3.11.2 ===
* For security reasons, filelib has been updated so all requests now use emulated redirects.
  For this reason, manually disabling emulateredirects will no longer have any effect (and will generate a debugging message).

=== 3.11 ===
* PHPUnit has been upgraded to 9.5 (see MDL-71036 for details).
  That comes with a few changes:
  - Breaking: All the changes that were deprecated with PHPUnit 8.5
    are now removed (see the 3.10 section below).
  - Breaking: assertContains() now performs stricter comparison (like assertSame()
    does). New assertContainsEquals() has been created to provide the old
    behavior.
  - Deprecation: A number of file-related assertions have been deprecated, will
    be removed with PHPUnit 10. Alternatives for all them have been created:
      - assertNotIsReadable()         -> assertIsNotReadable()
      - assertNotIsWritable()         -> assertIsNotWritable()
      - assertDirectoryNotExists()    -> assertDirectoryDoesNotExist()
      - assertDirectoryNotIsReadable()-> assertDirectoryIsNotReadable()
      - assertDirectoryNotIsWritable()-> assertDirectoryIsNotWritable()
      - assertFileNotExists()         -> assertFileDoesNotExist()
      - assertFileNotIsReadable()     -> assertFileIsNotReadable()
      - assertFileNotIsWritable()     -> assertFileIsNotWritable()
  - Deprecation: Regexp-related assertions have been deprecated, will be
    removed with PHPUnit 10. Alternatives for all them have been created:
      - assertRegExp()     -> assertMatchesRegularExpression()
      - assertNotRegExp()  -> assertDoesNotMatchRegularExpression()
  - Deprecation: The expectException() for Notice, Warning, Deprecation and
    Error is deprecated, will be removed with PHPUnit 10. New expectations
    have been created to better define the expectation:
      - expectDeprecation() for E_DEPRECATED and E_USER_DEPRECATED.
      - expectNotice() for E_NOTICE, E_USER_NOTICE, and E_STRICT.
      - expectWarning() for E_WARNING and E_USER_WARNING.
      - expectError() for everything else.
   - Deprecation: The Mock->at() matcher has been deprecated and will be
     removed with PHPUnit 10. Switch to better, more deterministic and clearer
     matchers is recommended (->once(), ->exactly(), ->never()...).
   - Deprecation: The Mock->setMethods() method has been *silently* deprecated
     and will be removed in the future. Change uses to the new Mock->onlyMethods()
     alternative. Also, it doesn't accept "null" anymore, new default must
     be [] (empty array).
   - Mostly internal: With the raise to PHP 7.3 as lower version supported,
     various internal bits perform now stricter type checking in params and
     return values. If your tests have own-created comparators, assertions...
     they may need to be adjusted.
   - Mostly internal: The phpunit.xml schema has changed, basically removing
     the old <filter> section and replacing it with a new, less confusing
     <coverage> section. Also the elements within them have been changed:
       - <whitelist> has been replaced by <include>.
       - <exclude> is not a child of <whitelist> anymore, but of <coverage>.
     Note that this only will affect if you've custom phpunit.xml files
     instead of using the automatically generated ones by Moodle.
   - Deprecation: Related to the previous point, the $whitelistxxx properties
     used by the coverage.php files have been deprecated (will continue
     working until Moodle 4.3) to follow the same pattern:
       - whitelistfolders -> includelistfolders
       - whitelistfiles   -> includelistfiles
   - Internal: Custom autoloaders are deprecated and will be removed with
     PHPUnit 10. Hence we have removed our one already.
     Note that it was not useful since PHPUnit 8.5, where the ability
     to run tests by class name was removed.
   - Warning: Because of some new restrictions about how test files and
     test classes must be named (that Moodle haven't followed ever) it's not
     possible to run individual test files any more. Use any of the alternative
     execution methods (filter, suite, config) to specify which tests
     you want to run. This will be hopefully fixed in MDL-71049
     once it has been agreed which the best way to proceed is.
* The horde library has been updated to version 5.2.23.
* New optional parameter $extracontent for print_collapsible_region_start(). This allows developers to add interactive HTML elements
  (e.g. a help icon) after the collapsible region's toggle link.
* Final deprecation i_dock_block() in behat_deprecated.php
* Final deprecation of get_courses_page. Function has been removed and core_course_category::get_courses() should be
  used instead.
* New encryption API in \core\encryption allows secure encryption and decryption of data. By
  default the key is stored in moodledata but admins can configure a different, more secure
  location in config.php if required. To get the best possible security for this feature, we
  recommend enabling the Sodium PHP extension.
  The OpenSSL alternative for this API, used when Sodium is not available, is considered deprecated
  at all effects, and will be removed in Moodle 4.2. See MDL-71421 for more information.
* Behat timeout constants behat_base::TIMEOUT, EXTENDED_TIMEOUT, and REDUCED_TIMEOUT, which were deprecated in 3.7, have been removed.
* \core_table\local\filter\filterset::JOINTYPE_DEFAULT is being changed from 1 (ANY) to 2 (ALL). Filterset implementations
  can override the default filterset join type by overriding \core_table\local\filter\filterset::get_join_type() instead.
* HTMLPurifier has been upgraded to the latest version - 4.13.0
* Markdown lib has been upgraded to the latest version - 1.9.0
* The minify lib has been upgraded to 1.3.63 and pathconvertor to 1.1.3
* A new optional parameter `$sort` has been added to all `$context->get_capabilities()` methods to be able to define order of
  returned capability array.
* Spout has been upgraded to the latest version - 3.1.0
* emoji-data has been upgraded to 6.0.0.
* The final deprecation of /message/defaultoutputs.php file and admin_page_defaultmessageoutputs.
  All their settings moved to admin/message.php (see MDL-64495). Please use admin_page_managemessageoutputs class instead.
* Behat now supports date selection from the date form element. Examples:
    - I set the field "<field_string>" to "##15 March 2021##"
    - I set the field "<field_string>" to "##first day of January last year##"
* Behat now supports date and time selection from the datetime form element. Examples:
    - I set the field "<field_string>" to "##15 March 2021 08:15##"
    - I set the field "<field_string>" to "##first day of January last year noon##"
* New DML driver method `$DB->sql_group_concat` for performing group concatenation of a field within a SQL query
* Added new class, AMD modules and WS that allow displaying forms in modal popups or load and submit in AJAX requests.
  See https://docs.moodle.org/dev/Modal_and_AJAX_forms for more details.
* New base class for defining an activity's custom completion requirements: \core_completion\activity_custom_completion.
  Activity module plugins that define custom completion conditions should implement a mod_[modname]\completion\custom_completion
  subclass and the following methods:
  - get_state(): Provides the completion state for a given custom completion rule.
  - get_defined_custom_rules(): Returns an array of the activity module's custom completion rules.
    e.g. ['completionsubmit']
  - get_custom_rule_descriptions(): Returns an associative array with values containing the user-facing textual description
    of the custom completion rules (which serve as the keys to these values).
    e.g. ['completionsubmit' => 'Must submit']
  - get_sort_order(): Returns an array listing the order the activity module's completion rules should be displayed to the user,
    including both custom completion and relevant core completion rules
    e.g. ['completionview', 'completionsubmit', 'completionusegrade']
* Admin setting admin_setting_configmulticheckbox now supports lazy-loading the options list by
  supplying a callback function instead of an array of options.
* A new core API class \core_user\fields provides ways to get lists of user fields, and SQL related to
  those fields. This replaces existing functions get_extra_user_fields(), get_extra_user_fields_sql(),
  get_user_field_name(), get_all_user_name_fields(), and user_picture::fields(), which have all been
  deprecated.
* Allow plugins to augment the curl security helper via callback. The plugin's function has to be defined as
  plugintype_pluginname_curl_security_helper in pluginname/lib.php file and the function should return a plugin's security
  helper instance.
* The behat transformation 'string time to timestamp' no longer supports datetime format. If provided, the format must
  be strftime compatible. Example:
    - I should see "##tomorrow noon##%A, %d %B %Y, %I:%M %p##"
* External functions implementation classes should use 'execute' as the method name, in which case the
  'methodname' property should not be specified in db/services.php file.
* The core_grades_create_gradecategory webservice has been deprecated in favour of core_grades_create_gradecategories, which is
  functionally identical but allows for parallel gradecategory creations by supplying a data array to the webservice.
* The signature of the get_context_name() function in the abstract class context and all extending classes (such as context_course)
  has been extended. The new parameter allows the to get the name without escaped characters.
* The signature of the question_category_options() has been extended. The new parameter allows the to get the categories name
  in the returned array without escaped characters.
* The \core\hub\site_registration_form::add_select_with_email() method has been deprecated in favour of
  \core\hub\site_registration_form::add_checkbox_with_email().

=== 3.10 ===
* PHPUnit has been upgraded to 8.5. That comes with a few changes:
  - Breaking change: All the "template methods" (setUp(), tearDown()...) now require to return void. This implies
    that the minimum version of PHP able to run tests will be PHP 7.1
  - A good number of assertions have been deprecated with this version
    and will be removed in a future one. In core all cases have been removed
    (so it's deprecation-warnings free). It's recommended to perform the
    switch to their new counterparts ASAP:
      - assertInternalType() has been deprecated. Use the assertIsXXX() methods instead.
      - assertArraySubset() has been deprecated. Use looping + assertArrayHasKey() or similar.
      - @expectedExceptionXXX annotations have been deprecated. Use the expectExceptionXXX()
        methods instead (and put them exactly before the line that is expected to throw the exception).
      - assertAttributeXXX() have been deprecated. If testing public attributes use normal assertions. If
        testing non-public attributes... you're doing something wrong :-)
      - assertContains() to find substrings on strings has been deprecated. Use assertStringContainsString() instead.
        (note that there are "IgnoringCase()" variants to perform case-insensitive matching.
      - assertEquals() extra params have been deprecated and new assertions for them created:
        - delta => use assertEqualsWithDelta()
        - canonicalize => use assertEqualsCanonicalizing()
        - ignoreCase => use assertEqualsIgnoringCase()
        - maxDepth => removed without replacement.
  - The custom printer that was used to show how to rerun a failure has been removed, it was old and "hacky"
    solution, for more information about how to run tests, see the docs, there are plenty of options.
  - phpunit/dbunit is not available any more and it has been replaced by a lightweight phpunit_dataset class, able to
    load XML/CSV and PHP arrays, send the to database and return rows to calling code (in tests). That implies the
    follwoing changes in the advanced_testcase class:
      - createFlatXMLDataSet() has been removed. No uses in core, uses can switch to createXMLDataSet() (read below).
      - createXMLDataSet() has been deprecated. Use dataset_from_files() instead.
      - createCsvDataSet() has been deprecated. Use dataset_from_files() instead.
      - createArrayDataSet() has been deprecated. This method was using the phpunit_ArrayDataSet class
        that has been also removed from core. Use dataset_from_array() instead.
      - loadDataSet() has been deprecated. Use phpunit_dataset->to_database() instead.
      - All the previous uses of phpunit/dbunit methods like Dataset:getRows(), Dataset::getRowCount()
        must be replaced by the new phpunit_dataset->get_rows() method.
* Retains the source course id when a course is copied from another course on the same site.
* Added function setScrollable in core/modal. This function can be used to set the modal's body to be scrollable or not
  when the modal's height exceeds the browser's height. This is also supported in core/modal_factory through the
  'scrollable' config parameter which can be set to either true or false. If not explicitly defined, the default value
  of 'scrollable' is true.
* The `$CFG->behat_retart_browser_after` configuration setting has been removed.
  The browser session is now restarted between all tests.
* add_to_log() has been through final deprecation, please rewrite your code to the new events API.
* The following functions have been finally deprecated and can not be used anymore:
  - print_textarea
  - calendar_get_all_allowed_types
  - groups_get_all_groups_for_courses
  - events_get_cached
  - events_uninstall
  - events_cleanup
  - events_dequeue
  - events_get_handlers
  - get_roles_on_exact_context
  - get_roles_with_assignment_on_context
  - message_add_contact
  - message_remove_contact
  - message_unblock_contact
  - message_block_contact
  - message_get_contact
  - get_legacy_logdata
  - set_legacy_logdata
  - get_legacy_eventname
  - get_legacy_eventdata
* The following renamed classes have been completely removed:
    - course_in_list (now: core_course_list_element)
    - coursecat (now: core_course_category)
* The form element 'htmleditor', which was deprecated in 3.6, has been removed.
* The `core_output_load_fontawesome_icon_map` web service has been deprecated and replaced by
  `core_output_load_fontawesome_icon_system_map` which takes the name of the theme to generate the icon system map for.
* A new parameter `$rolenamedisplay` has been added to `get_viewable_roles()` and `get_switchable_roles` to define how role names
  should be returned.
* The class coursecat_sortable_records has been removed.
* Admin setting admin_setting_configselect now supports lazy-loading the options list by supplying
  a callback function instead of an array of options.
* Admin setting admin_setting_configselect now supports validating the selection by supplying a
  callback function.
* The task system has new functions adhoc_task_starting() and scheduled_task_starting() which must
  be called before executing a task, and a new function \core\task\manager::get_running_tasks()
  returns information about currently-running tasks.
* New library function rename_to_unused_name() to rename a file within its current location.
* Constant \core_h5p\file_storage::EDITOR_FILEAREA has been deprecated
  because it's not required any more.
* The ZipStream-PHP library has been added to Moodle core in /lib/zipstream.
* The php-enum library has been added to Moodle core in /lib/php-enum.
* The http-message library has been added to Moodle core in /lib/http-message.
* Methods `filetypes_util::is_whitelisted()` and `filetypes_util::get_not_whitelisted()` have been deprecated and
  renamed to `is_listed()` and `get_not_listed()` respectively.
* Method `mustache_helper_collection::strip_blacklisted_helpers()` has been deprecated and renamed to
  `strip_disallowed_helpers()`.
* A new admin externalpage type `\core_admin\local\externalpage\accesscallback` for use in plugin settings is available that allows
  a callback to be provided to determine whether page can be accessed.
* New setting $CFG->localrequestdir overrides which defaults to sys_get_temp_dir()
* Function redirect() now emits a line of backtrace into the X-Redirect-By header when debugging is on
* New DML function $DB->delete_records_subquery() to delete records based on a subquery in a way
  that will work across databases.
* Add support for email DKIM signatures via $CFG->emaildkimselector

=== 3.9 ===
* Following function has been deprecated, please use \core\task\manager::run_from_cli().
    - cron_run_single_task()
* Following class has been deprecated, please use \core\task\manager.
    - \tool_task\run_from_cli
* Following CLI scripts has been deprecated:
  - admin/tool/task/cli/schedule_task.php please use admin/cli/scheduled_task.php
  - admin/tool/task/cli/adhoc_task.php please use admin/cli/adhoc_task.php
* Old Safe Exam Browser quiz access rule (quizaccess_safebrowser) replaced by new Safe Exam Browser access rule (quizaccess_seb).
  Experimental setting enablesafebrowserintegration was deleted.
* New CFPropertyList library has been added to Moodle core in /lib/plist.
* behat_data_generators::the_following_exist() has been removed, please use
  behat_data_generators::the_following_entities_exist() instead. See MDL-67691 for more info.
* admin/tool/task/cli/adhoc_task.php now observers the concurrency limits.
  If you want to get the previous (unlimited) behavior, use the --ignorelimits switch).
* Removed the following deprecated functions:
  - question_add_tops
  - question_is_only_toplevel_category_in_context
* format_float() now accepts a special value (-1) as the $decimalpoints parameter
  which means auto-detecting number of decimal points.
* plagiarism_save_form_elements() has been deprecated. Please use {plugin name}_coursemodule_edit_post_actions() instead.
* plagiarism_get_form_elements_module() has been deprecated. Please use {plugin name}_coursemodule_standard_elements() instead.
* Changed default sessiontimeout to 8 hours to cover most normal working days
* Plugins can now explicitly declare supported and incompatible Moodle versions in version.php
  - $plugin->supported = [37,39];
    supported takes an array of ascending numbers, that correspond to a range of branch numbers of supported versions, inclusive.
    Moodle versions that are outside of this range will produce a message notifying at install time, but will allow for installation.
  - $plugin->incompatible = 36;
    incompatible takes a single int corresponding to the first incompatible branch. Any Moodle versions including and
    above this will be prevented from installing the plugin, and a message will be given when attempting installation.
* Added the <component>_bulk_user_actions() callback which returns a list of custom action_links objects
* Add 'required' admin flag for mod forms allows elements to be toggled between being required or not in admin settings.
  - In mod settings, along with lock, advanced flags, the required flag can now be set with $setting->set_required_flag_options().
    The name of the admin setting must be exactly the same as the mod_form element.
  - Currently supported by:
    - mod_assign
    - mod_quiz
* Added a native MySQL / MariaDB lock implementation
* The database drivers (moodle_database and subclasses) don't need to implement get_columns() anymore.
  They have to implement fetch_columns instead.
* Added function cleanup_after_drop to the database_manager class to take care of all the cleanups that need to be done after a table is dropped.
* The 'xxxx_check_password_policy' callback now only fires if $CFG->passwordpolicy is true
* grade_item::update_final_grade() can now take an optional parameter to set the grade->timemodified. If not present the current time will carry on being used.
* lib/outputrequirementslib::get_jsrev now is public, it can be called from other classes.
* H5P libraries have been moved from /lib/h5p to h5p/h5plib as an h5plib plugintype.
* mdn-polyfills has been renamed to polyfills. The reason there is no polyfill from the MDN is
  because there is no example polyfills on the MDN for this functionality.
* AJAX pages can be called without requiring a session lock if they set READ_ONLY_SESSION to true, eg.
  define('READ_ONLY_SESSION', true); Note - this also requires $CFG->enable_read_only_sessions to be set to true.
* External functions can be called without requiring a session lock if they define 'readonlysession' => true in
  db/services.php. Note - this also requires $CFG->enable_read_only_sessions to be set to true.
* database_manager::check_database_schema() now checks for missing and extra indexes.
* Implement a more direct xsendfile_file() method for an alternative_file_system_class
* A new `dynamic` table interface has been defined, which allows any `flexible_table` to be converted into a table which
  is updatable via ajax calls. See MDL-68495 and `\core_table\dynamic` for further information.
* The core/notification module has been updated to use AMD modals for its confirmation and alert dialogues.
  The confirmation dialogue no longer has a configurable "No" button as per similar changes in MDL-59759.
  This set of confirmation modals was unintentionally missed from that deprecation process.
* The download_as_dataformat() method has been deprecated. Please use \core\dataformat::download_data() instead
* The following functions have been updated to support passing in an array of group IDs (but still support passing in a single ID):
  * groups_get_members_join()
  * groups_get_members_ids_sql()
* Additional parameters were added to core_get_user_dates:
    - type: specifies the calendar type. Optional, defaults to Gregorian.
    - fixday: Whether to remove leading zero for day. Optional, defaults to 1.
    - fixhour: Whether to remove leading zero for hour. Optional, defaults to 1.
* Legacy cron has been deprecated and will be removed in Moodle 4.1. This includes the functions:
  - cron_execute_plugin_type()
  - cron_bc_hack_plugin_functions()
  Please, use the Task API instead: https://docs.moodle.org/dev/Task_API
* Introduce new hooks for plugin developers:
    - <component>_can_course_category_delete($category)
    - <component>_can_course_category_delete_move($category, $newcategory)
  These hooks allow plugin developers greater control over category deletion. Plugin can return false in those
  functions if category deletion or deletion with content move to the new parent category is not permitted.
  Both $category and $newcategory params are instances of core_course_category class.
    - <component>_pre_course_category_delete_move($category, $newcategory)
  This hook is expanding functionality of existing <component>_pre_course_category_delete hook and allow plugin developers
  to execute code prior to category deletion when its content is moved to another category.
  Both $category and $newcategory params are instances of core_course_category class.
    - <component>_get_course_category_contents($category)
  This hook allow plugin developers to add information that is displayed on category deletion form. Function should
  return string, which will be added to the list of category contents shown on the form. $category param is an instance
  of core_course_category class.
* Data generator create_user in both unittests and behat now validates user fields and triggers user_created event

=== 3.8 ===
* Add CLI option to notify all cron tasks to stop: admin/cli/cron.php --stop
* The rotate_image function has been added to the stored_file class (MDL-63349)
* The yui checknet module is removed. Call \core\session\manager::keepalive instead.
* The generate_uuid() function has been deprecated. Please use \core\uuid::generate() instead.
* Remove lib/pear/auth/RADIUS.php (MDL-65746)
* Core components are now defined in /lib/components.json instead of coded into /lib/classes/component.php
* Subplugins should now be defined using /db/subplugins.json instead of /db/subplugins.php
* The following functions have been finally deprecated and can not be used anymore:
    * allow_override()
    * allow_assign()
    * allow_switch()
    * https_required()
    * verify_https_required()
* Remove duplicate font-awesome SCSS, Please see /theme/boost/scss/fontawesome for usage (MDL-65936)
* Remove lib/pear/Crypt/CHAP.php (MDL-65747)
* New output component available: \core\output\checkbox_toggleall
  - This allows developers to easily output groups of checkboxes that can be toggled by master controls in the form of a checkbox or
    a button. Action elements which perform actions on the selected checkboxes can also be enabled/disabled depending on whether
    at least a single checkbox item is selected or not.
* Final deprecation (removal) of the core/modal_confirm dialogue.
* Upgrade scssphp to v1.0.2, This involves renaming classes from Leafo => ScssPhp as the repo has changed.
* Implement supports_xsendfile() method and allow support for xsendfile in alternative_file_system_class
  independently of local files (MDL-66304).
* The methods get_local_path_from_storedfile and get_remote_path_from_storedfile in lib/filestore/file_system.php
  are now public. If you are overriding these then you will need to change your methods to public in your class.
* It is now possible to use sub-directories for AMD modules.
  The standard rules for Level 2 namespaces also apply to AMD modules.
  The sub-directory used must be either an valid component, or placed inside a 'local' directory to ensure that it does not conflict with other components.

    The following are all valid module names and locations in your plugin:
      mod_forum/view: mod/forum/amd/src/view.js
      mod_forum/local/views/post: mod/forum/amd/src/local/views/post
      mod_forum/form/checkbox-toggle: mod/forum/amd/src/form/checkbox-toggle.js

    The following are all invalid module names and locations in your plugin:
      mod_forum/views/post: mod/forum/amd/src/views/post
* The 'xxxx_check_password_policy' method now has an extra parameter: $user. It contains the user object to perform password
validation against and defaults to null (so, no user needed) if not provided.
* It is now possible to use sub-directories when creating mustache templates.
  The standard rules for Level 2 namespaces also apply to templates.
  The sub-directory used must be either an valid component, or placed inside a 'local' directory to ensure that it does not conflict with other components.

    The following are all valid template names and locations in your plugin:
      mod_forum/forum_post: mod/forum/templates/forum_post.mustache
      mod_forum/local/post/user: mod/forum/templates/local/post/user.mustache
      mod_forum/form/checkbox_toggle: mod/forum/templates/form/checkbox_toggle.mustache

    The following are _invalid_ template names and locations:
      mod_forum/post/user: mod/forum/templates/local/post/user.mustache
* Following behat steps have been removed from core:
    - I go to "<gradepath_string>" in the course gradebook
* A new admin setting widget 'core_admin\local\settings\filesize' is added.
* Core capabilities 'moodle/community:add' and 'moodle/community:download' have been removed from core as part of Moodle.net sunsetting.
* As part of Moodle.net sunsetting process the following hub api functions have been deprecated:
    - get_courses
    - unregister_courses
    - register_course
    - add_screenshot
    - download_course_backup
    - upload_course_backup
* A new setting 'Cache templates' was added (see MDL-66367). This setting determines if templates are cached or not.
  This setting can be set via the UI or by defining $CFG->cachetemplates in your config.php file. It is a boolean
  and should be set to either false or true. Developers will probably want to set this to false.
* The core_enrol_edit_user_enrolment webservice has been deprecated. Please use core_enrol_submit_user_enrolment_form instead.
* \single_button constructor has a new attributes param to add attributes to the button HTML tag.
* Improved url matching behaviour for profiled urls and excluded urls
* Attempting to use xsendfile via the 3rd param of readstring_accel() is now ignored.
* New H5P libraries have been added to Moodle core in /lib/h5p.
* New H5P core subsystem have been added.
* Introduced new callback for plugin developers '<component>_get_path_from_pluginfile($filearea, $args)': This will return
the itemid and filepath for the filearea and path defined in $args. It has been added in order to get the correct itemid and
filepath because some components, such as mod_page or mod_resource, add the revision to the URL where the itemid should be placed
(to prevent caching problems), but then they don't store it in database.
* New utility function \core_form\util::form_download_complete should be called if your code sends
  a file with Content-Disposition: Attachment in response to a Moodle form submit button (to ensure
  that disabled submit buttons get re-enabled in that case). It is automatically called by the
  filelib.php send_xx functions.
* If you have a form which sends a file in response to a Moodle form submit button, but you cannot
  call the above function because the file is sent by a third party library, then you should add
  the attribute data-double-submit-protection="off" to your form.

=== 3.7 ===

* Nodes in the navigation api can have labels for each group. See set/get_collectionlabel().
* The method core_user::is_real_user() now returns false for userid = 0 parameter
* 'mform1' dependencies (in themes, js...) will stop working because a randomly generated string has been added to the id
attribute on forms to avoid collisions in forms loaded in AJAX requests.
* A new method to allow queueing or rescheduling of an existing scheduled task was added. This allows an existing task
  to be updated or queued as required. This new functionality can be found in \core\task\manager::reschedule_or_queue_adhoc_task.
* Icons are displayed for screen readers unless they have empty alt text (aria-hidden). Do not provide an icon with alt text immediately beside an element with exactly the same text.
* admin_settingpage has a new function hide_if(), modeled after the same functionality in the forms library. This allows admin settings to be dynamically hidden based on the values of other settings.
* The \core_rating provider's get_sql_join function now accepts an optional $innerjoin parameter.
  It is recommended that privacy providers using this function call rewrite any long query into a number of separate
  calls to add_from_sql for improved performance, and that the new argument is used.
  This will allow queries to remain backwards-compatible with older versions of Moodle but will have significantly better performance in version supporting the innerjoin parameter.
* /message/defaultoutputs.php file and admin_page_defaultmessageoutputs class have been deprecated
  and all their settings moved to admin/message.php (see MDL-64495). Please use admin_page_managemessageoutputs class instead.
* A new parameter $lang has been added to mustache_template_source_loader->load_with_dependencies() method
  so it is possible for Mustache to request string in a specific language.
* Behat timeout constants behat_base::TIMEOUT, EXTENDED_TIMEOUT, and REDUCED_TIMEOUT have been
  deprecated. Please instead use the functions behat_base::get_timeout(), get_extended_timeout(),
  and get_reduced_timeout(). These allow for timeouts to be increased by a setting in config.php.
* The $draftitemid parameter of file_save_draft_area_files() function now supports the constant IGNORE_FILE_MERGE:
  When the parameter is set to that constant, the function won't process file merging, keeping the original state of the file area.
  Notice also than when $text is set, pluginfile rewrite won't be processed so the text will not be modified.
* Introduced new callback for plugin developers '<component>_pre_processor_message_send($procname, $proceventdata)':
  This will allow any plugin to manipulate messages or notifications before they are sent by a processor (email, mobile...)
* New capability 'moodle/category:viewcourselist' in category context that controls whether user is able to browse list of courses
  in this category. To work with list of courses use API methods in core_course_category and also 'course' form element.
* It is possible to pass additional conditions to get_courses_search();
  core_course_category::search_courses() now allows to search only among courses with completion enabled.
* Add support for a new xxx_after_require_login callback
* A new conversation type has been created for self-conversations. During the upgrading process:
  - Firstly, the existing self-conversations will be starred and migrated to the new type, removing the duplicated members in the
  message_conversation_members table.
  - Secondly, the legacy self conversations will be migrated from the legacy 'message_read' table. They will be created using the
  new conversation type and will be favourited.
  - Finally, the self-conversations for all remaining users without them will be created and starred.
Besides, from now, a self-conversation will be created and starred by default to all the new users (even when $CFG->messaging
is disabled).
* New optional parameter $throwexception for \get_complete_user_data(). If true, an exception will be thrown when there's no
  matching record found or when there are multiple records found for the given field value. If false, it will simply return false.
  Defaults to false when not set.
* Exposed submit button to allow custom styling (via customclassoverride variable) which can override btn-primary/btn-secondary classes
* `$includetoken` parameter type has been changed. Now supports:
   boolean: False indicates to not include the token, true indicates to generate a token for the current user ($USER).
   integer: Indicates to generate a token for the user whose id is the integer value.
* The following functions have been updated to support the new usage:
    - make_pluginfile_url
    - file_rewrite_pluginfile_urls
* New mform element 'float' handles localised floating point numbers.

=== 3.6 ===

* A new token-based version of pluginfile.php has been added which can be used for out-of-session file serving by
  setting the `$includetoken` parameter to true on the `moodle_url::make_pluginfile_url()`, and
  `moodle_url::make_file_url()` functions.
* The following picture functions have been updated to support use of the new token-based file serving:
    - print_group_picture
    - get_group_picture_url
* The `user_picture` class has a new public `$includetoken` property which can be set to make use of the new token-based
  file serving.
* Custom AJAX handlers for the form autocomplete fields can now optionally return string in their processResults()
  callback. If a string is returned, it is displayed instead of the list of suggested items. This can be used, for
  example, to inform the user that there are too many items matching the current search criteria.
* The form element 'htmleditor' has been deprecated. Please use the 'editor' element instead.
* The print_textarea() function has been deprecated. Please use $OUTPUT->print_textarea() instead.
* The following functions have been finally deprecated and can not be used any more:
    - external_function_info()
    - core_renderer::update_module_button()
    - events_trigger()
    - events_cron()
    - events_dispatch()
    - events_is_registered()
    - events_load_def()
    - events_pending_count()
    - events_process_queued_handler()
    - events_queue_handler()
    - events_trigger_legacy()
    - events_update_definition()
    - get_file_url()
    - course_get_cm_rename_action()
    - course_scale_used()
    - site_scale_used()
    - clam_message_admins()
    - get_clam_error_code()
    - get_records_csv()
    - put_records_csv()
    - print_log()
    - print_mnet_log()
    - print_log_csv()
    - print_log_xls()
    - print_log_ods()
    - build_logs_array()
    - get_logs_usercourse()
    - get_logs_userday()
    - get_logs()
    - prevent_form_autofill_password()
    - prefixed_tablenode_transformations()
    - core_media_renderer
    - core_media
* Following api's have been removed in behat_config_manager, please use behat_config_util instead.
    - get_features_with_tags()
    - get_components_steps_definitions()
    - get_config_file_contents()
    - merge_behat_config()
    - get_behat_profile()
    - profile_guided_allocate()
    - merge_config()
    - clean_path()
    - get_behat_tests_path()
* Following behat steps have been removed from core:
    - I set the field "<field_string>" to multiline
    - I follow "<link_string>"" in the open menu
* The following behat steps have been deprecated, please do not use these step definitions any more:
    - behat_navigation.php: i_navigate_to_node_in()
    - theme/boost/tests/behat/behat_theme_boost_behat_navigation.php: i_navigate_to_node_in()
  Use one of the following steps instead:
    - I navigate to "PATH > ITEM" in current page administration
    - I navigate to "PATH > ITEM" in site administration
    - I navigate to course participants
    - I navigate to "TAB1 > TAB2" in the course gradebook
  If some items are not available without Navigation block at all, one can use combination of:
    - I add the "Navigation" block if not present
    - I click on "LINK" "link" in the "Navigation" "block"
* The core\session\util class has been removed. This contained one function only used by the memcached class which has
  been moved there instead (connection_string_to_memcache_servers).
* Removed the lib/password_compat/lib/password.php file.
* The eventslib.php file has been deleted and its functions have been moved to deprecatedlib.php. The affected functions are:
  - events_get_cached()
  - events_uninstall()
  - events_cleanup()
  - events_dequeue()
  - events_get_handlers()
* coursecat::get() now has optional $user parameter.
* coursecat::is_uservisible() now has optional $user parameter.
* Removed the lib/form/submitlink.php element which was deprecated in 3.2.
* The user_selector classes do not support custom list of extra identity fields any more. They obey the configured user
  policy and respect the privacy setting made by site administrators. The list of user identifiers should never be
  hard-coded. Instead, the setting $CFG->showuseridentity should be always respected, which has always been the default
  behaviour (MDL-59847).
* The function message_send() in messagelib.php will now only take the object \core\message\message as a parameter.
* The method message_sent::create_from_ids() parameter courseid is now required. A debugging
  message was previously displayed, and the SITEID was used, when not provided.
* The method \core\message\manager::send_message() now only takes the object \core\message\message as the first parameter.
* Following functions have been deprecated, please use get_roles_used_in_context.
    - get_roles_on_exact_context()
    - get_roles_with_assignment_on_context()
* New functions to support the merging of user draft areas from the interface; see MDL-45170 for details:
  - file_copy_file_to_file_area()
  - file_merge_draft_areas()
  - file_replace_file_area_in_text()
  - extract_draft_file_urls_from_text()
* Class coursecat is now alias to autoloaded class core_course_category, course_in_list is an alias to
  core_course_list_element, class coursecat_sortable_records is deprecated without replacement.
* \core_user_external::create_users() and \core_user_external::update_users() can now accept more user profile fields so user
  creation/update via web service can now be very similar to the edit profile page's functionality. The new fields that have been
  added are:
  - maildisplay
  - interests
  - url
  - icq
  - skype
  - aim
  - yahoo
  - msn
  - institution
  - department
  - phone1
  - phone2
  - address
* New function mark_user_dirty() must be called after changing data that gets cached in user sessions. Examples:
  - Assigning roles to users.
  - Unassigning roles from users.
  - Enrolling users into courses.
  - Unenrolling users from courses.
* New optional parameter $context for the groups_get_members_join() function and ability to filter users that are not members of
any group. Besides, groups_get_members_ids_sql, get_enrolled_sql and get_enrolled_users now accepts -1 (USERSWITHOUTGROUP) for
the groupid field.
* Added $CFG->conversionattemptlimit setting to config.php allowing a maximum number of retries before giving up conversion
  of a given document by the assignfeedback_editpdf\task\convert_submissions task. Default value: 3.
* The following events have been deprecated and should not be used any more:
  - message_contact_blocked
  - message_contact_unblocked
  The reason for this is because you can now block/unblock users without them necessarily being a contact. These events
  have been replaced with message_user_blocked and message_user_unblocked respectively.
* The event message_deleted has been changed, it no longer records the value of the 'useridto' due to
  the introduction of group messaging. Please, if you have any observers or are triggering this event
  in your code you will have to make some changes!
* The gradebook now supports the ability to accept files as feedback. This can be achieved by adding
  'feedbackfiles' to the $grades parameter passed to grade_update().
    For example -
        $grades['feedbackfiles'] = [
            'contextid' => 1,
            'component' => 'mod_xyz',
            'filearea' => 'mod_xyz_feedback',
            'itemid' => 2
        ];
  These files will be then copied to the gradebook file area.
* Allow users to choose who can message them for privacy reasons, with a 'growing circle of contactability':
  - Added $CFG->messagingallusers, for enabling messaging to all site users. Default value: 0.
    When $CFG->messagingallusers = false users can choose being contacted by only contacts or contacts and users sharing a course with them.
    In that case, the default user preference is MESSAGE_PRIVACY_COURSEMEMBER (users sharing a course).
    When $CFG->messagingallusers = true users have a new option for the privacy messaging preferences: "Anyone on the site". In that case,
    the default user preference is MESSAGE_PRIVACY_SITE (all site users).
  - Added $CFG->keepmessagingallusersenabled setting to config.php to force enabling $CFG->messagingallusers during the upgrading process.
    Default value: 0.
    When $CFG->keepmessagingallusersenabled is set to true, $CFG->messagingallusers will be also set to true to enable messaging site users.
    However, when it is empty, $CFG->messagingallusers will be disabled during the upgrading process, so the users will only be able to
    message contacts and users sharing a course with them.
* There has been interface and functional changes to admin_apply_default_settings() (/lib/adminlib.php).  The function now takes two
  additional optional parameters, $admindefaultsettings and $settingsoutput.  It also has a return value $settingsoutput.
  The function now does not need to be called twice to ensure all default settings are set.  Instead the function calls itself recursively
  until all settings have been set. The additional parameters are used recursively and shouldn't be need to be explicitly passed in when calling
  the function from other parts of Moodle.
  The return value: $settingsoutput is an array of setting names and the values that were set by the function.
* Webservices no longer update the lastaccess time for a user in a course. Call core_course_view_course() manually if needed.
* A new field has been added to the context table. Please ensure that any contxt preloading uses get_preload_record_columns_sql or get_preload_record_columns to fetch the list of columns.

=== 3.5 ===

* There is a new privacy API that every subsystem and plugin has to implement so that the site can become GDPR
  compliant. Plugins use this API to report what information they store or process regarding users, and provide ability
  to export and delete personal data. See https://docs.moodle.org/dev/Privacy_API for guidelines on how to implement the
  privacy API in your plugin.
* The cron runner now sets up a fresh PAGE and OUTPUT between each task.
* The core_renderer methods notify_problem(), notify_success(), notify_message() and notify_redirect() that were
  deprecated in Moodle 3.1 have been removed. Use \core\notification::add(), or \core\output\notification as required.
* The maximum supported precision (the total number of digits) for XMLDB_TYPE_NUMBER ("number") fields raised from 20 to
  38 digits. Additionally, the whole number part (precision minus scale) must not be longer than the maximum length of
  integer fields (20 digits). Note that PHP floats commonly support precision of roughly 15 digits only (MDL-32113).
* Event triggering and event handlers:
    - The following events, deprecated since moodle 2.6, have been finally removed: groups_members_removed,
      groups_groupings_groups_removed, groups_groups_deleted, groups_groupings_deleted.
* The following functions have been finally deprecated and can not be used any more:
  - notify()
* XMLDB now validates the PATH attribute on every install.xml file. Both the XMLDB editor and installation will fail
  when a problem is detected with it. Please ensure your plugins contain correct directory relative paths.
* Add recaptchalib_v2.php for support of reCAPTCHA v2.
* Plugins can define class 'PLUGINNAME\privacy\local\sitepolicy\handler' if they implement an alternative mechanisms for
  site policies managements and agreements. Administrators can define which component is to be used for handling site
  policies and agreements. See https://docs.moodle.org/dev/Site_policy_handler
* Scripts can define a constant NO_SITEPOLICY_CHECK and set it to true before requiring the main config.php file. It
  will make the require_login() skipping the test for the user's policyagreed status. This is useful for plugins that
  act as a site policy handler.
* There is a new is_fulltext_search_supported() DML function. The default implementation returns false. This function
  is used by 'Simple search' global search engine to determine if the database full-text search capabilities can be used.
* The following have been removed from the list of core subsystems:
   - core_register
   - core_publish
  Following this change, \core_register_renderer and \core_publish_renderer have been removed and their methods have been
  moved to \core_admin_renderer and \core_course_renderer respectively.

=== 3.4 ===

* oauth2_client::request method has an extra parameter to specify the accept header for the response (MDL-60733)
* The following functions, previously used (exclusively) by upgrade steps are not available
  anymore because of the upgrade cleanup performed for this version. See MDL-57432 for more info:
    - upgrade_mimetypes()
    - upgrade_fix_missing_root_folders_draft()
    - upgrade_minmaxgrade()
    - upgrade_course_tags()

* Added new moodleform element 'filetypes' and new admin setting widget 'admin_setting_filetypes'. These new widgets
  allow users to define a list of file types; either by typing them manually or selecting them from a list. The widgets
  directly support the syntax used to feed the 'accepted_types' option of the filemanager and filepicker elements. File
  types can be specified as extensions (.jpg or just jpg), mime types (text/plain) or groups (image).
* Removed accesslib private functions: load_course_context(), load_role_access_by_context(), dedupe_user_access() (MDL-49398).
* Internal "accessdata" structure format has changed to improve ability to perform role definition caching (MDL-49398).
* Role definitions are no longer cached in user session (MDL-49398).
* External function core_group_external::get_activity_allowed_groups now returns an additional field: canaccessallgroups.
  It indicates whether the user will be able to access all the activity groups.
* file_get_draft_area_info does not sum the root folder anymore when calculating the foldercount.
* The moodleform element classes can now optionally provide a public function validateSubmitValue(). This method can be
  used to perform implicit validation of submitted values - without the need to explicitly add the validation rules to
  every form. The method should accept a single parameter with the submitted value. It should return a string with the
  eventual validation error, or an empty value if the validation passes.
* New user_picture attribute $includefullname to determine whether to include the user's full name with the user's picture.
* Enrol plugins which provide enrolment actions can now declare the following "data-action" attributes in their implementation of
  enrol_plugin::get_user_enrolment_actions() whenever applicable:
  * "editenrolment" - For editing a user'e enrolment details. Defined by constant ENROL_ACTION_EDIT.
  * "unenrol" - For unenrolling a student. Defined by constant ENROL_ACTION_UNENROL.
  These attributes enable enrol actions to be rendered via modals. If not added, clicking on the enrolment action buttons will still
  redirect the user to the appropriate enrolment action page. Though optional, it is recommended to add these attributes for a
  better user experience when performing enrol actions.
* The enrol_plugin::get_user_enrolment_actions() implementations for core enrol plugins have been removed and moved to
  the parent method itself. New enrol plugins don't have to implement get_user_enrolment_actions(), but just need to
  make sure that they override:
  - enrol_plugin::allow_manage(), and/or
  - enrol_plugin::allow_unenrol_user() or enrol_plugin::allow_unenrol()
  Existing enrol plugins that override enrol_plugin::get_user_enrolment_actions() don't have to do anything, but can
  also opt to remove their own implementation of the method if they basically have the same logic as the parent method.
* New optional parameter $enrolid for the following functions:
  - get_enrolled_join()
  - get_enrolled_sql()
  - get_enrolled_with_capabilities_join()
  Setting this parameter to a non-zero value will add a condition to the query such that only users that were enrolled
  with this enrolment method will be returned.
* New optional parameter 'closeSuggestionsOnSelect' for the enhance() function for form-autocomplete. Setting this to true will
  close the suggestions popup immediately after an option has been selected. If not specified, it defaults to true for single-select
  elements and false for multiple-select elements.
* user_can_view_profile() now also checks the moodle/user:viewalldetails capability.
* The core/modal_confirm dialogue has been deprecated. Please use the core/modal_save_cancel dialogue instead. Please ensure you
  update to use the ModalEvents.save and ModalEvents.cancel events instead of their yes/no counterparts.
* Instead of checking the 'moodle/course:viewparticipants' and 'moodle/site:viewparticipants' capabilities use the
  new functions course_can_view_participants() and course_require_view_participants().
* $stored_file->add_to_curl_request() now adds the filename to the curl request.
* The option for Login HTTPS (authentication-only SSL) has been removed
* $CFG->loginhttps is now deprecated, do not use it.
* $PAGE->https_required and $PAGE->verify_https_required() are now deprecated. They are no longer used and will throw a coding_exception.
* $CFG->httpswwwroot is now deprecated and will always result in the same value as wwwroot.
* Added function core_role_set_view_allowed() to check if a user should be able to see a given role.
  This should be checked whenever displaying a list of roles to a user, however, core_role_set_assign_allowed may need to override it
  in some cases.
* Deprecated allow_override, allow_assign and allow_switch and replaced with core_role_set_*_allowed to avoid function names conflicting.

=== 3.3.1 ===

* ldap_get_entries_moodle() now always returns lower-cased attribute names in the returned entries.
  It was suppposed to do so before, but it actually didn't.

=== 3.3 ===

* Behat compatibility changes are now being documented at
  https://docs.moodle.org/dev/Acceptance_testing/Compatibility_changes
* PHPUnit's bootstrap has been changed to use HTTPS wwwroot (https://www.example.com/moodle) from previous HTTP version. Any
  existing test expecting the old HTTP URLs will need to be switched to the new HTTPS value (reference: MDL-54901).
* The information returned by the idp list has changed. This is usually only rendered by the login page and login block.
  The icon attribute is removed and an iconurl attribute has been added.
* Support added for a new type of external file: FILE_CONTROLLED_LINK. This is an external file that Moodle can control
  the permissions. Moodle makes files read-only but can grant temporary write access.
    When accessing a URL, the info from file_browser::get_file_info will be checked to determine if the user has write access,
    if they do - the remote file will have access controls set to allow editing.
* The method moodleform::after_definition() has been added and can now be used to add some logic
  to be performed after the form's definition was set. This is useful for intermediate subclasses.
* Moodle has support for font-awesome icons. Plugins should use the xxx_get_fontawesome_icon_map callback
  to map their custom icons to one from font-awesome.
* $OUTPUT->pix_url() has been deprecated because it is was used mostly to manually generate image tags for icons.
  We now distinguish between icons and "small images". The difference is that an icon does not have to be rendered as an image tag
  with a source. It is OK to still have "small images" - if this desired use $OUTPUT->image_icon() and $OUTPUT->image_url(). For
  other uses - use $OUTPUT->pix_icon() or the pix helper in mustache templates {{#pix}}...{{/pix}}
  For other valid use cases use $OUTPUT->image_url().
* Activity icons have been split from standard icons. Use $OUTPUT->image_icon instead of $OUTPUT->pix_icon for these
  type of icons (the coloured main icon for each activity).
* YUI module moodle-core-formautosubmit has been removed, use jquery .change() instead (see lib/templates/url_select.mustache for
  an example)
* $mform->init_javascript_enhancement() is deprecated and no longer does anything. Existing uses of smartselect enhancement
  should be switched to the searchableselector form element or other solutions.
* Return value of the validate_email() is now proper boolean as documented. Previously the function could return 1, 0 or false.
* The mcore YUI rollup which included various YUI modules such as moodle-core-notification is no longer included on every
  page. Missing YUI depdencies may be exposed by this change (e.g. missing a requirement on moodle-core-notification when
  using M.core.dialogue).
* Various legacy javascript functions have been removed:
    * M.util.focus_login_form and M.util.focus_login_error no longer do anything. Please use jquery instead. See
      lib/templates/login.mustache for an example.
    * Some outdated global JS functions have been removed and should be replaced with calls to jquery
      or alternative approaches:
        checkall, checknone, select_all_in_element_with_id, select_all_in, deselect_all_in, confirm_if, findParentNode,
        filterByParent, stripHTML
    * M.util.init_toggle_class_on_click has been removed.
* The following functions have been deprecated and should not be used any more:
  - file_storage::try_content_recovery  - See MDL-46375 for more information
  - file_storage::content_exists        - See MDL-46375 for more information
  - file_storage::deleted_file_cleanup  - See MDL-46375 for more information
  - file_storage::get_converted_document
  - file_storage::is_format_supported_by_unoconv
  - file_storage::can_convert_documents
  - file_storage::send_test_pdf
  - file_storage::test_unoconv_path
* Following behat steps have been removed from core:
    - I click on "<element_string>" "<selector_string>" in the "<row_text_string>" table row
    - I go to notifications page
    - I add "<filename_string>" file from recent files to "<filepicker_field_string>" filepicker
    - I upload "<filepath_string>" file to "<filepicker_field_string>" filepicker
    - I create "<foldername_string>" folder in "<filepicker_field_string>" filepicker
    - I open "<foldername_string>" folder from "<filepicker_field_string>" filepicker
    - I unzip "<filename_string>" file from "<filepicker_field_string>" filepicker
    - I zip "<filename_string>" folder from "<filepicker_field_string>" filepicker
    - I delete "<file_or_folder_name_string>" from "<filepicker_field_string>" filepicker
    - I send "<message_contents_string>" message to "<username_string>"
    - I add "<user_username_string>" user to "<cohort_idnumber_string>" cohort
    - I add "<username_string>" user to "<group_name_string>" group
    - I fill in "<field_string>" with "<value_string>"
    - I select "<option_string>" from "<select_string>"
    - I select "<radio_button_string>" radio button
    - I check "<option_string>"
    - I uncheck "<option_string>"
    - the "<field_string>" field should match "<value_string>" value
    - the "<checkbox_string>" checkbox should be checked
    - the "<checkbox_string>" checkbox should not be checked
    - I fill the moodle form with:
    - "<element_string>" "<selector_string>" should exists
    - "<element_string>" "<selector_string>" should not exists
    - the following "<element_string>" exists:
* get_user_capability_course() now has an additional parameter 'limit'. This can be used to return a set number of records with
  the submitted capability. The parameter 'fieldsexceptid' will now accept context fields which can be used for preloading.
* The caching option 'immutable' has been added to send_stored_file() and send_file().
* New adhoc task refresh_mod_calendar_events_task that updates existing calendar events of modules.
* New 'priority' column for the event table to determine which event to show in case of events with user and group overrides.
* Webservices core_course_search_courses and core_course_get_courses_by_field will always return the sortorder field.
* core_course_external::get_activities_overview has been deprecated. Please do not call this function any more.
* Changed the pix mustache template helper to accept context variables for the key, component and alt text.
* New auth_plugin_base helper methods:
  - get_identity_providers() - Retrieves available auth identity providers.
  - prepare_identity_providers_for_output() - Prepares auth identity provider data for output (e.g. to templates, WS, etc.).

=== 3.2 ===

* Custom roles with access to any part of site administration that do not use the manager archetype will need
  moodle/site:configview capability added.
* Admin setting "Show My courses expanded on Dashboard" has been removed.
* Some backwards and forwards compatibility has been added for different bootstrap versions.
  This is to allow the same markup to work in "clean" and "boost" themes alot of the time. It is also to allow user text
  with bootstrap classes to keep working in the new theme. See MDL-56004 for the list of supported classes.
* MForms element 'submitlink' has been deprecated.
* Searchable selector form element is now a wrapper for autocomplete. A "No selection" option is automatically
  added to the options list for best backwards compatibility - if you were manually adding a "no selection" option you will need
  to remove it.
* Node.js versions >=4 are now required to run grunt.
* JQuery has been updated to 3.1.0. JQuery migrate plugins are no longer shipped - please read
  https://jquery.com/upgrade-guide/3.0/ and update your javascript.
* New option 'blanktarget' added to format_text. This option adds target="_blank" to links
* A new webservice structure `external_files` has been created which provides a standardised view of files in Moodle and
  should be used for all file return descriptions.
  Files matching this format can be retrieved via the new `external_util::get_area_files` method.
  See MDL-54951 for further information.
* The parameter $usepost of the following functions has been deprecated and is not used any more:
  - get_max_upload_file_size()
  - get_user_max_upload_file_size()
* The following classes have been removed and should not be used any more:
    - boxclient - See MDL-49599 for more information.
* The following functions have been removed and should not be used any more:
    - file_modify_html_header() - See MDL-29738 for more information.
* core_grades_external::get_grades has been deprecated. Please do not call this function any more.
  External function gradereport_user_external::get_grade_items can be used for retrieving the course grades information.
* New option 'escape' added to format_string. When true (default), escapes HTML entities from the string
* The following functions have been deprecated and are not used any more:
  - get_records_csv() Please use csv_import_reader::load_csv_content() instead.
  - put_records_csv() Please use download_as_dataformat (lib/dataformatlib.php) instead.
  - zip_files()   - See MDL-24343 for more information.
  - unzip_file()  - See MDL-24343 for more information.
  - print_log()           - See MDL-43681 for more information
  - print_log_csv()       - See MDL-43681 for more information
  - print_log_ods()       - See MDL-43681 for more information
  - print_log_xls()       - See MDL-43681 for more information
  - print_mnet_log()      - See MDL-43681 for more information
  - build_logs_array()    - See MDL-43681 for more information
  - get_logs()            - See MDL-43681 for more information
  - get_logs_usercourse() - See MDL-43681 for more information
  - get_logs_userday()    - See MDL-43681 for more information
  - prevent_form_autofill_password() Please do not use anymore.
* The password_compat library was removed as it is no longer required.
* Phpunit has been upgraded to 5.4.x and following has been deprecated and is not used any more:
  - setExpectedException(), use @expectedException or $this->expectException() and $this->expectExceptionMessage()
  - getMock(), use createMock() or getMockBuilder()->getMock()
  - UnitTestCase class is removed.
* The following methods have been finally deprecated and should no longer be used:
  - course_modinfo::build_section_cache()
  - cm_info::get_deprecated_group_members_only()
  - cm_info::is_user_access_restricted_by_group()
* The following methods in cm_info::standardmethods have also been finally deprecated and should no longer be used:
  - cm_info::get_after_edit_icons()
  - cm_info::get_after_link()
  - cm_info::get_content()
  - cm_info::get_custom_data()
  - cm_info::get_extra_classes()
  - cm_info::get_on_click()
  - cm_info::get_url()
  - cm_info::obtain_dynamic_data()
  Calling them through the magic method __call() will throw a coding exception.
* The alfresco library has been removed from core. It was an old version of
  the library which was not compatible with newer versions of Alfresco.
* Added down arrow: $OUTPUT->darrow.
* All file_packer implementations now accept an additional parameter to allow a simple boolean return value instead of
  an array of individual file statuses.
* "I set the field "field_string" to multiline:" now end with colon (:), as PyStrings is supposed to end with ":"
* New functions to support deprecation of events have been added to the base event. See MDL-46214 for further details.
* A new function `get_name_with_info` has been added to the base event. This function adds information about event
  deprecations and should be used where this information is relevant.
* Following api's have been deprecated in behat_config_manager, please use behat_config_util instead.
  - get_features_with_tags
  - get_components_steps_definitions
  - get_config_file_contents
  - merge_behat_config
  - get_behat_profile
  - profile_guided_allocate
  - merge_config
  - clean_path
  - get_behat_tests_path
* behat_util::start_test_mode() accepts 3 options now:
  - 1. Theme sute with all features: If behat should initialise theme suite with all core features.
  - 2. Parallel runs: How many parallel runs will be running.
  - 3. Run: Which process behat should be initialise for.
* behat_context_helper::set_session() has been deprecated, please use behat_context_helper::set_environment() instead.
* data-fieldtype="type" attribute has been added to form field default template.
* form elements extending MoodleQuickForm_group must call $this->createFormElement() instead of
  @MoodleQuickForm::createElement() in order to be compatible with PHP 7.1
* Relative paths in $CFG->alternateloginurl will be resolved to absolute path within moodle site. Previously they
  were resolved to absolute path within the server. That means:
  - $CFG->wwwroot: http://example.com/moodle
  - $CFG->alternateloginurl : /my/super/login.php
  - Login url will be: http://example.com/moodle/my/super/login.php (moodle root based)
* Database (DML) layer:
  - new sql_equal() method available for places where case sensitive/insensitive varchar comparisons are required.
* PostgreSQL connections now use advanced options to reduce connection overhead.  These options are not compatible
  with some connection poolers.  The dbhandlesoptions parameter has been added to allow the database to configure the
  required defaults. The parameters that are required in the database are;
    ALTER DATABASE moodle SET client_encoding = UTF8;
    ALTER DATABASE moodle SET standard_conforming_strings = on;
    ALTER DATABASE moodle SET search_path = 'moodle,public';  -- Optional, if you wish to use a custom schema.
  You can set these options against the database or the moodle user who connects.
* Some form elements have been refined to better support right-to-left languages. In RTL,
  most fields should not have their direction flipped, a URL, a path to a file, a number, ...
  are always displayed LTR. Input fields and text areas now will best guess whether they
  should be forced to be displayed in LTR based on the PARAM type associated with it. You
  can call $mform->setForceLtr($elementName, true/false) on some form fields to manually
  set the value.
* Action menus do_not_enhance() is deprecated, use a list of action_icon instead.
* The user_not_fully_set_up() function has a new $strict parameter (defaulting to true) in order to decide when
  custom fields (and other checks) should be evaluated to determine if the user has been completely setup.
* profile_field_base class has new methods: get_field_config_for_external() and get_field_properties().
  This two new methods should be implemented by profile field plugins to make them compatible with Web Services.
* The minifier library used by core_minify has been switched to https://github.com/matthiasmullie/minify - there are minor differences
  in minifier output.
* context_header additional buttons can now have a class attribute provided in the link attributes.
* The return signature for the antivirus::scan_file() function has changed.
  The calling function will now handle removal of infected files from Moodle based on the new integer return value.
* The first parameter $eventdata of both message_send() and \core\message\manager::send_message() should
  be \core\message\message. Use of stdClass is deprecated.
* The message_sent event now expects other[courseid] to be always set, exception otherwise. For BC with contrib code,
  message_sent::create_from_ids() will show a debugging notice if the \core\message\message being sent is missing
  the courseid property, defaulting to SITEID automatically. In Moodle 3.6 (MDL-55449) courseid will be fully mandatory
  for all messages sent.
* The send_confirmation_email() function has a new optional parameter $confirmationurl to provide a different confirmation URL.
* Introduced a new hook for plugin developers:
    - <component>_course_module_background_deletion_recommended()
  This hook should be used in conjunction with the existing '<component>_pre_course_module_delete($mod)'. It must
  return a boolean and is called by core to check whether a plugin's implementation of
  <component>_pre_course_module_deleted($mod) will take a long time. A plugin should therefore only implement this
  function if it also implements <component>_pre_course_module_delete($mod).
  An example in current use is recyclebin, which performs what can be a lengthy backup process in
  tool_recyclebin_pre_course_module_delete. The recyclebin, if enabled, now returns true in its implementation of
  tool_recyclebin_course_module_background_deletion_recommended(), to indicate to core that the deletion (and
  execution of tool_recyclebin_pre_course_module_delete) should be handled with an adhoc task, meaning it will not
  occur in real time.

=== 3.1 ===

* Webservice function core_course_search_courses accepts a new parameter 'limittoenrolled' to filter the results
  only to courses the user is enrolled in, and are visible to them.
* External functions that are not calling external_api::validate_context are buggy and will now generate
  exceptions. Previously they were only generating warnings in the webserver error log.
  See https://docs.moodle.org/dev/External_functions_API#Security
* The moodle/blog:associatecourse and moodle/blog:associatemodule capabilities has been removed.
* The following functions has been finally deprecated and can not be used any more:
    - profile_display_badges()
    - useredit_shared_definition_preferences()
    - calendar_normalize_tz()
    - get_user_timezone_offset()
    - get_timezone_offset()
    - get_list_of_timezones()
    - calculate_user_dst_table()
    - dst_changes_for_year()
    - get_timezone_record()
    - test_get_list_of_timezones()
    - test_get_timezone_offset()
    - test_get_user_timezone_offset()
* The google api library has been updated to version 1.1.7. There was some important changes
  on the SSL handling. Now the SSL version will be determined by the underlying library.
  For more information see https://github.com/googleapis/google-api-php-client/pull/644
* The get_role_users() function will now add the $sort fields that are not part
  of the requested fields to the query result and will throw a debugging message
  with the added fields when that happens.
* The core_user::fill_properties_cache() static method has been introduced to be a reference
  and allow standard user fields data validation. Right now only type validation is supported
  checking it against the parameter (PARAM_*) type of the target user field. MDL-52781 is
  going to add support to null/not null and choices validation, replacing the existing code to
  validate the user fields in different places in a common way.
* Webservice function core_course_search_courses now returns results when the search string
  is less than 2 chars long.
* Webservice function core_course_search_courses accepts a new parameter 'requiredcapabilities' to filter the results
  by the capabilities of the current user.
* New mform element 'course' handles thousands of courses with good performance and usability.
* The redirect() function will now redirect immediately if output has not
  already started. Messages will be displayed on the subsequent page using
  session notifications. The type of message output can be configured using the
  fourth parameter to redirect().
* The specification of extra classes in the $OUTPUT->notification()
  function, and \core\output\notification renderable have been deprecated
  and will be removed in a future version.
  Notifications should use the levels found in \core\output\notification.
* The constants for NOTIFY_PROBLEM, NOTIFY_REDIRECT, and NOTIFY_MESSAGE in
  \core\output\notification have been deprecated in favour of NOTIFY_ERROR,
  NOTIFY_WARNING, and NOTIFY_INFO respectively.
* The following functions, previously used (exclusively) by upgrade steps are not available
  anymore because of the upgrade cleanup performed for this version. See MDL-51580 for more info:
    - upgrade_mysql_fix_unsigned_and_lob_columns()
    - upgrade_course_completion_remove_duplicates()
    - upgrade_save_orphaned_questions()
    - upgrade_rename_old_backup_files_using_shortname()
    - upgrade_mssql_nvarcharmax()
    - upgrade_mssql_varbinarymax()
    - upgrade_fix_missing_root_folders()
    - upgrade_course_modules_sequences()
    - upgrade_grade_item_fix_sortorder()
    - upgrade_availability_item()
* A new parameter $ajaxformdata was added to the constructor for moodleform. When building a
  moodleform in a webservice or ajax script (for example using the new fragments API) we
  cannot allow the moodleform to parse it's own data from _GET and _POST - we must pass it as
  an array.
* Plugins can extend the navigation for user by declaring the following callback:
  <frankenstyle>_extend_navigation_user(navigation_node $parentnode, stdClass $user,
                                        context_user $context, stdClass $course,
                                        context_course $coursecontext)
* The function notify() now throws a debugging message - see MDL-50269.
* Ajax calls going through lib/ajax/* now validate the return values before sending
  the response. If the validation does not pass an exception is raised. This behaviour
  is consistent with web services.
* Several changes in Moodle core, standard plugins and third party libraries to
  ensure compatibility with PHP7. All plugins are recommended to perform testing
  against PHP7 as well. Refer to https://docs.moodle.org/dev/Moodle_and_PHP7 for more
  information. The following changes may affect you:
  * Class moodleform, moodleform_mod and some module classes have been changed to use
    __construct() for the constructor. Calling parent constructors by the class
    name will display debugging message. Incorrect: parent::moodleform(),
    correct: parent::__construct()
  * All form elements have also changed the constructor syntax. No changes are
    needed for using form elements, however if plugin defines new form element it
    needs to use correct syntax. For example, incorrect: parent::HTML_QuickForm_input(),
    HTML_QuickForm_input::HTML_QuickForm_input(), $this->HTML_QuickForm_input().
    Correct: HTML_QuickForm_input::__construct() or parent::__construct().
  * profile_field_base::profile_field_base() is deprecated, use parent::__construct()
    in custom profile fields constructors. Similar deprecations in exsiting
    profile_field_* classes.
  * user_filter_type::user_filter_type() is deprecated, use parent::__construct() in
    custom user filters. Similar deprecations in existing user_filter_* classes.
  * table_default_export_format_parent::table_default_export_format_parent() is
    deprecated, use parent::__construct() in extending classes.
* groups_delete_group_members() $showfeedback parameter has been removed and is no longer
  respected. Users of this function should output their own feedback if required.
* Number of changes to Tags API, see tag/upgrade.txt for more details
* The previous events API handlers are being deprecated in favour of events 2 API, debugging messages are being displayed if
  there are 3rd party plugins using it. Switch to events 2 API please, see https://docs.moodle.org/dev/Event_2#Event_dispatching_and_observers
  Note than you will need to bump the plugin version so moodle is aware that you removed the plugin's event handlers.
* mforms validation functions are not available in the global JS namespace anymore, event listeners
  are assigned to fields and buttons through a self-contained JS function.
* Added $CFG->urlrewriteclass option to config.php allowing clean / semantic urls to
  be implemented in a plugin, eg local_cleanurls.
* $CFG->pathtoclam global setting has been moved to clamav antivirus plugin setting of the same name.
* clam_message_admins() and get_clam_error_code() have been deprecated, its functionality
  is now a part of \antivirus_clamav\scanner class methods.
* \repository::antivir_scan_file() has been deprecated, \core\antivirus\manager::scan_file() that
  applies antivirus plugins is replacing its functionality.
* Added core_text::str_max_bytes() which safely truncates multi-byte strings to a maximum number of bytes.
* Zend Framework has been removed completely.
* Any plugin can report when a scale is being used with the callback function [pluginname]_scale_used_anywhere(int $scaleid).
* Changes in file_rewrite_pluginfile_urls: Passing a new option reverse = true in the $options var will make the function to convert
  actual URLs in $text to encoded URLs in the @@PLUGINFILE@@ form.
* behat_util::is_server_running() is removed, please use behat_util::check_server_status() instead.
* Behat\Mink\Selector\SelectorsHandler::xpathLiteral() method is deprecated use behat_context_helper::escape instead
  when building Xpath, or pass the unescaped value when using the named selector.',
* table_sql download process is using the new data formats plugin which you can't use if you are buffering any output
    * flexible_table::get_download_menu(), considered private, has been deleted. Use
      $OUTPUT->download_dataformat_selector() instead.
  when building Xpath, or pass the unescaped value when using the named selector.
* Add new file_is_executable(), to consistently check for executables even in Windows (PHP bug #41062).
* Introduced new hooks for plugin developers.
    - <component>_pre_course_category_delete($category)
    - <component>_pre_course_delete($course)
    - <component>_pre_course_module_delete($cm)
    - <component>_pre_block_delete($instance)
    - <component>_pre_user_delete($user)
  These hooks allow developers to use the item in question before it is deleted by core. For example, if your plugin is
  a module (plugins located in the mod folder) called 'xxx' and you wish to interact with the user object before it is
  deleted then the function to create would be mod_xxx_pre_user_delete($user) in mod/xxx/lib.php.
* pear::Net::GeoIP has been removed.

=== 3.0 ===

* Minify updated to 2.2.1
* htmlpurifier upgraded to 4.7.0
* Less.php upgraded to 1.7.0.9
* The horde library has been updated to version 5.2.7.
* Google libraries (lib/google) updated to 1.1.5
* Html2Text library has been updated to the latest version of the library.
* External functions x_is_allowed_from_ajax() methods have been deprecated. Define 'ajax' => true in db/services.php instead.
* External functions can be called without a session if they define 'loginrequired' => true in db/services.php.
* All plugins are required to declare their frankenstyle component name via
  the $plugin->component property in their version.php file. See
  https://docs.moodle.org/dev/version.php for details (MDL-48494).
* PHPUnit is upgraded to 4.7. Some tests using deprecated assertions etc may need changes to work correctly.
* Users of the text editor API to manually create a text editor should call set_text before calling use_editor.
* Javascript - SimpleYUI and the Y instance used for modules have been merged. Y is now always the same instance of Y.
* get_referer() has been deprecated, please use the get_local_referer function instead.
* \core\progress\null is renamed to \core\progress\none for improved PHP7 compatibility as null is a reserved word (see MDL-50453).
* \webservice_xmlrpc_client now respects proxy server settings. If your XMLRPC server is available on your local network and not via your proxy server, you may need to add it to the list of proxy
  server exceptions in $CFG->proxybypass. See MDL-39353 for details.
* Group and groupings idnumbers can now be passed to and/or are returned from the following web services functions:
  ** core_group_external::create_groups
  ** core_group_external::get_groups
  ** core_group_external::get_course_groups
  ** core_group_external::create_groupings
  ** core_group_external::update_groupings
  ** core_group_external::get_groupings
  ** core_group_external::get_course_groupings
  ** core_group_external::get_course_user_groups
* Following functions are removed from core. See MDL-50049 for details.
    password_compat_not_supported()
    session_get_instance()
    session_is_legacy()
    session_kill_all()
    session_touch()
    session_kill()
    session_kill_user()
    session_set_user()
    session_is_loggedinas()
    session_get_realuser()
    session_loginas()
    js_minify()
    css_minify_css()
    update_login_count()
    reset_login_count()
    check_gd_version()
    update_log_display_entry()
    get_recent_enrolments()
    groups_filter_users_by_course_module_visible()
    groups_course_module_visible()
    error()
    formerr()
    editorhelpbutton()
    editorshortcutshelpbutton()
    choose_from_menu()
    update_event()
    get_generic_section_name()
    get_all_sections()
    add_mod_to_section()
    get_all_mods()
    get_course_section()
    format_weeks_get_section_dates()
    get_print_section_cm_text()
    print_section_add_menus()
    make_editing_buttons()
    print_section()
    print_overview()
    print_recent_activity()
    delete_course_module()
    update_category_button()
    make_categories_list()
    category_delete_move()
    category_delete_full()
    move_category()
    course_category_hide()
    course_category_show()
    get_course_category()
    create_course_category()
    get_all_subcategories()
    get_child_categories()
    get_categories()
    print_course_search()
    print_my_moodle()
    print_remote_course()
    print_remote_host()
    print_whole_category_list()
    print_category_info()
    get_course_category_tree()
    print_courses()
    print_course()
    get_category_courses_array()
    get_category_courses_array_recursively()
    blog_get_context_url()
    get_courses_wmanagers()
    convert_tree_to_html()
    convert_tabrows_to_tree()
    can_use_rotated_text()
    get_parent_contexts()
    get_parent_contextid()
    get_child_contexts()
    create_contexts()
    cleanup_contexts()
    build_context_path()
    rebuild_contexts()
    preload_course_contexts()
    context_moved()
    fetch_context_capabilities()
    context_instance_preload()
    get_contextlevel_name()
    print_context_name()
    mark_context_dirty()
    delete_context()
    get_context_url()
    get_course_context()
    get_user_courses_bycap()
    get_role_context_caps()
    get_courseid_from_context()
    context_instance_preload_sql()
    get_related_contexts_string()
    get_plugin_list_with_file()
    check_browser_operating_system()
    check_browser_version()
    get_device_type()
    get_device_type_list()
    get_selected_theme_for_device_type()
    get_device_cfg_var_name()
    set_user_device_type()
    get_user_device_type()
    get_browser_version_classes()
    generate_email_supportuser()
    badges_get_issued_badge_info()
    can_use_html_editor()
    enrol_cohort_get_cohorts()
    enrol_cohort_can_view_cohort()
    cohort_get_visible_list()
    enrol_cohort_enrol_all_users()
    enrol_cohort_search_cohorts()
* The never unused webdav_locks table was dropped.
* The actionmenu hideMenu() function now expects an EventFacade object to be passed to it,
  i.e. a call to M.core.actionmenu.instance.hideMenu() should be change to M.core.actionmenu.instance.hideMenu(e)
* In the html_editors (tinyMCE, Atto), the manage files button can be hidden by changing the 'enable_filemanagement' option to false.
* external_api::validate_context now is public, it can be called from other classes.
* rss_error() now supports returning of correct HTTP status of error and will return '404 Not Found'
  unless other status is specified.
* Plugins can extend the navigation for categories settings by declaring the following callback:
  <frankenstyle>_extend_navigation_category_settings(navigation_node, context_coursecat)
* The clilib.php provides two new functions cli_write() and cli_writeln() that should be used for outputting texts from the command
  line interface scripts.
* External function core_course_external::get_course_contents returned parameter "name" has been changed to PARAM_RAW,
  this is because the new external_format_string function may return raw data if the global moodlewssettingraw parameter is used.
* Function is_web_crawler() has been deprecated, please use core_useragent::is_web_crawler() instead.

=== 2.9.1 ===

* New methods grade_grade::get_grade_max() and get_grade_min() must be used rather than directly the public properties rawgrademax and rawgrademin.
* New method grade_item::is_aggregate_item() indicates when a grade_item is an aggreggated type grade.

=== 2.9 ===

* The default home page for users has been changed to the dashboard (formely my home). See MDL-45774.
* Support for rendering templates from php or javascript has been added. See MDL-49152.
* Support for loading AMD javascript modules has been added. See MDL-49046.
* Webservice core_course_delete_courses now return warning messages on any failures and does not try to rollback the entire deletion.
* \core\event\course_viewed 'other' argument renamed from coursesectionid to coursesectionnumber as it contains the section number.
* New API core_filetypes::add_type (etc.) allows custom filetypes to be added and modified.
* PHPUnit: PHPMailer Sink is now started for all tests and is setup within the phpunit wrapper for advanced tests.
  Catching debugging messages when sending mail will no longer work. Use $sink = $this->redirectEmails(); and then check
  the message in the sink instead.
* The file pluginlib.php was deprecated since 2.6 and has now been removed, do not include or require it.
* \core_component::fetch_subsystems() now returns a valid path for completion component instead of null.
* Deprecated JS global methods have been removed (show_item, destroy_item, hide_item, addonload, getElementsByTagName, findChildNodes).
* For 3rd party plugin specific environment.xml files, it's now possible to specify version independent checks by using the
  <PLUGIN name="component_name"> tag instead of the version dependent <MOODLE version="x.y"> one. If the PLUGIN tag is used any
  Moodle specific tags will be ignored.
* html_table: new API for adding captions to tables (new field, $table->caption) and subsequently hiding said captions from sighted users using accesshide (enabled using $table->captionhide).
* The authorization procedure in the mdeploy.php script has been improved. The script
  now relies on the main config.php when deploying an available update.
* sql_internal_reader and sql_select_reader interfaces have been deprecated in favour of sql_internal_table_reader
  and sql_reader which use iterators to be more memory efficient.
* $CFG->enabletgzbackups setting has been removed as now backups are stored internally using .tar.gz format by default, you can
  set $CFG->usezipbackups to store them in zip format. This does not affect the restore process, which continues accepting both.
* Added support for custom string manager implementations via $CFG->customstringmanager
  directive in the config.php. See MDL-49361 for details.
* Add new make_request_directory() for creation of per-request files.
* Added generate_image_thumbnail_from_string. This should be used instead of generate_image_thumbnail when the source is a string.
  This prevents the need to write files to disk unnecessarily.
* Added generate_image_thumbnail to stored_file class. This should be used when generating thumbnails for stored files.
  This prevents the need to write files to disk unnecessarily.
* Removed pear/HTTP/WebDav. See MDL-49534 for details.
* Use standard PHP date time classes and methods - see new core_date class for timezone normalisation methods.
* Moved lib/google/Google/ to lib/google/src/Google. This is to address autoloader issues with Google's provided autoloader
  for the library. See MDL-49519 for details.
* The outdated lib/google/Google_Client.php and related files have been completely removed. To use
  the new client, read lib/google/readme_moodle.txt, please.
* profile_display_badges() has been deprecated. See MDL-48935 for details.
* Added a new method add_report_nodes() to pagelib.php. If you are looking to add links to the user profile page under the heading "Reports"
  then please use this function to ensure that the breadcrumb and navigation block are created properly for all user profile pages.
* process_new_icon() now does not always return a PNG file. When possible, it will try to keep the format of the original file.
  Set the new argument $preferpng to true to force PNG. See MDL-46763 and MDL-50041 for details.

=== 2.8 ===

* Gradebook grade category option "aggregatesubcats" has been removed completely.
  This means that the database column is removed, the admin settings are removed and
  the properties from the grade_category object have been removed. If any courses were
  found to be using this setting, a warning to check the grades will be shown in the
  course grader report after upgrading the site. The same warning will be shown on
  courses restored from backup that had this setting enabled (see MDL-47503).
* lib/excelllib.class.php has been updated. The class MoodleExcelWorkbook will now only produce excel 2007 files.
* renderers: We now remove the suffix _renderable when looking for a render method for a renderable.
  If you have a renderable class named like "blah_renderable" and have a method on a renderer named "render_blah_renderable"
  you will need to change the name of your render method to "render_blah" instead, as renderable at the end is no longer accepted.
* New functions get_course_and_cm_from_cmid($cmorid, $modulename) and
  get_course_and_cm_from_instance($instanceorid, $modulename) can be used to
  more efficiently load these basic data objects at the start of a script.
* New function cm_info::create($cm) can be used when you need a cm_info
  object, but have a $cm which might only be a standard database record.
* $CFG->enablegroupmembersonly no longer exists.
* Scheduled tasks have gained support for syntax to introduce variability when a
  task will run across installs. When a when hour or minute are defined as 'R'
  they will be installed with a random hour/minute value.
* Several classes grade_edit_tree_column_xxx were removed since grades setup page
  has been significantly changed. These classes should not be used outside of
  gradebook or developers can copy them into their plugins from 2.7 branch.
* Google APIs Client Library (lib/google/) has been upgraded to 1.0.5-beta and
  API has changed dramatically without backward compatibility. Any code accessing
  it must be amended. It does not apply to lib/googleapi.php. See MDL-47297
* Added an extra parameter to the function get_formatted_help_string() (default null) which is used to specify
  additional string parameters.
* User settings node and course node in navigation now support callbacks from admin tools.
* grade_get_grades() optional parameteres $itemtype, $itemmodule, $iteminstance are now required.

DEPRECATIONS:
* completion_info->get_incomplete_criteria() is deprecated and will be removed in Moodle 3.0.
* grade_category::aggregate_values() is deprecated and will be removed in Moodle 3.0.
* groups_filter_users_by_course_module_visible() is deprecated; replace with
  core_availability\info::filter_user_list. Will be removed in Moodle 3.0.
* groups_course_module_visible() is deprecated; replace with $cm->uservisible.
* cm_info property $cm->groupmembersonly is deprecated and always returns 0.
  Use core_availability\info::filter_user_list if trying to determine which
  other users can see an activity.
* cm_info method $cm->is_user_access_restricted_by_group() is deprecated and
  always returns false. Use $cm->uservisible to determine whether the user can
  access the activity.
* Constant FEATURE_GROUPMEMBERSONLY (used in module _supports functions) is
  deprecated.
* cohort_get_visible_list() is deprecated. There is a better function cohort_get_available_cohorts()
  that respects user capabilities to view cohorts.
* enrol_cohort_get_cohorts() and enrol_cohort_search_cohorts() are deprecated since
  functionality is removed. Please use cohort_get_available_cohorts()
* enrol_cohort_enrol_all_users() is deprecated; enrol_manual is now responsible for this action
* enrol_cohort_can_view_cohort() is deprecated; replace with cohort_can_view_cohort()

=== 2.6.4 / 2.7.1 ===

* setnew_password_and_mail() and update_internal_user_password() will trigger
  \core\event\user_password_updated. Previously they used to generate
  \core\event\user_updated event.
* update_internal_user_password() accepts optional boolean $fasthash for fast
  hashing.
* user_update_user() and user_create_user() api's accept optional param
  $triggerevent to avoid respective events to be triggred from the api's.

=== 2.7 ===

* PHPUnit cannot be installed via PEAR any more, please use composer package manager instead.
* $core_renderer->block_move_target() changed to support more verbose move-block-here descriptions.

Events and Logging:
* Significant changes in Logging API. For upgrading existing events_trigger() and
  add_to_log() see http://docs.moodle.org/dev/Migrating_logging_calls_in_plugins
  For accessing logs from plugins see http://docs.moodle.org/dev/Migrating_log_access_in_reports
* The validation of the following events is now stricter (see MDL-45445):
    - \core\event\blog_entry_created
    - \core\event\blog_entry_deleted
    - \core\event\blog_entry_updated
    - \core\event\cohort_member_added
    - \core\event\cohort_member_removed
    - \core\event\course_category_deleted
    - \core\event\course_completed
    - \core\event\course_content_deleted
    - \core\event\course_created
    - \core\event\course_deleted
    - \core\event\course_restored
    - \core\event\course_section_updated (see MDL-45229)
    - \core\event\email_failed
    - \core\event\group_member_added
    - \core\event\group_member_removed
    - \core\event\note_created
    - \core\event\note_deleted
    - \core\event\note_updated
    - \core\event\role_assigned
    - \core\event\role_deleted
    - \core\event\role_unassigned
    - \core\event\user_graded
    - \core\event\user_loggedinas
    - \core\event\user_profile_viewed
    - \core\event\webservice_token_created

DEPRECATIONS:
* $module uses in mod/xxx/version.php files is now deprecated. Please use $plugin instead. It will be removed in Moodle 2.10.
* Update init methods in all event classes - "level" property was renamed to "edulevel", the level property is now deprecated.
* Abstract class \core\event\course_module_instances_list_viewed is deprecated now, use \core\event\instances_list_viewed instead.
* Abstract class core\event\content_viewed has been deprecated. Please extend base event or other relevant abstract class.
* mod_book\event\instances_list_viewed has been deprecated. Please use mod_book\event\course_module_instance_list_viewed instead.
* mod_chat\event\instances_list_viewed has been deprecated. Please use mod_chat\event\course_module_instance_list_viewed instead.
* mod_choice\event\instances_list_viewed has been deprecated. Please use mod_choice\event\course_module_instance_list_viewed instead.
* mod_feedback\event\instances_list_viewed has been deprecated. Please use mod_feedback\event\course_module_instance_list_viewed instead.
* mod_page\event\instances_list_viewed has been deprecated. Please use mod_page\event\course_module_instance_list_viewed instead.
* The constants FRONTPAGECOURSELIST, FRONTPAGETOPICONLY & FRONTPAGECOURSELIMIT have been removed.
* Conditional availability API has moved and changed. The condition_info class is
  replaced by \core_availability\info_module, and condition_info_section by
  \core_availability\info_section. (Code that uses the old classes will generally
  still work.)
* coursemodule_visible_for_user() has been deprecated but still works - replaced
  by a new static function \core_availability\info_module::is_user_visible()
* cm_info::is_user_access_restricted_by_conditional_access has been deprecated
  but still works (it has never done what its name suggests, and is
  unnecessary).
* cm_info and section_info property showavailability has been deprecated, but
  still works (with the caveat that this information is now per-user).
* cm_info and section_info properties availablefrom and availableuntil have been
  deprecated and always return zero (underlying data doesn't have these values).
* section_info property groupingid has been deprecated and always returns zero,
  same deal.
* Various cm_info methods have been deprecated in favour of their read-only properties (get_url(), get_content(), get_extra_classes(),
  get_on_click(), get_custom_data(), get_after_link, get_after_edit_icons)
* The ajaxenabled function has been deprecated and always returns true. All code should be fully functional in Javascript.
* count_login_failures() has been deprecated, use user_count_login_failures() instead. Refer MDL-42891 for details.

Conditional availability (activities and sections):
* New conditional availability API in /availability, including new availability
  condition plugins in /availability/condition. The new API is very similar with
  regard to checking availability, but any code that modifies availability settings
  for an activity or section is likely to need substantial changes.

YUI:
  * The lightbox attribute for moodle-core-notification-dialogue has been
    deprecated and replaced by the modal attribute. This was actually
    changed in Moodle 2.2, but has only been marked as deprecated now. It
    will be removed in Moodle 2.9.
  * When destroying any type of dialogue based on moodle-core-notification, the relevant content is also removed from
    the DOM. Previously it was left orphaned.

JavaSript:
    * The findChildNodes global function has been deprecated. Y.all should
      be used instead.
    * The callback argument to confirm_action and M.util.show_confirm_dialog has been deprecated. If you need to write a
      confirmation which includes a callback, please use moodle-core-notification-confirmation and attach callbacks to the
      events provided.

* New locking api and admin settings to configure the system locking type.
* New "Time spent waiting for the database" performance metric displayed along with the
  other MDL_PERF vars; the change affects both the error logs and the vars displayed in
  the page footer.
* Changes in the tag API. The component and contextid are now saved when assigning tags to an item. Please see
  tag/upgrade.txt for more information.

=== 2.6 ===

* Use new methods from core_component class instead of get_core_subsystems(), get_plugin_types(),
  get_plugin_list(), get_plugin_list_with_class(), get_plugin_directory(), normalize_component(),
  get_component_directory() and get_plugin_list_with_file(). The names of the new methods are
  exactly the same, the only differences are that core_component::get_plugin_types() now always returns
  full paths and core_component::get_plugin_list() does not accept empty parameter any more.
* Use core_text::* instead of textlib:: and also core_collator::* instead of collatorlib::*.
* Use new function moodleform::mock_submit() to simulate form submission in unit tests (backported).
* New $CFG->localcachedir setting useful for cluster nodes. Admins have to update X-Sendfile aliases if used.
* MS SQL Server drivers are now using NVARCHAR(MAX) instead of NTEXT and VARBINARY(MAX) instead of IMAGE,
  this change should be fully transparent and it should help significantly with add-on compatibility.
* The string manager classes were renamed. Note that they should not be modified or used directly,
  always use get_string_manager() to get instance of the string manager.
* The ability to use an 'insecure' rc4encrypt/rc4decrypt key has been removed.
* Use $CFG->debugdeveloper instead of debugging('', DEBUG_DEVELOPER).
* Use set_debugging(DEBUG_xxx) when changing debugging level for current request.
* Function moveto_module() does not modify $mod argument and instead now returns the new module visibility value.
* Use behat_selectors::get_allowed_text_selectors() and behat_selectors::get_allowed_selectors() instead of
  behat_command::$allowedtextselectors and behat_command::$allowedselectors
* Subplugins are supported in admin tools and local plugins.
* file_packer/zip_packer API has been modified so that key functions support a new file_progress interface
  to report progress during long operations. Related to this, zip_archive now supports an estimated_count()
  function that returns an approximate number of entries in the zip faster than the count() function.
* Class cm_info no longer extends stdClass. All properties are read-only and calculated on first request only.
* Class course_modinfo no longer extends stdClass. All properties are read-only.
* Database fields modinfo and sectioncache in table course are removed. Application cache core/coursemodinfo
  is used instead. Course cache is still reset, rebuilt and retrieved using function rebuild_course_cache() and
  get_fast_modinfo(). Purging all caches and every core upgrade purges course modinfo cache as well.
  If function get_fast_modinfo() is called for multiple courses make sure to include field cacherev in course
  object.
* Internal (noreply and support) user support has been added for sending/receiving message.
  Use core_user::get_noreply_user() and core_user::get_support_user() to get noreply and support user's respectively.
  Real users can be used as noreply/support users by setting $CFG->noreplyuserid and $CFG->supportuserid
* New function readfile_allow_large() in filelib.php for use when very large files may need sending to user.
* Use core_plugin_manager::reset_caches() when changing visibility of plugins.
* Implement new method get_enabled_plugins() method in subplugin info classes.
* Each plugin should include version information in version.php.
* Module and block tables do not contain version column any more, use get_config('xx_yy', 'version') instead.
* $USER->password field is intentionally unset so that session data does not contain password hashes.
* Use core_shutdown_manager::register_function() instead of register_shutdown_function().
* New file packer for .tar.gz files; obtain by calling get_file_packer('application/x-gzip'). Intended initially
  for use in backup/restore only, as there are limitations on supported filenames. Also new packer for
  backups which supports both compression formats; get_file_packer('application/vnd.moodle.backup').
* New optional parameter to stored_file::get_content_file_handle to open file handle with 'gzopen' instead
  of 'fopen' to read gzip-compressed files if required.
* update_internal_user_password() and setnew_password_and_mail() now trigger user_updated event.
* Add thirdpartylibs.xml file to plugins that bundle any 3rd party libraries.
* New class introduced to help auto generate zIndex values for modal dialogues. Class "moodle-has-zindex"
  should set on any element which uses a non-default zindex and needs to ensure it doesn't show above a
  dialogue.
* $CFG->filelifetime is now used consistently for most file serving operations, the default was lowered
  to 6 hours from 24 hours because etags and x-sendfile support should make file serving less expensive.
* Date format locale charset for windows server will come from calendar type and for gregorian it will use
  lang file.
* The library to interact with Box.net (class boxclient) is only compatible with their APIv1 which
  reaches its end of life on the 14th of Dec. You should migrate your scripts to make usage of the
  new class boxnet_client(). Note that the method names and return values have changed.
* Settings pages are now possible for Calendar type plugins. Calendar type plugins that require a settings page to
  work properly will need to set their requires version to a number that is equal to or grater than the 2.6.1 release version.
* The admin/tool/generator tool was overhauled to use testing data generators and the previous interface to create
  test data was removed (it was not working correctly anyway). If you were using this tool you will probably need to
  update your code.

DEPRECATIONS:
Various previously deprecated functions have now been altered to throw DEBUG_DEVELOPER debugging notices
and will be removed in a future release (target: 2.8), a summary follows:

Accesslib:
    * get_context_instance()                ->  context_xxxx::instance()
    * get_context_instance_by_id()          ->  context::instance_by_id($id)
    * get_system_context()                  ->  context_system::instance()
    * context_moved()                       ->  context::update_moved()
    * preload_course_contexts()             ->  context_helper::preload_course()
    * context_instance_preload()            ->  context_helper::preload_from_record()
    * context_instance_preload_sql()        ->  context_helper::get_preload_record_columns_sql()
    * get_contextlevel_name()               ->  context_helper::get_level_name()
    * create_contexts()                     ->  context_helper::create_instances()
    * cleanup_contexts()                    ->  context_helper::cleanup_instances()
    * build_context_path()                  ->  context_helper::build_all_paths()
    * print_context_name()                  ->  $context->get_context_name()
    * mark_context_dirty()                  ->  $context->mark_dirty()
    * delete_context()                      ->  $context->delete_content() or context_helper::delete_instance()
    * get_context_url()                     ->  $context->get_url()
    * get_course_context()                  ->  $context->get_course_context()
    * get_parent_contexts()                 ->  $context->get_parent_context_ids()
    * get_parent_contextid()                ->  $context->get_parent_context()
    * get_child_contexts()                  ->  $context->get_child_contexts()
    * rebuild_contexts()                    ->  $context->reset_paths()
    * get_user_courses_bycap()              ->  enrol_get_users_courses()
    * get_courseid_from_context()           ->  $context->get_course_context(false)
    * get_role_context_caps()               ->  (no replacement)
    * load_temp_role()                      ->  (no replacement)
    * remove_temp_roles()                   ->  (no replacement)
    * get_related_contexts_string()         ->  $context->get_parent_context_ids(true)
    * get_recent_enrolments()               ->  (no replacement)

Enrollment:
    * get_course_participants()             -> get_enrolled_users()
    * is_course_participant()               -> is_enrolled()

Output:
    * current_theme()                       -> $PAGE->theme->name
    * skip_main_destination()               -> $OUTPUT->skip_link_target()
    * print_container()                     -> $OUTPUT->container()
    * print_container_start()               -> $OUTPUT->container_start()
    * print_container_end()                 -> $OUTPUT->container_end()
    * print_continue()                      -> $OUTPUT->continue_button()
    * print_header()                        -> $PAGE methods
    * print_header_simple()                 -> $PAGE methods
    * print_side_block()                    -> $OUTPUT->block()
    * print_arrow()                         -> $OUTPUT->arrow()
    * print_scale_menu_helpbutton()         -> $OUTPUT->help_icon_scale($courseid, $scale)
    * print_checkbox()                      -> html_writer::checkbox()

Navigation:
    * print_navigation()                    -> $OUTPUT->navbar()
    * build_navigation()                    -> $PAGE->navbar methods
    * navmenu()                             -> (no replacement)
    * settings_navigation::
          get_course_modules()              -> (no replacement)

Files and repositories:
    * stored_file::replace_content_with()   -> stored_file::replace_file_with()
    * stored_file::set_filesize()           -> stored_file::replace_file_with()
    * stored_file::get_referencelifetime()  -> (no replacement)
    * repository::sync_external_file()      -> see repository::sync_reference()
    * repository::get_file_by_reference()   -> repository::sync_reference()
    * repository::
          get_reference_file_lifetime()     -> (no replacement)
    * repository::sync_individual_file()    -> (no replacement)
    * repository::reset_caches()            -> (no replacement)

Calendar:
    * add_event()                           -> calendar_event::create()
    * update_event()                        -> calendar_event->update()
    * delete_event()                        -> calendar_event->delete()
    * hide_event()                          -> calendar_event->toggle_visibility(false)
    * show_event()                          -> calendar_event->toggle_visibility(true)

Misc:
    * filter_text()                         -> format_text(), format_string()...
    * httpsrequired()                       -> $PAGE->https_required()
    * detect_munged_arguments()             -> clean_param([...], PARAM_FILE)
    * mygroupid()                           -> groups_get_all_groups()
    * js_minify()                           -> core_minify::js_files()
    * css_minify_css()                      -> core_minify::css_files()
    * course_modinfo::build_section_cache() -> (no replacement)
    * generate_email_supportuser()          -> core_user::get_support_user()

Sessions:
    * session_get_instance()->xxx()         -> \core\session\manager::xxx()
    * session_kill_all()                    -> \core\session\manager::kill_all_sessions()
    * session_touch()                       -> \core\session\manager::touch_session()
    * session_kill()                        -> \core\session\manager::kill_session()
    * session_kill_user()                   -> \core\session\manager::kill_user_sessions()
    * session_gc()                          -> \core\session\manager::gc()
    * session_set_user()                    -> \core\session\manager::set_user()
    * session_is_loggedinas()               -> \core\session\manager::is_loggedinas()
    * session_get_realuser()                -> \core\session\manager::get_realuser()
    * session_loginas()                     -> \core\session\manager::loginas()

User-agent related functions:
    * check_browser_operating_system()      -> core_useragent::check_browser_operating_system()
    * check_browser_version()               -> core_useragent::check_browser_version()
    * get_device_type()                     -> core_useragent::get_device_type()
    * get_device_type_list()                -> core_useragent::get_device_type_list()
    * get_selected_theme_for_device_type()  -> core_useragent::get_device_type_theme()
    * get_device_cfg_var_name()             -> core_useragent::get_device_type_cfg_var_name()
    * set_user_device_type()                -> core_useragent::set_user_device_type()
    * get_user_device_type()                -> core_useragent::get_user_device_type()
    * get_browser_version_classes()         -> core_useragent::get_browser_version_classes()

YUI:
    * moodle-core-notification has been deprecated with a recommendation of
      using its subclasses instead. This is to allow for reduced page
      transport costs. Current subclasses include:
      * dialogue
      * alert
      * confirm
      * exception
      * ajaxexception

Event triggering and event handlers:
    * All existing events and event handlers should be replaced by new
      event classes and matching new event observers.
    * See http://docs.moodle.org/dev/Event_2 for more information.
    * The following events will be entirely removed, though they can still
      be captured using handlers, but they should not be used any more.
      * groups_members_removed          -> \core\event\group_member_removed
      * groups_groupings_groups_removed -> (no replacement)
      * groups_groups_deleted           -> \core\event\group_deleted
      * groups_groupings_deleted        -> \core\event\grouping_deleted
    * edit_module_post_actions() does not trigger events any more.

=== 2.5.1 ===

* New get_course() function for use when obtaining the course record from database. Will
  reuse existing $COURSE or $SITE globals if possible to improve performance.

=== 2.5 ===

* The database drivers (moodle_database and subclasses) aren't using anymore the ::columns property
  for caching database metadata. MUC (databasemeta) is used instead. Any custom DB driver should
  apply for that change.
* The cron output has been changed to include time and memory usage (see cron_trace_time_and_memory()),
  so any custom utility relying on the old output may require modification.
* Function get_max_file_sizes now returns an option for (for example) "Course limit (500MB)" or
  "Site limit (200MB)" when appropriate with the option set to 0. This function no longer returns
  an option for 0 bytes. Existing code that was replacing the 0 option in the return
  from this function with a more sensible message, can now use the return from this function directly.
* Functions responsible for output in course/lib.php are deprecated, the code is moved to
  appropriate renderers: print_section(), print_section_add_menus(), get_print_section_cm_text(),
  make_editing_buttons()
  See functions' phpdocs in lib/deprecatedlib.php
* Function get_print_section_cm_text() is deprecated, replaced with methods in cm_info
* zip_packer may create empty zip archives, there is a new option to ignore
  problematic files when creating archive
* The function delete_course_module was deprecated and has been replaced with
  course_delete_module. The reason for this was because the function delete_course_module
  only partially deletes data, so wherever it was called extra code was needed to
  perform the whole deletion process. The function course_delete_module now takes care
  of the whole process.
* curl::setopt() does not accept constant values any more. As it never worked properly,
  we decided to make the type check stricter. Now, the keys of the array pass must be a string
  corresponding to the curl constant name.
* Function get_users_listing now return list of users except guest and deleted users. Previously
  deleted users were excluded by get_users_listing. As guest user is not expected while browsing users,
  and not included in get_user function, it will not be returned by get_users_listing.
* The add_* functions in course/dnduploadlib.php have been deprecated. Plugins should be using the
  MODNAME_dndupload_register callback instead.
* The signature of the add() method of classes implementing the parentable_part_of_admin_tree
  interface (such as admin_category) has been extended. The new parameter allows the caller
  to prepend the new node before an existing sibling in the admin tree.
* condition_info:get_condition_user_fields($formatoptions) now accepts the optional
  param $formatoptions, that will determine if the field names are processed by
  format_string() with the passed options.
* remove all references to $CFG->gdversion, GD PHP extension is now required
* Formslib will now throw a developer warning if a PARAM_ type hasn't been set for elements which
  need it. Please set PARAM_RAW explicitly if you do not want any cleaning.
* Functions responsible for managing and accessing course categories are moved to class coursecat
  in lib/coursecatlib.php, functions responsible for rendering courses and categories lists are
  moved to course/renderer.php. The following global functions are deprecated: make_categories_list(),
  category_delete_move(), category_delete_full(), move_category(), course_category_hide(),
  course_category_show(), get_course_category(), create_course_category(), get_all_subcategories(),
  get_child_categories(), get_categories(), print_my_moodle(), print_remote_course(),
  print_remote_host(), print_whole_category_list(), print_category_info(), get_course_category_tree(),
  print_courses(), print_course(), get_category_courses_array(), get_category_courses_array_recursively(),
  get_courses_wmanagers()
  See http://docs.moodle.org/dev/Courses_lists_upgrade_to_2.5
* $core_renderer->block_move_target() changed to support more verbose move-block-here descriptions.
* Additional (optional) param $onlyactive has been added to get_enrolled_users, count_enrolled_users
  functions to get information for only active (excluding suspended enrolments) users. Included two
  helper functions extract_suspended_users, get_suspended_userids to extract suspended user information.
* The core_plugin_manager class now provides two new helper methods for getting information
  about known plugins: get_plugins_of_type() and get_subplugins_of_plugin().
* The get_uninstall_url() method of all subclasses of \core\plugininfo\base class is now expected
  to always return moodle_url. Subclasses can use the new method is_uninstall_allowed()
  to control the availability of the 'Uninstall' link at the Plugins overview page (previously
  they would do it by get_uninstall_url() returning null). By default, URL to a new general plugin
  uninstall tool is returned. Unless the plugin type needs extra steps that can't be handled by
  plugininfo_xxx::uninstall() method or xmldb_xxx_uninstall() function, this default URL should
  satisfy all plugin types.

Database (DML) layer:
* $DB->sql_empty() is deprecated, you have to use sql parameters with empty values instead,
  please note hardcoding of empty strings in SQL queries breaks execution in Oracle database.
* Indexes must not be defined on the same columns as keys, this is now reported as fatal problem.
  Please note that internally we create indexes instead of foreign keys.

YUI changes:
* M.util.help_icon has been deprecated. Code should be updated to use moodle-core-popuphelp
  instead. To do so, remove any existing JS calls to M.util.help_icon from your PHP and ensure
  that your help link is placed in a span which has the class 'helplink'.

=== 2.4 ===

* Pagelib: Numerous deprecated functions were removed as classes page_base, page_course
  and page_generic_activity.
* use $CFG->googlemapkey3 instead of removed $CFG->googlemapkey and migrate to Google Maps API V3
* Function settings_navigation::add_course_editing_links() is completely removed
* function global_navigation::format_display_course_content() is removed completely (the
  functionality is moved to course format class)
* in the function global_navigation::load_generic_course_sections() the argument $courseformat is
  removed
* New component and itemid columns in groups_members table - this allows plugin to create protected
  group memberships using 'xx_yy_allow_group_member_remove' callback and there is also a new restore
  callback 'xx_yy_restore_group_member()'.
* New general role assignment restore plugin callback 'xx_yy_restore_role_assignment()'.
* functions get_generic_section_name(), get_all_sections(), add_mod_to_section(), get_all_mods()
  are deprecated. See their phpdocs in lib/deprecatedlib.php on how to replace them

YUI changes:
* moodle-enrol-notification has been renamed to moodle-core-notification
* YUI2 code must now use 2in3, see http://yuilibrary.com/yui/docs/yui/yui-yui2.html
* M.util.init_select_autosubmit() and M.util.init_url_select() have been deprecated. Code using this should be updated
  to use moodle-core-formautosubmit

Unit testing changes:
* output debugging() is not sent to standard output any more,
  use $this->assertDebuggingCalled(), $this->assertDebuggingNotCalled(),
  $this->getDebuggingMessages() or $this->assertResetDebugging() instead.

=== 2.3 ===

Database layer changes:
* objects are not allowed in paramters of DML functions, use explicit casting to strings if necessary

Note:
* DDL and DML methods which were deprecated in 2.0 have now been removed, they will no longer produce
debug messages and will produce fatal errors

API changes:

* send_stored_file() has changed its interface
* deleted several resourcelib_embed_* functions from resourcelib.php

=== 2.2 ===

removed unused libraries:
* odbc, base32, CodeSniffer, overlib, apd profiling, kses, Smarty, PEAR Console, swfobject, cssshover.htc, md5.js

API changes:
* new admin/tool plugin type
* new context API - old API is still available
* deleted users do not have context any more
* removed global search


=== 2.1 ===

API changes:
* basic suport for restore from 1.9
* new mobile devices API
* new questions API


=== 2.0 ===

API changes:
* new DML API - http://docs.moodle.org/dev/DML_functions
* new DDL API - http://docs.moodle.org/dev/DDL_functions
* new file API - http://docs.moodle.org/dev/File_API
* new $PAGE and $OUTPUT API
* new navigation API
* new theme API - http://docs.moodle.org/dev/Theme_changes_in_2.0
* new javascript API - http://docs.moodle.org/dev/JavaScript_usage_guide
* new portfolio API
* new local plugin type
* new translation support - http://lang.moodle.org
* new web service API
* new cohorts API
* new messaging API
* new rating API
* new comment API
* new sessions API
* new enrolment API
* new backup/restore API
* new blocks API
* new filters API
* improved plugin support (aka Frankenstyle)
* new registration and hub API
* new course completion API
* new plagiarism API
* changed blog API
* new text editor API
* new my moodle and profiles API<|MERGE_RESOLUTION|>--- conflicted
+++ resolved
@@ -169,7 +169,6 @@
 * Added a new method called exceeds_password_length in moodlelib.php to validate the password length.
 * The core/modal_factory has been deprecated. From Moodle 4.3 onwards please instantiate new modals using the ModalType.create method instead.
   Please note that this method does not support the `trigger` option.
-<<<<<<< HEAD
 * \moodle_page::set_title() has been updated to append the site name depending on the value of $CFG->sitenameintitle and whether
   the site's fullname/shortname has been set. So there's no need to manually add the site name whenever calling $PAGE->set_title().
   If it's necessary to override this, pass `false` to its new optional parameter `$appendsitename`.
@@ -183,11 +182,9 @@
 * The $CFG->svgicons setting has been removed because all modern browsers now handle SVG files correctly.
 * The method `\core_renderer->supportemail()` has an updated signature. It now allows a second optional parameter.
   Set it to true if you want to embed the generated link in other inline content.
-=======
 * The users_search_sql function parameter $searchanywhere has been change to $searchtype for different type of search. $searchtype is a int parameter and has three constant value:
   USER_SEARCH_STARTS_WITH: 0, USER_SEARCH_CONTAINS: 1, USER_SEARCH_EXACT_MATCH: 2
   See MDL-78312 for further information.
->>>>>>> a3da58a9
 
 === 4.2 ===
 
