--- conflicted
+++ resolved
@@ -52,13 +52,10 @@
 * New class introduced to help auto generate zIndex values for modal dialogues. Class "moodle-has-zindex"
   should set on any element which uses a non-default zindex and needs to ensure it doesn't show above a
   dialogue.
-<<<<<<< HEAD
 * $CFG->filelifetime is now used consistently for most file serving operations, the default was lowered
   to 6 hours from 24 hours because etags and x-sendfile support should make file serving less expensive.
-=======
 * Date format locale charset for windows server will come from calendar type and for gregorian it will use
   lang file.
->>>>>>> d61d3e82
 
 DEPRECATIONS:
 Various previously deprecated functions have now been altered to throw DEBUG_DEVELOPER debugging notices
