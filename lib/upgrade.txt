--- conflicted
+++ resolved
@@ -26,12 +26,10 @@
   - get_records_csv() Please use csv_import_reader::load_csv_content() instead.
   - put_records_csv() Please use download_as_dataformat (lib/dataformatlib.php) instead.
 * The password_compat library was removed as it is no longer required.
-<<<<<<< HEAD
 * Phpunit has been upgraded to 5.4.x and following has been deprecated and is not used any more:
   - setExpectedException(), use @expectedException or $this->expectException() and $this->expectExceptionMessage()
   - getMock(), use createMock() or getMockBuilder()->getMock()
   - UnitTestCase class is removed.
-=======
 * The following methods have been finally deprecated and should no longer be used:
   - course_modinfo::build_section_cache()
   - cm_info::get_deprecated_group_members_only()
@@ -46,7 +44,6 @@
   - cm_info::get_url()
   - cm_info::obtain_dynamic_data()
   Calling them through the magic method __call() will throw a coding exception.
->>>>>>> 7a07d34d
 
 === 3.1 ===
 
