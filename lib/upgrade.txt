This files describes API changes in core libraries and APIs,
information provided here is intended especially for developers.

=== 4.4 ===
<<<<<<< HEAD

* Added modalform config object `moduleName` param that can be used to define alternative modal type for the modalform. By default 'core/modal_save_cancel' is used.
=======
* Add a new parameter to the debounce (core/utils) function to allow for cancellation.
>>>>>>> 3cb49765

=== 4.3 ===

* Unnecessary parameters of admin_apply_default_settings() function were removed; upgrade script lists
  setting names in the same format as admin UI; default setting writing errors now trigger debugging messages;
  duplicate setting names (with different plugin part) in one setting page do not cause problems any more.
* Added a new render of caption for the table in render_caption. It can be used by
  set_caption($caption, $captionattributes).
    e.g. $caption = 'Caption for table'
    e.g. $captionattributes = ['class' => 'inline'];
* Admin settings for passwords (admin_setting_configpasswordunmask) can now be a required field using the following class:
    - admin_setting_requiredpasswordunmask
* The `$a` argument passed to `get_string` can now include any stringable type, removing the need for explicit casts (for
  example, of `\moodle_url` instances)
* The badges_get_oauth2_service_options() method has been deprecated, because it's not required anymore. It should no longer
  be used.
* The following class constants are deprecated, as Sodium is now required and we no longer support the OpenSSL fallback except
  when decrypting existing content for backwards compatibility:
  - `\core\encryption::METHOD_OPENSSL`
  - `\core\encryption::OPENSSL_CIPHER`
* The `\core\encryption::is_sodium_installed` method is deprecated, as Sodium is now a requirement
* The `drop_plugin_tables` method now returns immediately after deleting tables defined by plugin XMLDB file
* Support for the following phpunit coverage info properties, deprecated since 3.11, has been removed:
  - `whitelistfolders`
  - `whitelistfiles`
* The following previously deprecated methods have been removed and can no longer be used:
  - `get_extra_user_fields`
  - `get_extra_user_fields_sql`
  - `get_user_field_name`
  - `get_all_user_name_fields`
  - `unzip_file`
  - `zip_files`
* Added a new parameter in address_in_subnet to give us the ability to check for 0.0.0.0 or not.
* New method moodleform::add_sticky_action_buttons() is created to enable sticky footer for QuickForms.
* Added new \admin_setting::is_forceable() method to determine whether the setting can be overridden or not. Therefore,
  whether the settings can be overriden or not will depend on the value of implemented \admin_setting::is_forceable() method,
  even if we define the settings in config.php.
* New core_renderer::paragraph method to replace the overused html_writer::tag('p', ...) pattern.
* All functions associated with device specific themes have been deprecated.
  - core_useragent::get_device_type_theme()
  - core_useragent::get_device_type_cfg_var_name()
  - theme_is_device_locked()
  - theme_get_locked_theme_for_device()
* Addition of new 'name' field in the external_tokens table.
* \core_external\util::generate_token() has a new optional argument "name" used as a token name.
* Introduce a new public function \core_external\util::generate_token_name()
* Legacy (and custom) Behat --skip-passed option has been removed completely. Please, use the standard
  --rerun option that provides exactly the same (execution of failed scenarios only).
* Allowed database identifier lengths have been raised:
  - From 28 characters to 53 for table names (xmldb_table::NAME_MAX_LENGTH).
  - From 30 characters to 63 for column names (xmldb_field::NAME_MAX_LENGTH).
  - Maximum length for table prefixes has been set to 10 characters (xmldb_table::PREFIX_MAX_LENGTH). And it's enforced
    by environmental checks.
* New scheduled tasks show_started_courses_task and hide_ended_courses_task that updates the course visibility when the current
  day matches course start date/end date. They are disabled by default. Once they are enabled, only courses with start/end dates
  near the past 24 hours will be checked. The visibility of these courses will only changed when their start/end dates are higher
  than the current one, to avoid updating the course visibility early.
* New events course_started and course_ended have been created. For now, they are triggered when courses change automatically their
  visibility through the new scheduled tasks to hide/show courses based on their start/end dates.
* The action_menu::set_constraint() method is deprecated. Please use action_menu::set_boundary() instead.
* New \core\output\activity_header::get_heading_level() method to get the heading level for a given heading level depending whether
  the page displays a heading for the activity (usually a h2 heading containing the activity name).
* New method moodleform::filter_shown_headers() is created to show some expanded headers only and hide the rest.
* count_words() and count_letters() have a new optional parameter called $format to format the text before doing the counting.
* New core_renderer::sr_text method to generate screen reader only inline texts without using html_writer.
* New events \core\event\qbank_plugin_enabled and \core\event\qbank_plugin_disabled are triggered when a qbank plugin is enabled or
  disabled respectively, with the plugin's frankenstyle name. Any plugins that need to perform an action in response to a qbank
  plugin being enabled or disabled should observe these events.
* Code calling to qbank plugins was moved from question_delete_question in questionlib.php into the plugins themselves. Any plugins
  that need to perform processing when a question is deleted should observe the \core\event\question_deleted event instead.
* The external function core_grades_get_groups_for_selector is now relocated.
  Please use it at core_group_get_groups_for_selector instead.
* The M.util.show_confirm_dialog function has been rewritten as an ESM to use the core/notification module instead.
  See MDL-77174 for further information.
* The moodle-core-notification-confirm module, found under the M.core.confirm namespace, has been deprecated.
  Any code using it should be rewritten as an ESM and use the core/notification module instead.
  See MDL-77174 for further information.
* New set of output generic components. Check the component library for more information:
  - core\output\local\action_menu\subpanel to add subpanels to action menus.
  - core\output\local\dropdown\dialog to display HTML inside a dropdown element.
  - core\output\local\dropdown\status to render a user choice into a dropdown.
  - core\output\choicelist class to render a list of user choices. It combines with dropdown status and action menu subpanels.
* The behat step I choose "WHATEVER" in the open action menu is now compatible with action menus subpanels
  using the ">" symbol to suparate the item link text and subitem one. For example:
  - I choose "Group mode > Visible groups" in the open action menu
* addHelpButton() function has a new optional $a parameter to allow variables with translation strings.
* help_icon constructor has a new optional $a parameter to allow variables with translation strings.
* The random_bytes_emulate() function has been deprecated, because it's not required anymore. PHP native function random_bytes()
  should be used instead.
* New behat behat_navigation::i_close_block_drawer_if_open() and behat_navigation::i_keep_block_drawer_closed()
to ensure in some test that the block drawer is closed. This helps with random failures due to the block drawer
being forced open in all behat tests.
* The core_useragent::get_device_type_list() function has been deprecated. Use core_useragent::devicetypes instead as a replacement.
* The parameter $size of the following functions has been deprecated and is not used any more:
  - file_extension_icon
  - file_file_icon
  - file_folder_icon
  - file_mimetype_icon
  - mimeinfo_from_type
  - url_guess_icon
* The xxxxxxx-yyy.png MIME icons placed in pix/f have been removed and replaced with new SVG files.
  In order to reduce the number of icons for the MIME types, a few MIME icons have been removed and
  replaced with their generic from the existing ones:
    - avi -> video
    - base -> database
    - bmp -> image
    - html -> markup
    - jpeg -> image
    - mov -> video
    - mp3 -> audio
    - mpeg -> video
    - png -> image
    - quicktime -> video
    - tiff -> image
    - wav -> audio
    - wmv -> video
  Apart from that, the following MIME icons have been completely removed:
    - clip-353 --> It was added in MDL-75362 by mistake.
    - edit
    - env
    - explore
    - folder-open
    - help
    - move
    - parent
* The signature of the static method `can_user_share` in the `core\moodlenet\local\can_share_manager` class has been updated to include an additional parameter `$type`.
  This parameter specifies the type of resource being checked for sharing capabilities, which can either be 'activity' or 'course'.
* The method 'share_activity' in 'core\moodlenet\activity_sender' class has been deprecated and renamed to 'share_resource'. The method signature is the same as before and
  the new method is coming from the base class 'core\moodlenet\resource_sender'.
* Final deprecation and removal of legacy cron. This includes the functions:
  - cron_execute_plugin_type()
  - cron_bc_hack_plugin_functions()
  Please, use the Task API instead: https://moodledev.io/docs/apis/subsystems/task
* Final deprecation and removal of the following classes:
  - \core\task\legacy_plugin_cron_task
  - \mod_quiz\task\legacy_quiz_reports_cron
  - \mod_quiz\task\legacy_quiz_accessrules_cron
  - \mod_workshop\task\legacy_workshop_allocation_cron
  Please, use the Task API instead: https://moodledev.io/docs/apis/subsystems/task
* New method login_captcha_enabled() is created to check whether the login captcha is enabled or not.
* New method validate_login_captcha() is created to validate the login captcha.
* A new parameter $loginrecaptcha has been added to the authenticate_user_login() to check whether the login captcha is needed to verify or not. The default value is false.
* A new parameter $compactmode has been added to the recaptcha_get_challenge_html() to define whether the reCaptcha element should be displayed in the compact mode or not.
  Default value is false.
* A new native event in the `core_filters/events` AMD module eventTypes.filterContentRenderingComplete has been created to determine when the filter is complete the rendering.
* New parameters for \get_time_interval_string():
  - `$dropzeroes` - Passing `true` will exclude zero date/time units from the output.
  - `$fullformat` - Passing `true` will return date/time units in full format (e.g. `1 day` instead of `1d`).
* The print_object function (for temporary debugging use only) can now be used on objects that have recursive references,
  and has an improved display and other changes. (New parameters are available; see function documentation.)
* New `filteroptions` field added to getFilterValue() in core/datafilter/filtertype. This is generated by `get filterOptions()`
  and returns an arbitrary list of options specific to the filter type, in [{name:, value}] format. This allows filters to extend
  the values returned with additional fields.
* New `required` field added to core\output\datafilter. This will be output via the data-required property in filter_type.mustache,
  any additional filter types will need to output this property as well. Filters with data-required="1" will not be removable from
  the list of filters.
* addFilterRow() in core/datafilter now accepts a filterdata object to add a row with a pre-defined filter.
* New "binary" datafilter type added for creating filters with a single yes/no option.
* New "joinlist" parameter added to core\output\datafilter::get_filter_object(). This takes an array of datafilter::JOINTYPE_*
  constants to define which types of join the filter supports. By default this will include all three of "Any", "All" and "None",
  but a subset can be specified instead.
* core/form-autocomplete now supports disabled options in the source select list. These will be displayed in the autocomplete
  options with the aria-disabled attribute, and will not be selectable.
* The method grade_item::set_locked() now returns true if the grade item needs to be updated. The method schedules the locking of
  the grade item once the recalculations are completed. (This was fixed in 4.3, 4.2.2)
* Added a new constant called MAX_PASSWORD_CHARACTERS in moodlelib.php to hold a length of accepted password.
* Added a new method called exceeds_password_length in moodlelib.php to validate the password length.
* The core/modal_factory has been deprecated. From Moodle 4.3 onwards pleáse instantiate new modals using the ModalType.create method instead.
  Please note that this method does not support the `trigger` option.
* \moodle_page::set_title() has been updated to append the site name depending on the value of $CFG->sitenameintitle and whether
  the site's fullname/shortname has been set. So there's no need to manually add the site name whenever calling $PAGE->set_title().
  If it's necessary to override this, pass `false` to its new optional parameter `$appendsitename`.
* New page title separator constant `moodle_page:TITLE_SEPARATOR` has been created to help standardise the separators used in page
  titles.
* New Behat step \behat_general::the_page_title_should_contain() has been added to allow checking of page titles. You can use this
  when writing feature files to check that the page title contains the expected string.
  e.g. `And the page title should contain "Some title"`
* Ensure that all system icons now come with an accompanying SVG file. Any missing SVG files have been addressed, and to maintain
  this consistency, a PHPUnit test has been implemented to validate the inclusion of SVG files for any new icons.
* The $CFG->svgicons setting has been removed because all modern browsers now handle SVG files correctly.
* The method `\core_renderer->supportemail()` has an updated signature. It now allows a second optional parameter.
  Set it to true if you want to embed the generated link in other inline content.
* The users_search_sql function parameter $searchanywhere has been change to $searchtype for different type of search. $searchtype is a int parameter and has three constant value:
  USER_SEARCH_STARTS_WITH: 0, USER_SEARCH_CONTAINS: 1, USER_SEARCH_EXACT_MATCH: 2
  See MDL-78312 for further information.
* Function course_modinfo::clear_instance_cache now has an extra optional parameter $newcacherev, although this is really
  intended only for use by rebuild_course_cache.

=== 4.2 ===

* All context classes were moved to \core\context namespace while keeping full backwards compatibility.
  Please note it is not necessary to update plugins unless they rely on exact class names returned from
  get_class() or context_helper.
* Travis CI integration has been removed from core (MDLSITE-7135). Please, use GitHub Actions (GHA) instead. For
  more information visit https://moodledev.io/general/development/tools/gha
* A new constant COMPLETION_COMPLETE_FAIL_HIDDEN is introduced to mark that user has received a failing grade
  for a hidden grade item. This state returned by internal_get_grade_state() and is only used by get_core_completion_state()
  for processing the passgrade completion data.
* \single_button constructor signature has been changed to manage more types than just primary buttons.
  The boolean "primary" parameter has been deprecated and replaced by a more generic type allowing to use
  Bootstrap styles of buttons (danger, warning...). The constructor will still manage the boolean primary
  parameter but will display a debugging message.
* In enrollib.php, the methods get_enrolled_with_capabilities_join, get_enrolled_sql, get_enrolled_users and
  count_enrolled_users used to only be able to accept a single group id, even though internally, they used
  groups_get_members_join which could also accept an array of groups, or the constant USERSWITHOUTGROUP.
  This has now been made consistent. These enrol methods now accept all the group-related options that
  groups_get_members_join can handle.
* assign_capability() now has an optional $performancehints parameter which can be used in
  situations where it is being called in a loop in response to a database query, to reduce the
  amount of checks it has to do.
* New DB parameter 'versionfromdb', only available for MySQL and MariaDB drivers. It allows to force the DB version to be
  evaluated through an explicit call to VERSION() to skip the PHP client version which appears to be sometimes fooled by the
  underlying infrastructure, e.g. PaaS on Azure.
* The actionmenu component has now a set_kebab_trigger that will setup the action menu for use in kebab menus.
* The useexternalyui configuration setting has been removed as a part of the migration away from YUI.
  It only worked with http sites and did not officially support SSL, and is at risk of disappearing should Yahoo! decide
  to remove it.
* New `properties_filter` method of persistent class for filtering properties of a record against persistent definition
* Added 'extrainfo' in the DB options config. Its extra information for the DB driver, e.g. SQL Server
  has additional configuration according to its environment, which the administrator can specify to alter and
  override any connection options.
* In outputcomponents.php, initials_bar() can now be rendered in a smaller (mini) way. This provides purely the
  initials bar without the bootstrapping and form handling on each initials bar. If you use this mini render,
  you'll need to implement your own form handling. Example usage can be found within the grader report.
* There is a new helper function mtrace_exception to help with reporting exceptions you have caught in scheduled tasks.
* Box/Spout has been archived and is no longer maintained, so it has now been removed and replaced by OpenSpout.
* The following parts of the external API have been moved to the core_external subsystem:
  Classes:
    - external_api                      => core_external\external_api
    - external_description              => core_external\external_description
    - external_files                    => core_external\files
    - external_format_value             => core_external\external_format_value
    - external_function_parameters      => core_external\external_function_parameters
    - external_multiple_structure       => core_external\external_multiple_structure
    - external_settings                 => core_external\external_settings
    - external_single_structure         => core_external\external_single_structure
    - external_util                     => core_external\util
    - external_value                    => core_external\external_value
    - external_warnings                 => core_external\external_warnings
    - restricted_context_exception      => core_external\restricted_context_exception
  Functions:
    - external_format_string()          => core_external\util::format_string()
    - external_format_text()            => core_external\util::format_text()
    - external_create_service_token()   => core_external\util::generate_token()
    - external_generate_token()         => core_external\util::generate_token()
    - external_generate_token_for_current_user()
                                        => core_external\util::generate_token_for_current_user()
    - external_log_token_request        => core_external\util::log_token_request()

  The old class locations have been aliased for backwards compatibility and will emit a deprecation notice in a future
  release.
* The following methods, deprecated since 3.10, have been removed and can no longer be used:
  - `\core\output\mustache_helper_collection::strip_blacklisted_helpers`
  - `\core_form\filetypes_util::is_whitelisted`
  - `\core_form\filetypes_util::get_not_whitelisted`
* Convert a floating value to an integer in lib/graphlib.php to avoid PHP 8.1 deprecated function error.
* The $required parameter for \core_external\external_description is now being validated in order to prevent
  unintentionally passing incorrect parameters to the external_description's (and its subclasses') constructors (e.g. the parameter
  description being incorrectly passed for the $required parameter). A debugging notice will be shown when such cases occur.
* The moodle-core-popuphelp YUI modal has been removed. It has not been actively used in Moodle since 3.3. It should be replaced with appropriate ESM/AMD JavaScript.
* The moodle-core-tooltip YUI modal has been removed. It should be replaced with appropriate ESM/AMD JavaScript.
* A `\core\event\role_created` event is now triggered when roles are created via the `create_role` API.
* Event \core\event\user_created is now triggered if the user is created during course restore. In this case
  $event->other has properties 'restoreid' and 'courseid'.
* The core/modal module and all their versions (SAVE_CANCEL, DELETE_CANCEL...) now has a setButtonDisable to disable or enable
  specific modal action buttons. This function allows developers to have modals that could only be submited if the user do some
  action in the modal body like ticking a checkbox or selecting an element.
* Course module indentation has been recovered for course format using components via Move right/left feature.
  Course formats using components will be allowed to use one level indentation only.
* The method `flexible_table::set_columnsattributes` now can be used with 'class' key to add custom classes to the DOM.
* The editor_tinymce plugin has been removed from core.
* A new grunt task, upgradablelibs, has been added to get the list of libraries that have a newer version in their repositories.
* Support for serving of AMD modules built in really old versions of Moodle (<= 3.8) has been removed.
  Please ensure that your AMD modules have been rebuilt with a supported Moodle version.
* Addition of new 'visibility' and 'participation' fields in the groups table, and 'moodle/group:viewhiddengroups' capability.
  The following grouplib functions will now return groups and members based on group visibility and the user's permissions:
   - groups_get_all_groups()
   - groups_get_user_groups()
   - groups_get_my_groups()
   - groups_is_member()
   - groups_get_members()
   - groups_get_groups_members()
  groups_print_activity_menu() will now only return groups where particiation == true.
* Cron utility functions have been moved from the global namespaces to the \core\cron class, these include:
  - cron_setup_user()                => \core\cron::setup_user()
  - cron_run()                       => \core\cron::run_main_process()
  - cron_run_scheduled_task()        => \core\cron::run_scheduled_tasks()
  - cron_run_adhoc_task()            => \core\cron::run_adhoc_tasks()
  - cron_run_inner_scheduled_task()  => \core\cron::run_inner_scheduled_task()
  - cron_run_inner_adhoc_task()      => \core\cron::run_inner_adhoc_task()
  - cron_set_process_title()         => \core\cron::set_process_title()
  - cron_trace_time_and_memory()     => \core\cron::trace_time_and_memory()
  - cron_prepare_core_renderer()     => \core\cron::prepare_core_renderer()
* The `run_scheduled_tasks` and `run_adhoc_tasks` functions take an additional parameter to calculate the start of a run.
* The following phpunit advanced testcase helper methods, deprecated since 3.10, have been removed and can no longer be used:
  - `createXMLDataSet`
  - `createCsvDataSet`
  - `createArrayDataSet`
  - `loadDataSet`
* The external function core_grades_get_enrolled_users_for_search_widget is now deprecated.
  Please use the new core_grades_get_enrolled_users_for_selector external function instead.
* The external function core_grades_get_groups_for_search_widget is now deprecated.
  Please use the new core_grades_get_groups_for_selector external function instead.
* New \core_component::has_monologo_icon() that determines whether a plugin has monologo icons. This can be used to
  determine whether to apply CSS filtering to the plugin's icon when rendering it.
* \cm_info::get_icon_url() resolves the icon's file type and adds a `filtericon` parameter in the URL when rendering the monologo
  version of the course module icon or when the plugin declares, via its `filtericon` custom data, that the icon needs to be
  filtered. This additional information can be used by plugins when rendering the module icon to determine whether to apply
  CSS filtering to the icon.
* Activity plugins displaying activity module icons using \cm_info::get_icon_url() can declare the `filtericon` custom data in their
  `get_coursemodule_info()` callback. If set, this will be used by \cm_info::get_icon_url() to set the icon URL's `filtericon`
  parameter. This information can be used by the plugins when enclosing the icons in `.activityiconcontainer .icon` or
  `.activityiconcontainer .activityicon` containers to determine whether CSS filtering should be applied to the icon. If the icon
  needs to be rendered as is and not whitened out, the `.nofilter` CSS class needs to be applied to the icon.
* New moodle_url::export_params_for_template() returns the params as an array of key => value pairs. You should use this when
  you want to pass URL params to a template. An example can be found in single button.
* Functions get_next_adhoc_task() and cron::run_adhoc_tasks() have additional parameter $classname to filter by the specified class.
* Function cron::run_adhoc_tasks() has additional parameter $number to limit the number of the tasks to run.
* Function get_adhoc_tasks() has additional parameter $failedonly to return only failed tasks.
* admin/cli/adhoc_task.php has additional parameters:
  - id - to run individual tasks by id
  - classname - to run tasks by classname
  - taskslimit - to limit the number of tasks in one run
  - failed - to limit the run to only the tasks that failed in their previous run
  Can be mixed, apart from 'id' of course.
* The file_system class now declares a new, optional, `get_psr_stream` function which allows a Stream implementing `\Psr\Http\Message\StreamInterface` to be returned.
  A default implementation which uses the existing file handle resource is used by default, but this should be extended by file_system implementations where relevant.

=== 4.1 ===

* HTMLPurifier has been upgraded to the latest version - 4.16.0
* A process to deprecate capabilities by flagging them in the access.php by adding a $deprecatedcapabilities variable (an array).
  This array will list the deprecated capabilities and a possible replacement. Once we declare the capability as deprecated, a debugging
  message will be displayed (in DEBUG_DEVELOPPER mode only) when using the deprecated capability.
  Declaration is as follow:
    $deprecatedcapabilities = [
        'fake/access:fakecapability' => ['replacement' => '', 'message' => 'This capability should not be used anymore.']
    ];
* coursemodinfo cache uses the new `requirelockingbeforewrite` option, and rebuilding the cache now uses the cache lock API, rather
  than using the core lock factory directly. This allows the locks to be stored locally if the cache is stored locally, and
  avoids the risk of delays and timeouts when multiple nodes need to rebuild the cache locally, but are waiting for a central lock.
* Final deprecation and removal of the class \admin_setting_managelicenses, please use \tool_licensemanager\manager instead.
* Final deprecation and removal of the function license_manager::add(). Please use license_manager::save() instead.
* Final deprecation of the following functions behat_field_manager::get_node_type() and behat_field_manager::get_field()
  please call behat_field_manager::get_field_node_type() and behat_field_manager::get_form_field().
* Final deprecation and removal of the following class, please use \core\task\manager.
    - \tool_task\run_from_cli
* Final deprecation and removal of the following CLI scripts:
  - admin/tool/task/cli/schedule_task.php please use admin/cli/scheduled_task.php
  - admin/tool/task/cli/adhoc_task.php please use admin/cli/adhoc_task.php
* Final deprecation and removal of cron_run_single_task(), please use \core\task\manager::run_from_cli().
* The $USER->groupmember hack that fills the user object with the groups that the user belongs to has been removed.
  Please use the Groups API function groups_get_user_groups() to fetch the cached list of groups the user is a member of.
* The following functions, previously used (exclusively) by upgrade steps are not available anymore
  because of the upgrade cleanup performed for this version. See MDL-71747 for more info:
    - upgrade_analytics_fix_contextids_defaults()
    - upgrade_convert_hub_config_site_param_names()
    - upgrade_rename_prediction_actions_useful_incorrectly_flagged()
* The method ensure_adhoc_task_qos() in lib/classes/task/manager.php  has been deprecated, please use get_next_adhoc_task()
  instead.
* New setting $CFG->enrolments_sync_interval controls the minimum time in seconds between re-synchronization of enrollment via enrol_check_plugins.
  This only applies to web requests without a session such as webservice calls, tokenpluginfile.php and rss links Function
  enrol_check_plugins now has $ignoreintervalcheck flag to bypass checking for that setting.
* For performance reasons, sql_reader interface has a new function get_events_select_exists() which determines whether
  an event exists with the given criteria (see MDL-72723 for details).
   - Breaking: 3rd party log readers implementing interface sql_reader will need to implement get_events_select_exists()
* Added $strictness parameter to persistent `get_record` method, optionally allowing caller to ensure record exists
* New DML driver method `$DB->sql_cast_to_char` for casting given field/expression to char
* The core renderer `edit_button` method now accepts an optional `$method` argument (get/post) for the button
* For plugins that override secondary navigation, the namespace for the custom secondary navigation class has
  changed. It was (for example) mod_mymodule\local\views\secondary but is now
  mod_mymodule\navigation\views\secondary. The old location will continue to work, but is deprecated.
* The check for $plugin->incompatible was found to be incorrect. The $plugin->incompatible attribute is meant to define the minimum
  Moodle version the plugin is incompatible with but the implemented logic for the check was the opposite. Plugins declaring this
  attribute may encounter different behaviours between older Moodle versions (<v3.11.8, <v4.0.2) and the later ones. We recommend
  plugin developers to not use this attribute for Moodle versions 4.0 and below in order to avoid this problem.
* Added $CFG->proxylogunsafe and proxyfixunsafe to detect code which doesn't honor the proxy config
* Function admin_externalpage_setup() now has additional option 'nosearch' allowing to remove Site administration search form.
* The function print_error has been deprecated. Kindly use moodle_exception.
* When exporting table content, HTML tags/entities will be removed when the selected dataformat does not support HTML
* The abstract `get_name` method has been moved from `\core\task\scheduled_task` to the `\core\task\task_base` class and can now be
  implemented by adhoc tasks. For backwards compatibility, a default implementation has been added to `\core\task\adhoc_task` to
  return the class name.
* The function get_module_metadata() has been finally deprecated and can not be used anymore.
* New DML driver method `$DB->sql_order_by_null` for sorting nulls sort nulls first when ascending and last when descending.
* Allow plugins to callback on all pages just prior to the session start.
* New function set_additional_classes() has been implemented to add additional classes to action_menu.
* Most Behat functionality for the Moodle App has been removed from core, refer to the documentation in order to upgrade your testing
  setup: https://moodledev.io/general/app/development/testing/acceptance-testing#upgrading-tests-from-an-older-version
* New DML driver methods `$DB->sql_regex_get_word_beginning_boundary_marker` and `$DB->sql_regex_get_word_end_boundary_marker`
  for managing word boundary markers in a database driver supporting regex syntax when searching.
* The plugin_functions cache in core has been made localisable by prefixing the
  key it uses with the all versions hash, which only changes when there are code
  changes.

=== 4.0 ===

* To better detect wrong floats (like, for example, unformatted, using local-dependent separators ones) a number of
  gradebook functions now have stricter float type checking. All them will require now the "float" being passed to be
  a correct float value (numeric or string). Usually, that's achieved by using unformat_float() or
  PARAM_LOCALISEDFLOAT for all the user-entered grades before any processing on them. Functions affected are:
    - grade_format_gradevalue(), $value param (keeping it as optional/nullable).
    - grade_format_gradevalue_real(), $value param (keeping it as optional/nullable).
    - grade_format_gradevalue_percentage(), $value param (keeping it as optional/nullable).
    - grade_format_gradevalue_letter(), $value param (keeping it as optional/nullable).
    - grade_floats_different(), $f1 and $f2 params (keeping them as optional/nullable).
    - grade_floats_equal(), $f1 and $f2 params (keeping them as optional/nullable).
* The method action_menu->set_alignment() has been deprecated, please use action_menu->set_menu_left if you need a dropdown
  to align to the left of the dropdown button.
* The $OUTPUT->should_display_main_logo() function has been deprecated and should no longer be used.
* New method flexible_table::set_columnsattributes() has been introduced to add column attributes applied in every cell.
* New method flexible_table::get_row_cells_html() has been introduced, extracted from flexible_table::get_row_html
  so it can be overriden individually.
* Since Boxnet has been remove from core then boxnet_client() class has been removed from core too.
* New navigation classes to mimic the new navigation project. The existing navigation callbacks are still available and
  will be called. The following behaviour will be the new standard for nodes added via callbacks in Boost and Boost-based themes:
  - Module nodes added will be appended to the end and will appear within the More menu.
  - Course nodes added will also be appended and appear within the 'More' menu.
* The core/event events have been renamed and now fire native events, in addition to the legacy YUI and jQuery events.
  The following events have been renamed:
  - The BLOCK_CONTENT_UPDATED event has been replaced with a new native event in the `core_block/events` AMD module
    eventTypes.blockContentUpdated.
  - The EDITOR_CONTENT_RESTORED event has been replaced with a new native event in the `core_editor/events` AMD module
    eventTypes.editorContentRestored.
  - The FILTER_CONTENT_UPDATED event has been replaced with a new native event in the `core_filters/events` AMD module
    eventTypes.filterContentUpdated.
  - The FORM_FIELD_VALIDATION event has been replaced with a new native event in the `core_form/events` AMD module
    eventTypes.formFieldValidationFailed.
  - The FORM_SUBMIT_AJAX event has been replaced with a new native event in the `core_form/events` AMD module
    eventTypes.formSubmittedByJavascript.
* The block template now includues a block-instanceid data attribute.
* The core/event::getLegacyEvents() function has been deprecated and should no longer be used.
* Typo3 has now been removed. Use native mbstring or iconv functions.
* A new index has been added on mdl_user_preferences.name. This upgrade step might take some time on big sites.
* The completion_info function display_help_icon() which returned the 'Your progress' help icon has been deprecated and
  should no longer be used.
* The completion_info function print_help_icon() which has been deprecated since Moodle 2.0 should no longer be used.
* @babel/polyfill has been removed in favour of corejs@3.
* A new parameter $partialrebuild has been added to the rebuild_course_cache to invalidate the cache
  of the section or module only, not the whole course cache
* A new parameter $isbulkupdate has been added to the following functions:
  - grade_category::update()
  - grade_category::insert()
  - grade_grade::update()
  - grade_grade::insert()
  - grade_grade::notify_changed()
  - grade_item::insert()
  - grade_item::update()
  - grade_item::update_final_grade()
  - grade_item::update_raw_grade()
  - grade_object::update()
  - grade_object::insert()
  - grade_outcome::update()
  - grade_outcome::insert()
  - grade_scale::update()
  - grade_scale::insert()
  - grade_update()
  - completion_info::inform_grade_changed()
  - completion_info::update_state()
  - completion_info::internal_set_data()
  All functions except completion_info::internal_set_data() are only passing this parameter from very beginning of
  workflow (like grade report page where bulk grade update is possible) so this parameter is used in
  completion_info::internal_set_data() to decide if we need to mark completions instantly without waiting for cron.
* Following methods now return an int instead of bool:
  - completion_completion::_save()
  - completion_completion::mark_enrolled()
  - completion_completion::mark_inprogress()
  - completion_completion::mark_complete()
  which is needed to store id of completion record on successful update which is later beeing used by
  completion_info::internal_set_data() to reaggregate completions that have been marked for instant course completion.
* The following functions have been finally deprecated and can not be used anymore:
  - generate_uuid
* The YUI moodle-core-formchangechecker module has been deprecated and replaced with a new AMD module
  core_form/changechecker.
* New method \core_user::awaiting_action() has been introduced to check if the user is fully ready to use the site or
  whether there is an action (such as filling the missing profile field, changing password or agreeing to the site
  policy) needed.
* The signature of the get_name() function for grade_category and grade_item has been extended. The new parameter allows
  callers to get the name without escaped characters.
* The inplace_editable element constructor now accepts an optional pix_icon parameter to use as it's editing icon when
  rendered. The default icon for "select" types has also changed to a dropdown caret ("t/expanded").
* The inplace_editable Javascript module now emits native events, removing the jQuery dependency from calling code
  that wants to listen for the events. Backwards compatibility with existing code using jQuery is preserved.
* The function message_send() in messagelib.php now returns false if there is an error sending the message to the
  message processor (MDL-70046).
* Moodle 4.0 has major changes to the question bank. Therefore, there are major changes in questionlib.php
  and the core_question database tables. These are documented in detail in question/upgrade.txt.
* The postgres driver now wraps calls to pg_field_type() and caches them in databasemeta to save an invisible internal
  DB call on every request.
* The default type of 'core/toast' messages has been changed to 'information' (callers can still explicitely set the type)
* As the message_jabber notification plugin has been moved to the plugins database, the XMPPHP library (aka Jabber) has been
completely removed from Moodle core too.
* The SWF media player has been completely removed (The Flash Player was deprecated in 2017 and officially discontinued
  on 31 December 2020).
* The display_size function has been improved to add new optional parameters (decimal places,
  fixed units), to always include a non-breaking space between the number and unit, and to use
  consistent rounding (always 1 decimal place by default).
* The persistent method get() now returns the correct type for each property defined in the persistent class.
* The persistent method from_record() now only attempts to load record properties defined in the persistent class.
* New persistent set_many() helper for setting multiple properties in single method call.
* Require pass grade criteria is now part of core.
  Refer to upgrade.php to see transitioning from similar plugin criteria to core
  Refer to completion/upgrade.txt for additional information.
* The method enable_plugin() has been added to the core_plugininfo\base class and it has been implemented by all the plugininfo
classes extending it. When possible, the enable_plugin() method will store these changes into the config_log table, to let admins
check when and who has enabled/disabled plugins.
* Final deprecation: The following functions along with associated tests have been removed:
  - core_grades_external::get_grades
  - core_grades_external::get_grade_item
  - report_insights_context_insights
* \core\session\manager::init_empty_session() has a new optional parameter $newsid to indicate whether this is a new user session
* New html_table attribute "$responsive" which defaults to true. When set to true, tables created via html_writer::table() will be enclosed
  in a .table-responsive div container which will allow the table to be scrolled horizontally with ease, especially when the table is rendered in smaller viewports.
  Set to false to prevent the table from being enclosed in the responsive container.
* Two new helper functions have been added to lib/datalib.php, for safely preparing SQL ORDER BY statements where user
  interactions define sort parameters (see the respective docblocks for full details and examples):
  -get_safe_orderby() - where a single sort parameter is required.
  -get_safe_orderby_multiple() - where multiple sort parameters are required.
* Added the cleanstr mustache template helper to clean strings after loading them from language packs.
* The following behat functions have been modified to work with the new navigation
  - i_add_the_block
  - the_add_block_selector_should_contain_block
  - the_add_block_selector_should_contain_block
  - go_to_the_current_course_activity_completion_report
  - i_navigate_to_course_participants
  - i_go_to_advanced_grading_page
  - i_navigate_to_in_the_course_gradebook
  - should_exist_in_current_page_administration
  - should_not_exist_in_current_page_administration
  - go_to_main_course_page
  - select_on_administration_page
  - find_header_administration_menu
  - select_from_administration_menu
  - i_edit_the_lesson
  - i_add_a_question_filling_the_form_with
* The following behat step has been deprecated
  - i_select_from_flat_navigation_drawer
* The type for the "message" field in the external_warnings() structure has been changed from PARAM_TEXT to PARAM_RAW
* A new parameter $displayoptions has been added to the core_renderer::confirm() to allow better customization for confirming page
such as the title and strings for continue and cancel buttons.
* The method get_enabled_plugin($pluginname) has been added to the core_plugininfo\base class. It has a default implementation for
all the plugininfo classes and it can be overwritten when required (like it has been done with filter). This method returns the
current value for a pluginname depending on its status (enabled, disabled, other...).
* Unit Test coverage defaults have been updated to include some sensible defaults.
  The default values now include:
  * /classes/
  * /tests/generator/
  * /externallib.php
  * /lib.php
  * /locallib.php
  * /renderer.php
  * /rsslib.php
  This default applies both when there is no supplied coverage.php file, and is used to supplement any existing coverage configuration file if one is found.
* New method get_unaddable_by_theme_block_types() has been added to block_manager class. It uses the 'unaddableblocks' theme setting
value to get the list of blocks that won't be displayed for a theme.
* Loggedin / Loggedoff component settings on notification preferences have been merged to a single enabled switch:
  MESSAGE_DEFAULT_LOGGEDIN and MESSAGE_DEFAULT_LOGGEDOFF are now deprecated, so plugins should be updated if db/messages.php is present and replace
    MESSAGE_DEFAULT_LOGGEDIN + MESSAGE_DEFAULT_LOGGEDOFF to MESSAGE_DEFAULT_ENABLED. Backward compatibility will take any of both settings as enabled.
  MESSAGE_DEFAULT_PERMITTED also deprecated.
  core_message_get_user_notification_preferences and core_message_get_user_message_preferences Webservice are now returning enabled boolean on
    components > notifications > processors. loggedin and loggedoff are deprecated but present for backward compatibility.
* A new parameter $strength of type int is added to method search_for_active_node. This parameter would help us to search for the active nodes based on the
  $strength passed to it.
* A new method get_page() has been added to the settings_navigation class. This method can be used to obtain the
  moodle_page object associated to the settings navigation.
* A new interface, `core\output\named_templatable` has been created to allow renderable classes to define a
  `get_template_name(\renderer_base): string` function which will inform the default render() function with a template
  name.
* The parameter $modinfo of the get_data method in completion_info class has been deprecated and is not used anymore.
* A new method, get_default_home_page(), has been added to moodlelib to get the default home page to display if current one is not
defined or can't be applied.
* A new language_menu renderable is created to handle collecting available languages and generating the menu for use in different situations
* New primary navigation classes to mimic the primary nav. Consists of the views/primary.php and output/primary.php. The
  base nodes are added within the views/primary.php while output/primary.php is a renderable that combines the primary
  view and the lang, user and any custom menu items.
  - The language menu now resides within the user menu.
* New primary and secondary magic getters/setters included in pagelib.php that also initialises the objects
* All secondary navigation nodes have a predefined ordering within the relevant context and are defined as a
  mapping construct within core\navigation\views\secondary. Secondary navigation ordering can be overridden by
  generating a custom secondary class within a plugin's {plugin}\local\views namespace. This is only applicable to the
  following plugin types and is automatically loaded:
    * Module - refer to mod_assign\local\views\secondary for examples and magic_get_secondarynav for calling code
    * Block - refer to core_block\local\views\secondary for examples and blocklib::get_secondarynav for calling code
  - Additionally a custom secondary object may be set using the convenient setters in pagelib.php.
  - Secondary nav nodes can be forced into the 'More' menu using the 'set_force_into_more_menu'. It is advisable to set
    this in the existing nav callbacks when generating the nodes. Alternately, the corresponding
    'get_default_{admin/course/module}_more_menu_nodes functions in secondary can be overridded to provide a custom set
    of node keys to push into the more menu
  - The secondary navigation can be omitted from a theme/page by setting $PAGE->set_secondary_navigation(false). e.g. admin/search.php and in classic.
  - Within a single activity course format, the course and module level secondary navigation options are displayed within
    dropdowns in the secondary navigation bar
* New function 'get_overflow_menu_data' introduced in core\navigation\views\secondary to get additional/custom sub navigation
  to be displayed as a url_select for tertiary navigation.
* It is required that the action provided to navigation_node::create be of type moodle_url/action_link. Non conformance
  results in a debugging message being thrown.
* New page lib config '_navigationoverflow' and associated getters/setters to toggle whether the overflow menu is displayed
* New functions to explicitly set what tabs should be highlighted on the primary and secondary navigation
* Breadcrumbs modified to follow standards defined here https://www.nngroup.com/articles/breadcrumbs/
  - New navbar class in boost to follow the standards defined above.
* Settings cog have been removed and replaced with either secondary and tertiary navigation components
* New activity_header class to handle display of common content for plugins.
  * Handles display of the activity name, completion information and description.
  * New pagelib.php magic getters to fetch activity_header
  * New theme level config to govern display of the activity name $THEME->activityheaderconfig['notitle']
        - Default for boost is to show no activity title.
  * New page layout level option to handle display within activity header. Options should be defined
    within 'activityheader' and accept the following array keys:
        - notitle
        - nocompletion
        - nodescription
  * Convenient functions to set the parameters in the header OR hide them altogether.
* Category navigations has been updated with a preference of tertiary navigation components over buttons within the page
  content and/or context header actions
* A new 'My courses' page has been introduced which houses the course overview block
* Default blocks for dashboard has been updated. The page will now have the following in the corresponding region:
    * Calendar, Timeline - Center
    * Recently accessed courses - Side bar/blocks drawer
* Flat navigation classes have been marked for deprecation with the introduction of primary and secondary navigation concepts.
* A new method, force_lock_all_blocks(), has been added to the moodle_page class to allow pages to force the value of
  user_can_edit_blocks() to return false where necessary. This makes it possible to remove block editing on a page
  from ALL users, including admins, where required on pages with multi region layouts exist, such as "My courses".
* Add an early $CFG->session_redis_acquire_lock_warn option
* Removed $CFG->conversionattemptlimit setting from config.php. assignfeedback_editpdf\task\convert_submissions task
  is now replaced with adhoc tasks with standard fail delay approach.
* With strftime() being deprecated in PHP 8.1, a new function \core_date::strftime() that can be used as a PHP 8.1-compatible
  alternative has been introduced.

=== 3.11.4 ===
* A new option dontforcesvgdownload has been added to the $options parameter of the send_file() function.
  Note: This option overrides the forced download of directly accessed SVGs, so should only be used where the calling method is
  rendering SVGs directly for content created using XSS risk flagged capabilities (such as creating a SCORM activity).
  This is also not necessary where SVGs are already being safely loaded into <img> tags by Moodle (eg within forum posts).

=== 3.11.2 ===
* For security reasons, filelib has been updated so all requests now use emulated redirects.
  For this reason, manually disabling emulateredirects will no longer have any effect (and will generate a debugging message).

=== 3.11 ===
* PHPUnit has been upgraded to 9.5 (see MDL-71036 for details).
  That comes with a few changes:
  - Breaking: All the changes that were deprecated with PHPUnit 8.5
    are now removed (see the 3.10 section below).
  - Breaking: assertContains() now performs stricter comparison (like assertSame()
    does). New assertContainsEquals() has been created to provide the old
    behavior.
  - Deprecation: A number of file-related assertions have been deprecated, will
    be removed with PHPUnit 10. Alternatives for all them have been created:
      - assertNotIsReadable()         -> assertIsNotReadable()
      - assertNotIsWritable()         -> assertIsNotWritable()
      - assertDirectoryNotExists()    -> assertDirectoryDoesNotExist()
      - assertDirectoryNotIsReadable()-> assertDirectoryIsNotReadable()
      - assertDirectoryNotIsWritable()-> assertDirectoryIsNotWritable()
      - assertFileNotExists()         -> assertFileDoesNotExist()
      - assertFileNotIsReadable()     -> assertFileIsNotReadable()
      - assertFileNotIsWritable()     -> assertFileIsNotWritable()
  - Deprecation: Regexp-related assertions have been deprecated, will be
    removed with PHPUnit 10. Alternatives for all them have been created:
      - assertRegExp()     -> assertMatchesRegularExpression()
      - assertNotRegExp()  -> assertDoesNotMatchRegularExpression()
  - Deprecation: The expectException() for Notice, Warning, Deprecation and
    Error is deprecated, will be removed with PHPUnit 10. New expectations
    have been created to better define the expectation:
      - expectDeprecation() for E_DEPRECATED and E_USER_DEPRECATED.
      - expectNotice() for E_NOTICE, E_USER_NOTICE, and E_STRICT.
      - expectWarning() for E_WARNING and E_USER_WARNING.
      - expectError() for everything else.
   - Deprecation: The Mock->at() matcher has been deprecated and will be
     removed with PHPUnit 10. Switch to better, more deterministic and clearer
     matchers is recommended (->once(), ->exactly(), ->never()...).
   - Deprecation: The Mock->setMethods() method has been *silently* deprecated
     and will be removed in the future. Change uses to the new Mock->onlyMethods()
     alternative. Also, it doesn't accept "null" anymore, new default must
     be [] (empty array).
   - Mostly internal: With the raise to PHP 7.3 as lower version supported,
     various internal bits perform now stricter type checking in params and
     return values. If your tests have own-created comparators, assertions...
     they may need to be adjusted.
   - Mostly internal: The phpunit.xml schema has changed, basically removing
     the old <filter> section and replacing it with a new, less confusing
     <coverage> section. Also the elements within them have been changed:
       - <whitelist> has been replaced by <include>.
       - <exclude> is not a child of <whitelist> anymore, but of <coverage>.
     Note that this only will affect if you've custom phpunit.xml files
     instead of using the automatically generated ones by Moodle.
   - Deprecation: Related to the previous point, the $whitelistxxx properties
     used by the coverage.php files have been deprecated (will continue
     working until Moodle 4.3) to follow the same pattern:
       - whitelistfolders -> includelistfolders
       - whitelistfiles   -> includelistfiles
   - Internal: Custom autoloaders are deprecated and will be removed with
     PHPUnit 10. Hence we have removed our one already.
     Note that it was not useful since PHPUnit 8.5, where the ability
     to run tests by class name was removed.
   - Warning: Because of some new restrictions about how test files and
     test classes must be named (that Moodle haven't followed ever) it's not
     possible to run individual test files any more. Use any of the alternative
     execution methods (filter, suite, config) to specify which tests
     you want to run. This will be hopefully fixed in MDL-71049
     once it has been agreed which the best way to proceed is.
* The horde library has been updated to version 5.2.23.
* New optional parameter $extracontent for print_collapsible_region_start(). This allows developers to add interactive HTML elements
  (e.g. a help icon) after the collapsible region's toggle link.
* Final deprecation i_dock_block() in behat_deprecated.php
* Final deprecation of get_courses_page. Function has been removed and core_course_category::get_courses() should be
  used instead.
* New encryption API in \core\encryption allows secure encryption and decryption of data. By
  default the key is stored in moodledata but admins can configure a different, more secure
  location in config.php if required. To get the best possible security for this feature, we
  recommend enabling the Sodium PHP extension.
  The OpenSSL alternative for this API, used when Sodium is not available, is considered deprecated
  at all effects, and will be removed in Moodle 4.2. See MDL-71421 for more information.
* Behat timeout constants behat_base::TIMEOUT, EXTENDED_TIMEOUT, and REDUCED_TIMEOUT, which were deprecated in 3.7, have been removed.
* \core_table\local\filter\filterset::JOINTYPE_DEFAULT is being changed from 1 (ANY) to 2 (ALL). Filterset implementations
  can override the default filterset join type by overriding \core_table\local\filter\filterset::get_join_type() instead.
* HTMLPurifier has been upgraded to the latest version - 4.13.0
* Markdown lib has been upgraded to the latest version - 1.9.0
* The minify lib has been upgraded to 1.3.63 and pathconvertor to 1.1.3
* A new optional parameter `$sort` has been added to all `$context->get_capabilities()` methods to be able to define order of
  returned capability array.
* Spout has been upgraded to the latest version - 3.1.0
* emoji-data has been upgraded to 6.0.0.
* The final deprecation of /message/defaultoutputs.php file and admin_page_defaultmessageoutputs.
  All their settings moved to admin/message.php (see MDL-64495). Please use admin_page_managemessageoutputs class instead.
* Behat now supports date selection from the date form element. Examples:
    - I set the field "<field_string>" to "##15 March 2021##"
    - I set the field "<field_string>" to "##first day of January last year##"
* Behat now supports date and time selection from the datetime form element. Examples:
    - I set the field "<field_string>" to "##15 March 2021 08:15##"
    - I set the field "<field_string>" to "##first day of January last year noon##"
* New DML driver method `$DB->sql_group_concat` for performing group concatenation of a field within a SQL query
* Added new class, AMD modules and WS that allow displaying forms in modal popups or load and submit in AJAX requests.
  See https://docs.moodle.org/dev/Modal_and_AJAX_forms for more details.
* New base class for defining an activity's custom completion requirements: \core_completion\activity_custom_completion.
  Activity module plugins that define custom completion conditions should implement a mod_[modname]\completion\custom_completion
  subclass and the following methods:
  - get_state(): Provides the completion state for a given custom completion rule.
  - get_defined_custom_rules(): Returns an array of the activity module's custom completion rules.
    e.g. ['completionsubmit']
  - get_custom_rule_descriptions(): Returns an associative array with values containing the user-facing textual description
    of the custom completion rules (which serve as the keys to these values).
    e.g. ['completionsubmit' => 'Must submit']
  - get_sort_order(): Returns an array listing the order the activity module's completion rules should be displayed to the user,
    including both custom completion and relevant core completion rules
    e.g. ['completionview', 'completionsubmit', 'completionusegrade']
* Admin setting admin_setting_configmulticheckbox now supports lazy-loading the options list by
  supplying a callback function instead of an array of options.
* A new core API class \core_user\fields provides ways to get lists of user fields, and SQL related to
  those fields. This replaces existing functions get_extra_user_fields(), get_extra_user_fields_sql(),
  get_user_field_name(), get_all_user_name_fields(), and user_picture::fields(), which have all been
  deprecated.
* Allow plugins to augment the curl security helper via callback. The plugin's function has to be defined as
  plugintype_pluginname_curl_security_helper in pluginname/lib.php file and the function should return a plugin's security
  helper instance.
* The behat transformation 'string time to timestamp' no longer supports datetime format. If provided, the format must
  be strftime compatible. Example:
    - I should see "##tomorrow noon##%A, %d %B %Y, %I:%M %p##"
* External functions implementation classes should use 'execute' as the method name, in which case the
  'methodname' property should not be specified in db/services.php file.
* The core_grades_create_gradecategory webservice has been deprecated in favour of core_grades_create_gradecategories, which is
  functionally identical but allows for parallel gradecategory creations by supplying a data array to the webservice.
* The signature of the get_context_name() function in the abstract class context and all extending classes (such as context_course)
  has been extended. The new parameter allows the to get the name without escaped characters.
* The signature of the question_category_options() has been extended. The new parameter allows the to get the categories name
  in the returned array without escaped characters.
* The \core\hub\site_registration_form::add_select_with_email() method has been deprecated in favour of
  \core\hub\site_registration_form::add_checkbox_with_email().

=== 3.10 ===
* PHPUnit has been upgraded to 8.5. That comes with a few changes:
  - Breaking change: All the "template methods" (setUp(), tearDown()...) now require to return void. This implies
    that the minimum version of PHP able to run tests will be PHP 7.1
  - A good number of assertions have been deprecated with this version
    and will be removed in a future one. In core all cases have been removed
    (so it's deprecation-warnings free). It's recommended to perform the
    switch to their new counterparts ASAP:
      - assertInternalType() has been deprecated. Use the assertIsXXX() methods instead.
      - assertArraySubset() has been deprecated. Use looping + assertArrayHasKey() or similar.
      - @expectedExceptionXXX annotations have been deprecated. Use the expectExceptionXXX()
        methods instead (and put them exactly before the line that is expected to throw the exception).
      - assertAttributeXXX() have been deprecated. If testing public attributes use normal assertions. If
        testing non-public attributes... you're doing something wrong :-)
      - assertContains() to find substrings on strings has been deprecated. Use assertStringContainsString() instead.
        (note that there are "IgnoringCase()" variants to perform case-insensitive matching.
      - assertEquals() extra params have been deprecated and new assertions for them created:
        - delta => use assertEqualsWithDelta()
        - canonicalize => use assertEqualsCanonicalizing()
        - ignoreCase => use assertEqualsIgnoringCase()
        - maxDepth => removed without replacement.
  - The custom printer that was used to show how to rerun a failure has been removed, it was old and "hacky"
    solution, for more information about how to run tests, see the docs, there are plenty of options.
  - phpunit/dbunit is not available any more and it has been replaced by a lightweight phpunit_dataset class, able to
    load XML/CSV and PHP arrays, send the to database and return rows to calling code (in tests). That implies the
    follwoing changes in the advanced_testcase class:
      - createFlatXMLDataSet() has been removed. No uses in core, uses can switch to createXMLDataSet() (read below).
      - createXMLDataSet() has been deprecated. Use dataset_from_files() instead.
      - createCsvDataSet() has been deprecated. Use dataset_from_files() instead.
      - createArrayDataSet() has been deprecated. This method was using the phpunit_ArrayDataSet class
        that has been also removed from core. Use dataset_from_array() instead.
      - loadDataSet() has been deprecated. Use phpunit_dataset->to_database() instead.
      - All the previous uses of phpunit/dbunit methods like Dataset:getRows(), Dataset::getRowCount()
        must be replaced by the new phpunit_dataset->get_rows() method.
* Retains the source course id when a course is copied from another course on the same site.
* Added function setScrollable in core/modal. This function can be used to set the modal's body to be scrollable or not
  when the modal's height exceeds the browser's height. This is also supported in core/modal_factory through the
  'scrollable' config parameter which can be set to either true or false. If not explicitly defined, the default value
  of 'scrollable' is true.
* The `$CFG->behat_retart_browser_after` configuration setting has been removed.
  The browser session is now restarted between all tests.
* add_to_log() has been through final deprecation, please rewrite your code to the new events API.
* The following functions have been finally deprecated and can not be used anymore:
  - print_textarea
  - calendar_get_all_allowed_types
  - groups_get_all_groups_for_courses
  - events_get_cached
  - events_uninstall
  - events_cleanup
  - events_dequeue
  - events_get_handlers
  - get_roles_on_exact_context
  - get_roles_with_assignment_on_context
  - message_add_contact
  - message_remove_contact
  - message_unblock_contact
  - message_block_contact
  - message_get_contact
  - get_legacy_logdata
  - set_legacy_logdata
  - get_legacy_eventname
  - get_legacy_eventdata
* The following renamed classes have been completely removed:
    - course_in_list (now: core_course_list_element)
    - coursecat (now: core_course_category)
* The form element 'htmleditor', which was deprecated in 3.6, has been removed.
* The `core_output_load_fontawesome_icon_map` web service has been deprecated and replaced by
  `core_output_load_fontawesome_icon_system_map` which takes the name of the theme to generate the icon system map for.
* A new parameter `$rolenamedisplay` has been added to `get_viewable_roles()` and `get_switchable_roles` to define how role names
  should be returned.
* The class coursecat_sortable_records has been removed.
* Admin setting admin_setting_configselect now supports lazy-loading the options list by supplying
  a callback function instead of an array of options.
* Admin setting admin_setting_configselect now supports validating the selection by supplying a
  callback function.
* The task system has new functions adhoc_task_starting() and scheduled_task_starting() which must
  be called before executing a task, and a new function \core\task\manager::get_running_tasks()
  returns information about currently-running tasks.
* New library function rename_to_unused_name() to rename a file within its current location.
* Constant \core_h5p\file_storage::EDITOR_FILEAREA has been deprecated
  because it's not required any more.
* The ZipStream-PHP library has been added to Moodle core in /lib/zipstream.
* The php-enum library has been added to Moodle core in /lib/php-enum.
* The http-message library has been added to Moodle core in /lib/http-message.
* Methods `filetypes_util::is_whitelisted()` and `filetypes_util::get_not_whitelisted()` have been deprecated and
  renamed to `is_listed()` and `get_not_listed()` respectively.
* Method `mustache_helper_collection::strip_blacklisted_helpers()` has been deprecated and renamed to
  `strip_disallowed_helpers()`.
* A new admin externalpage type `\core_admin\local\externalpage\accesscallback` for use in plugin settings is available that allows
  a callback to be provided to determine whether page can be accessed.
* New setting $CFG->localrequestdir overrides which defaults to sys_get_temp_dir()
* Function redirect() now emits a line of backtrace into the X-Redirect-By header when debugging is on
* New DML function $DB->delete_records_subquery() to delete records based on a subquery in a way
  that will work across databases.
* Add support for email DKIM signatures via $CFG->emaildkimselector

=== 3.9 ===
* Following function has been deprecated, please use \core\task\manager::run_from_cli().
    - cron_run_single_task()
* Following class has been deprecated, please use \core\task\manager.
    - \tool_task\run_from_cli
* Following CLI scripts has been deprecated:
  - admin/tool/task/cli/schedule_task.php please use admin/cli/scheduled_task.php
  - admin/tool/task/cli/adhoc_task.php please use admin/cli/adhoc_task.php
* Old Safe Exam Browser quiz access rule (quizaccess_safebrowser) replaced by new Safe Exam Browser access rule (quizaccess_seb).
  Experimental setting enablesafebrowserintegration was deleted.
* New CFPropertyList library has been added to Moodle core in /lib/plist.
* behat_data_generators::the_following_exist() has been removed, please use
  behat_data_generators::the_following_entities_exist() instead. See MDL-67691 for more info.
* admin/tool/task/cli/adhoc_task.php now observers the concurrency limits.
  If you want to get the previous (unlimited) behavior, use the --ignorelimits switch).
* Removed the following deprecated functions:
  - question_add_tops
  - question_is_only_toplevel_category_in_context
* format_float() now accepts a special value (-1) as the $decimalpoints parameter
  which means auto-detecting number of decimal points.
* plagiarism_save_form_elements() has been deprecated. Please use {plugin name}_coursemodule_edit_post_actions() instead.
* plagiarism_get_form_elements_module() has been deprecated. Please use {plugin name}_coursemodule_standard_elements() instead.
* Changed default sessiontimeout to 8 hours to cover most normal working days
* Plugins can now explicitly declare supported and incompatible Moodle versions in version.php
  - $plugin->supported = [37,39];
    supported takes an array of ascending numbers, that correspond to a range of branch numbers of supported versions, inclusive.
    Moodle versions that are outside of this range will produce a message notifying at install time, but will allow for installation.
  - $plugin->incompatible = 36;
    incompatible takes a single int corresponding to the first incompatible branch. Any Moodle versions including and
    above this will be prevented from installing the plugin, and a message will be given when attempting installation.
* Added the <component>_bulk_user_actions() callback which returns a list of custom action_links objects
* Add 'required' admin flag for mod forms allows elements to be toggled between being required or not in admin settings.
  - In mod settings, along with lock, advanced flags, the required flag can now be set with $setting->set_required_flag_options().
    The name of the admin setting must be exactly the same as the mod_form element.
  - Currently supported by:
    - mod_assign
    - mod_quiz
* Added a native MySQL / MariaDB lock implementation
* The database drivers (moodle_database and subclasses) don't need to implement get_columns() anymore.
  They have to implement fetch_columns instead.
* Added function cleanup_after_drop to the database_manager class to take care of all the cleanups that need to be done after a table is dropped.
* The 'xxxx_check_password_policy' callback now only fires if $CFG->passwordpolicy is true
* grade_item::update_final_grade() can now take an optional parameter to set the grade->timemodified. If not present the current time will carry on being used.
* lib/outputrequirementslib::get_jsrev now is public, it can be called from other classes.
* H5P libraries have been moved from /lib/h5p to h5p/h5plib as an h5plib plugintype.
* mdn-polyfills has been renamed to polyfills. The reason there is no polyfill from the MDN is
  because there is no example polyfills on the MDN for this functionality.
* AJAX pages can be called without requiring a session lock if they set READ_ONLY_SESSION to true, eg.
  define('READ_ONLY_SESSION', true); Note - this also requires $CFG->enable_read_only_sessions to be set to true.
* External functions can be called without requiring a session lock if they define 'readonlysession' => true in
  db/services.php. Note - this also requires $CFG->enable_read_only_sessions to be set to true.
* database_manager::check_database_schema() now checks for missing and extra indexes.
* Implement a more direct xsendfile_file() method for an alternative_file_system_class
* A new `dynamic` table interface has been defined, which allows any `flexible_table` to be converted into a table which
  is updatable via ajax calls. See MDL-68495 and `\core_table\dynamic` for further information.
* The core/notification module has been updated to use AMD modals for its confirmation and alert dialogues.
  The confirmation dialogue no longer has a configurable "No" button as per similar changes in MDL-59759.
  This set of confirmation modals was unintentionally missed from that deprecation process.
* The download_as_dataformat() method has been deprecated. Please use \core\dataformat::download_data() instead
* The following functions have been updated to support passing in an array of group IDs (but still support passing in a single ID):
  * groups_get_members_join()
  * groups_get_members_ids_sql()
* Additional parameters were added to core_get_user_dates:
    - type: specifies the calendar type. Optional, defaults to Gregorian.
    - fixday: Whether to remove leading zero for day. Optional, defaults to 1.
    - fixhour: Whether to remove leading zero for hour. Optional, defaults to 1.
* Legacy cron has been deprecated and will be removed in Moodle 4.1. This includes the functions:
  - cron_execute_plugin_type()
  - cron_bc_hack_plugin_functions()
  Please, use the Task API instead: https://moodledev.io/docs/apis/subsystems/task
* Introduce new hooks for plugin developers:
    - <component>_can_course_category_delete($category)
    - <component>_can_course_category_delete_move($category, $newcategory)
  These hooks allow plugin developers greater control over category deletion. Plugin can return false in those
  functions if category deletion or deletion with content move to the new parent category is not permitted.
  Both $category and $newcategory params are instances of core_course_category class.
    - <component>_pre_course_category_delete_move($category, $newcategory)
  This hook is expanding functionality of existing <component>_pre_course_category_delete hook and allow plugin developers
  to execute code prior to category deletion when its content is moved to another category.
  Both $category and $newcategory params are instances of core_course_category class.
    - <component>_get_course_category_contents($category)
  This hook allow plugin developers to add information that is displayed on category deletion form. Function should
  return string, which will be added to the list of category contents shown on the form. $category param is an instance
  of core_course_category class.
* Data generator create_user in both unittests and behat now validates user fields and triggers user_created event

=== 3.8 ===
* Add CLI option to notify all cron tasks to stop: admin/cli/cron.php --stop
* The rotate_image function has been added to the stored_file class (MDL-63349)
* The yui checknet module is removed. Call \core\session\manager::keepalive instead.
* The generate_uuid() function has been deprecated. Please use \core\uuid::generate() instead.
* Remove lib/pear/auth/RADIUS.php (MDL-65746)
* Core components are now defined in /lib/components.json instead of coded into /lib/classes/component.php
* Subplugins should now be defined using /db/subplugins.json instead of /db/subplugins.php
* The following functions have been finally deprecated and can not be used anymore:
    * allow_override()
    * allow_assign()
    * allow_switch()
    * https_required()
    * verify_https_required()
* Remove duplicate font-awesome SCSS, Please see /theme/boost/scss/fontawesome for usage (MDL-65936)
* Remove lib/pear/Crypt/CHAP.php (MDL-65747)
* New output component available: \core\output\checkbox_toggleall
  - This allows developers to easily output groups of checkboxes that can be toggled by master controls in the form of a checkbox or
    a button. Action elements which perform actions on the selected checkboxes can also be enabled/disabled depending on whether
    at least a single checkbox item is selected or not.
* Final deprecation (removal) of the core/modal_confirm dialogue.
* Upgrade scssphp to v1.0.2, This involves renaming classes from Leafo => ScssPhp as the repo has changed.
* Implement supports_xsendfile() method and allow support for xsendfile in alternative_file_system_class
  independently of local files (MDL-66304).
* The methods get_local_path_from_storedfile and get_remote_path_from_storedfile in lib/filestore/file_system.php
  are now public. If you are overriding these then you will need to change your methods to public in your class.
* It is now possible to use sub-directories for AMD modules.
  The standard rules for Level 2 namespaces also apply to AMD modules.
  The sub-directory used must be either an valid component, or placed inside a 'local' directory to ensure that it does not conflict with other components.

    The following are all valid module names and locations in your plugin:
      mod_forum/view: mod/forum/amd/src/view.js
      mod_forum/local/views/post: mod/forum/amd/src/local/views/post
      mod_forum/form/checkbox-toggle: mod/forum/amd/src/form/checkbox-toggle.js

    The following are all invalid module names and locations in your plugin:
      mod_forum/views/post: mod/forum/amd/src/views/post
* The 'xxxx_check_password_policy' method now has an extra parameter: $user. It contains the user object to perform password
validation against and defaults to null (so, no user needed) if not provided.
* It is now possible to use sub-directories when creating mustache templates.
  The standard rules for Level 2 namespaces also apply to templates.
  The sub-directory used must be either an valid component, or placed inside a 'local' directory to ensure that it does not conflict with other components.

    The following are all valid template names and locations in your plugin:
      mod_forum/forum_post: mod/forum/templates/forum_post.mustache
      mod_forum/local/post/user: mod/forum/templates/local/post/user.mustache
      mod_forum/form/checkbox_toggle: mod/forum/templates/form/checkbox_toggle.mustache

    The following are _invalid_ template names and locations:
      mod_forum/post/user: mod/forum/templates/local/post/user.mustache
* Following behat steps have been removed from core:
    - I go to "<gradepath_string>" in the course gradebook
* A new admin setting widget 'core_admin\local\settings\filesize' is added.
* Core capabilities 'moodle/community:add' and 'moodle/community:download' have been removed from core as part of Moodle.net sunsetting.
* As part of Moodle.net sunsetting process the following hub api functions have been deprecated:
    - get_courses
    - unregister_courses
    - register_course
    - add_screenshot
    - download_course_backup
    - upload_course_backup
* A new setting 'Cache templates' was added (see MDL-66367). This setting determines if templates are cached or not.
  This setting can be set via the UI or by defining $CFG->cachetemplates in your config.php file. It is a boolean
  and should be set to either false or true. Developers will probably want to set this to false.
* The core_enrol_edit_user_enrolment webservice has been deprecated. Please use core_enrol_submit_user_enrolment_form instead.
* \single_button constructor has a new attributes param to add attributes to the button HTML tag.
* Improved url matching behaviour for profiled urls and excluded urls
* Attempting to use xsendfile via the 3rd param of readstring_accel() is now ignored.
* New H5P libraries have been added to Moodle core in /lib/h5p.
* New H5P core subsystem have been added.
* Introduced new callback for plugin developers '<component>_get_path_from_pluginfile($filearea, $args)': This will return
the itemid and filepath for the filearea and path defined in $args. It has been added in order to get the correct itemid and
filepath because some components, such as mod_page or mod_resource, add the revision to the URL where the itemid should be placed
(to prevent caching problems), but then they don't store it in database.
* New utility function \core_form\util::form_download_complete should be called if your code sends
  a file with Content-Disposition: Attachment in response to a Moodle form submit button (to ensure
  that disabled submit buttons get re-enabled in that case). It is automatically called by the
  filelib.php send_xx functions.
* If you have a form which sends a file in response to a Moodle form submit button, but you cannot
  call the above function because the file is sent by a third party library, then you should add
  the attribute data-double-submit-protection="off" to your form.

=== 3.7 ===

* Nodes in the navigation api can have labels for each group. See set/get_collectionlabel().
* The method core_user::is_real_user() now returns false for userid = 0 parameter
* 'mform1' dependencies (in themes, js...) will stop working because a randomly generated string has been added to the id
attribute on forms to avoid collisions in forms loaded in AJAX requests.
* A new method to allow queueing or rescheduling of an existing scheduled task was added. This allows an existing task
  to be updated or queued as required. This new functionality can be found in \core\task\manager::reschedule_or_queue_adhoc_task.
* Icons are displayed for screen readers unless they have empty alt text (aria-hidden). Do not provide an icon with alt text immediately beside an element with exactly the same text.
* admin_settingpage has a new function hide_if(), modeled after the same functionality in the forms library. This allows admin settings to be dynamically hidden based on the values of other settings.
* The \core_rating provider's get_sql_join function now accepts an optional $innerjoin parameter.
  It is recommended that privacy providers using this function call rewrite any long query into a number of separate
  calls to add_from_sql for improved performance, and that the new argument is used.
  This will allow queries to remain backwards-compatible with older versions of Moodle but will have significantly better performance in version supporting the innerjoin parameter.
* /message/defaultoutputs.php file and admin_page_defaultmessageoutputs class have been deprecated
  and all their settings moved to admin/message.php (see MDL-64495). Please use admin_page_managemessageoutputs class instead.
* A new parameter $lang has been added to mustache_template_source_loader->load_with_dependencies() method
  so it is possible for Mustache to request string in a specific language.
* Behat timeout constants behat_base::TIMEOUT, EXTENDED_TIMEOUT, and REDUCED_TIMEOUT have been
  deprecated. Please instead use the functions behat_base::get_timeout(), get_extended_timeout(),
  and get_reduced_timeout(). These allow for timeouts to be increased by a setting in config.php.
* The $draftitemid parameter of file_save_draft_area_files() function now supports the constant IGNORE_FILE_MERGE:
  When the parameter is set to that constant, the function won't process file merging, keeping the original state of the file area.
  Notice also than when $text is set, pluginfile rewrite won't be processed so the text will not be modified.
* Introduced new callback for plugin developers '<component>_pre_processor_message_send($procname, $proceventdata)':
  This will allow any plugin to manipulate messages or notifications before they are sent by a processor (email, mobile...)
* New capability 'moodle/category:viewcourselist' in category context that controls whether user is able to browse list of courses
  in this category. To work with list of courses use API methods in core_course_category and also 'course' form element.
* It is possible to pass additional conditions to get_courses_search();
  core_course_category::search_courses() now allows to search only among courses with completion enabled.
* Add support for a new xxx_after_require_login callback
* A new conversation type has been created for self-conversations. During the upgrading process:
  - Firstly, the existing self-conversations will be starred and migrated to the new type, removing the duplicated members in the
  message_conversation_members table.
  - Secondly, the legacy self conversations will be migrated from the legacy 'message_read' table. They will be created using the
  new conversation type and will be favourited.
  - Finally, the self-conversations for all remaining users without them will be created and starred.
Besides, from now, a self-conversation will be created and starred by default to all the new users (even when $CFG->messaging
is disabled).
* New optional parameter $throwexception for \get_complete_user_data(). If true, an exception will be thrown when there's no
  matching record found or when there are multiple records found for the given field value. If false, it will simply return false.
  Defaults to false when not set.
* Exposed submit button to allow custom styling (via customclassoverride variable) which can override btn-primary/btn-secondary classes
* `$includetoken` parameter type has been changed. Now supports:
   boolean: False indicates to not include the token, true indicates to generate a token for the current user ($USER).
   integer: Indicates to generate a token for the user whose id is the integer value.
* The following functions have been updated to support the new usage:
    - make_pluginfile_url
    - file_rewrite_pluginfile_urls
* New mform element 'float' handles localised floating point numbers.

=== 3.6 ===

* A new token-based version of pluginfile.php has been added which can be used for out-of-session file serving by
  setting the `$includetoken` parameter to true on the `moodle_url::make_pluginfile_url()`, and
  `moodle_url::make_file_url()` functions.
* The following picture functions have been updated to support use of the new token-based file serving:
    - print_group_picture
    - get_group_picture_url
* The `user_picture` class has a new public `$includetoken` property which can be set to make use of the new token-based
  file serving.
* Custom AJAX handlers for the form autocomplete fields can now optionally return string in their processResults()
  callback. If a string is returned, it is displayed instead of the list of suggested items. This can be used, for
  example, to inform the user that there are too many items matching the current search criteria.
* The form element 'htmleditor' has been deprecated. Please use the 'editor' element instead.
* The print_textarea() function has been deprecated. Please use $OUTPUT->print_textarea() instead.
* The following functions have been finally deprecated and can not be used any more:
    - external_function_info()
    - core_renderer::update_module_button()
    - events_trigger()
    - events_cron()
    - events_dispatch()
    - events_is_registered()
    - events_load_def()
    - events_pending_count()
    - events_process_queued_handler()
    - events_queue_handler()
    - events_trigger_legacy()
    - events_update_definition()
    - get_file_url()
    - course_get_cm_rename_action()
    - course_scale_used()
    - site_scale_used()
    - clam_message_admins()
    - get_clam_error_code()
    - get_records_csv()
    - put_records_csv()
    - print_log()
    - print_mnet_log()
    - print_log_csv()
    - print_log_xls()
    - print_log_ods()
    - build_logs_array()
    - get_logs_usercourse()
    - get_logs_userday()
    - get_logs()
    - prevent_form_autofill_password()
    - prefixed_tablenode_transformations()
    - core_media_renderer
    - core_media
* Following api's have been removed in behat_config_manager, please use behat_config_util instead.
    - get_features_with_tags()
    - get_components_steps_definitions()
    - get_config_file_contents()
    - merge_behat_config()
    - get_behat_profile()
    - profile_guided_allocate()
    - merge_config()
    - clean_path()
    - get_behat_tests_path()
* Following behat steps have been removed from core:
    - I set the field "<field_string>" to multiline
    - I follow "<link_string>"" in the open menu
* The following behat steps have been deprecated, please do not use these step definitions any more:
    - behat_navigation.php: i_navigate_to_node_in()
    - theme/boost/tests/behat/behat_theme_boost_behat_navigation.php: i_navigate_to_node_in()
  Use one of the following steps instead:
    - I navigate to "PATH > ITEM" in current page administration
    - I navigate to "PATH > ITEM" in site administration
    - I navigate to course participants
    - I navigate to "TAB1 > TAB2" in the course gradebook
  If some items are not available without Navigation block at all, one can use combination of:
    - I add the "Navigation" block if not present
    - I click on "LINK" "link" in the "Navigation" "block"
* The core\session\util class has been removed. This contained one function only used by the memcached class which has
  been moved there instead (connection_string_to_memcache_servers).
* Removed the lib/password_compat/lib/password.php file.
* The eventslib.php file has been deleted and its functions have been moved to deprecatedlib.php. The affected functions are:
  - events_get_cached()
  - events_uninstall()
  - events_cleanup()
  - events_dequeue()
  - events_get_handlers()
* coursecat::get() now has optional $user parameter.
* coursecat::is_uservisible() now has optional $user parameter.
* Removed the lib/form/submitlink.php element which was deprecated in 3.2.
* The user_selector classes do not support custom list of extra identity fields any more. They obey the configured user
  policy and respect the privacy setting made by site administrators. The list of user identifiers should never be
  hard-coded. Instead, the setting $CFG->showuseridentity should be always respected, which has always been the default
  behaviour (MDL-59847).
* The function message_send() in messagelib.php will now only take the object \core\message\message as a parameter.
* The method message_sent::create_from_ids() parameter courseid is now required. A debugging
  message was previously displayed, and the SITEID was used, when not provided.
* The method \core\message\manager::send_message() now only takes the object \core\message\message as the first parameter.
* Following functions have been deprecated, please use get_roles_used_in_context.
    - get_roles_on_exact_context()
    - get_roles_with_assignment_on_context()
* New functions to support the merging of user draft areas from the interface; see MDL-45170 for details:
  - file_copy_file_to_file_area()
  - file_merge_draft_areas()
  - file_replace_file_area_in_text()
  - extract_draft_file_urls_from_text()
* Class coursecat is now alias to autoloaded class core_course_category, course_in_list is an alias to
  core_course_list_element, class coursecat_sortable_records is deprecated without replacement.
* \core_user_external::create_users() and \core_user_external::update_users() can now accept more user profile fields so user
  creation/update via web service can now be very similar to the edit profile page's functionality. The new fields that have been
  added are:
  - maildisplay
  - interests
  - url
  - icq
  - skype
  - aim
  - yahoo
  - msn
  - institution
  - department
  - phone1
  - phone2
  - address
* New function mark_user_dirty() must be called after changing data that gets cached in user sessions. Examples:
  - Assigning roles to users.
  - Unassigning roles from users.
  - Enrolling users into courses.
  - Unenrolling users from courses.
* New optional parameter $context for the groups_get_members_join() function and ability to filter users that are not members of
any group. Besides, groups_get_members_ids_sql, get_enrolled_sql and get_enrolled_users now accepts -1 (USERSWITHOUTGROUP) for
the groupid field.
* Added $CFG->conversionattemptlimit setting to config.php allowing a maximum number of retries before giving up conversion
  of a given document by the assignfeedback_editpdf\task\convert_submissions task. Default value: 3.
* The following events have been deprecated and should not be used any more:
  - message_contact_blocked
  - message_contact_unblocked
  The reason for this is because you can now block/unblock users without them necessarily being a contact. These events
  have been replaced with message_user_blocked and message_user_unblocked respectively.
* The event message_deleted has been changed, it no longer records the value of the 'useridto' due to
  the introduction of group messaging. Please, if you have any observers or are triggering this event
  in your code you will have to make some changes!
* The gradebook now supports the ability to accept files as feedback. This can be achieved by adding
  'feedbackfiles' to the $grades parameter passed to grade_update().
    For example -
        $grades['feedbackfiles'] = [
            'contextid' => 1,
            'component' => 'mod_xyz',
            'filearea' => 'mod_xyz_feedback',
            'itemid' => 2
        ];
  These files will be then copied to the gradebook file area.
* Allow users to choose who can message them for privacy reasons, with a 'growing circle of contactability':
  - Added $CFG->messagingallusers, for enabling messaging to all site users. Default value: 0.
    When $CFG->messagingallusers = false users can choose being contacted by only contacts or contacts and users sharing a course with them.
    In that case, the default user preference is MESSAGE_PRIVACY_COURSEMEMBER (users sharing a course).
    When $CFG->messagingallusers = true users have a new option for the privacy messaging preferences: "Anyone on the site". In that case,
    the default user preference is MESSAGE_PRIVACY_SITE (all site users).
  - Added $CFG->keepmessagingallusersenabled setting to config.php to force enabling $CFG->messagingallusers during the upgrading process.
    Default value: 0.
    When $CFG->keepmessagingallusersenabled is set to true, $CFG->messagingallusers will be also set to true to enable messaging site users.
    However, when it is empty, $CFG->messagingallusers will be disabled during the upgrading process, so the users will only be able to
    message contacts and users sharing a course with them.
* There has been interface and functional changes to admin_apply_default_settings() (/lib/adminlib.php).  The function now takes two
  additional optional parameters, $admindefaultsettings and $settingsoutput.  It also has a return value $settingsoutput.
  The function now does not need to be called twice to ensure all default settings are set.  Instead the function calls itself recursively
  until all settings have been set. The additional parameters are used recursively and shouldn't be need to be explicitly passed in when calling
  the function from other parts of Moodle.
  The return value: $settingsoutput is an array of setting names and the values that were set by the function.
* Webservices no longer update the lastaccess time for a user in a course. Call core_course_view_course() manually if needed.
* A new field has been added to the context table. Please ensure that any contxt preloading uses get_preload_record_columns_sql or get_preload_record_columns to fetch the list of columns.

=== 3.5 ===

* There is a new privacy API that every subsystem and plugin has to implement so that the site can become GDPR
  compliant. Plugins use this API to report what information they store or process regarding users, and provide ability
  to export and delete personal data. See https://moodledev.io/docs/apis/subsystems/privacy for guidelines on how to implement the
  privacy API in your plugin.
* The cron runner now sets up a fresh PAGE and OUTPUT between each task.
* The core_renderer methods notify_problem(), notify_success(), notify_message() and notify_redirect() that were
  deprecated in Moodle 3.1 have been removed. Use \core\notification::add(), or \core\output\notification as required.
* The maximum supported precision (the total number of digits) for XMLDB_TYPE_NUMBER ("number") fields raised from 20 to
  38 digits. Additionally, the whole number part (precision minus scale) must not be longer than the maximum length of
  integer fields (20 digits). Note that PHP floats commonly support precision of roughly 15 digits only (MDL-32113).
* Event triggering and event handlers:
    - The following events, deprecated since moodle 2.6, have been finally removed: groups_members_removed,
      groups_groupings_groups_removed, groups_groups_deleted, groups_groupings_deleted.
* The following functions have been finally deprecated and can not be used any more:
  - notify()
* XMLDB now validates the PATH attribute on every install.xml file. Both the XMLDB editor and installation will fail
  when a problem is detected with it. Please ensure your plugins contain correct directory relative paths.
* Add recaptchalib_v2.php for support of reCAPTCHA v2.
* Plugins can define class 'PLUGINNAME\privacy\local\sitepolicy\handler' if they implement an alternative mechanisms for
  site policies managements and agreements. Administrators can define which component is to be used for handling site
  policies and agreements.
* Scripts can define a constant NO_SITEPOLICY_CHECK and set it to true before requiring the main config.php file. It
  will make the require_login() skipping the test for the user's policyagreed status. This is useful for plugins that
  act as a site policy handler.
* There is a new is_fulltext_search_supported() DML function. The default implementation returns false. This function
  is used by 'Simple search' global search engine to determine if the database full-text search capabilities can be used.
* The following have been removed from the list of core subsystems:
   - core_register
   - core_publish
  Following this change, \core_register_renderer and \core_publish_renderer have been removed and their methods have been
  moved to \core_admin_renderer and \core_course_renderer respectively.

=== 3.4 ===

* oauth2_client::request method has an extra parameter to specify the accept header for the response (MDL-60733)
* The following functions, previously used (exclusively) by upgrade steps are not available
  anymore because of the upgrade cleanup performed for this version. See MDL-57432 for more info:
    - upgrade_mimetypes()
    - upgrade_fix_missing_root_folders_draft()
    - upgrade_minmaxgrade()
    - upgrade_course_tags()

* Added new moodleform element 'filetypes' and new admin setting widget 'admin_setting_filetypes'. These new widgets
  allow users to define a list of file types; either by typing them manually or selecting them from a list. The widgets
  directly support the syntax used to feed the 'accepted_types' option of the filemanager and filepicker elements. File
  types can be specified as extensions (.jpg or just jpg), mime types (text/plain) or groups (image).
* Removed accesslib private functions: load_course_context(), load_role_access_by_context(), dedupe_user_access() (MDL-49398).
* Internal "accessdata" structure format has changed to improve ability to perform role definition caching (MDL-49398).
* Role definitions are no longer cached in user session (MDL-49398).
* External function core_group_external::get_activity_allowed_groups now returns an additional field: canaccessallgroups.
  It indicates whether the user will be able to access all the activity groups.
* file_get_draft_area_info does not sum the root folder anymore when calculating the foldercount.
* The moodleform element classes can now optionally provide a public function validateSubmitValue(). This method can be
  used to perform implicit validation of submitted values - without the need to explicitly add the validation rules to
  every form. The method should accept a single parameter with the submitted value. It should return a string with the
  eventual validation error, or an empty value if the validation passes.
* New user_picture attribute $includefullname to determine whether to include the user's full name with the user's picture.
* Enrol plugins which provide enrolment actions can now declare the following "data-action" attributes in their implementation of
  enrol_plugin::get_user_enrolment_actions() whenever applicable:
  * "editenrolment" - For editing a user'e enrolment details. Defined by constant ENROL_ACTION_EDIT.
  * "unenrol" - For unenrolling a student. Defined by constant ENROL_ACTION_UNENROL.
  These attributes enable enrol actions to be rendered via modals. If not added, clicking on the enrolment action buttons will still
  redirect the user to the appropriate enrolment action page. Though optional, it is recommended to add these attributes for a
  better user experience when performing enrol actions.
* The enrol_plugin::get_user_enrolment_actions() implementations for core enrol plugins have been removed and moved to
  the parent method itself. New enrol plugins don't have to implement get_user_enrolment_actions(), but just need to
  make sure that they override:
  - enrol_plugin::allow_manage(), and/or
  - enrol_plugin::allow_unenrol_user() or enrol_plugin::allow_unenrol()
  Existing enrol plugins that override enrol_plugin::get_user_enrolment_actions() don't have to do anything, but can
  also opt to remove their own implementation of the method if they basically have the same logic as the parent method.
* New optional parameter $enrolid for the following functions:
  - get_enrolled_join()
  - get_enrolled_sql()
  - get_enrolled_with_capabilities_join()
  Setting this parameter to a non-zero value will add a condition to the query such that only users that were enrolled
  with this enrolment method will be returned.
* New optional parameter 'closeSuggestionsOnSelect' for the enhance() function for form-autocomplete. Setting this to true will
  close the suggestions popup immediately after an option has been selected. If not specified, it defaults to true for single-select
  elements and false for multiple-select elements.
* user_can_view_profile() now also checks the moodle/user:viewalldetails capability.
* The core/modal_confirm dialogue has been deprecated. Please use the core/modal_save_cancel dialogue instead. Please ensure you
  update to use the ModalEvents.save and ModalEvents.cancel events instead of their yes/no counterparts.
* Instead of checking the 'moodle/course:viewparticipants' and 'moodle/site:viewparticipants' capabilities use the
  new functions course_can_view_participants() and course_require_view_participants().
* $stored_file->add_to_curl_request() now adds the filename to the curl request.
* The option for Login HTTPS (authentication-only SSL) has been removed
* $CFG->loginhttps is now deprecated, do not use it.
* $PAGE->https_required and $PAGE->verify_https_required() are now deprecated. They are no longer used and will throw a coding_exception.
* $CFG->httpswwwroot is now deprecated and will always result in the same value as wwwroot.
* Added function core_role_set_view_allowed() to check if a user should be able to see a given role.
  This should be checked whenever displaying a list of roles to a user, however, core_role_set_assign_allowed may need to override it
  in some cases.
* Deprecated allow_override, allow_assign and allow_switch and replaced with core_role_set_*_allowed to avoid function names conflicting.

=== 3.3.1 ===

* ldap_get_entries_moodle() now always returns lower-cased attribute names in the returned entries.
  It was suppposed to do so before, but it actually didn't.

=== 3.3 ===

* Behat compatibility changes are now being documented at https://moodledev.io
* PHPUnit's bootstrap has been changed to use HTTPS wwwroot (https://www.example.com/moodle) from previous HTTP version. Any
  existing test expecting the old HTTP URLs will need to be switched to the new HTTPS value (reference: MDL-54901).
* The information returned by the idp list has changed. This is usually only rendered by the login page and login block.
  The icon attribute is removed and an iconurl attribute has been added.
* Support added for a new type of external file: FILE_CONTROLLED_LINK. This is an external file that Moodle can control
  the permissions. Moodle makes files read-only but can grant temporary write access.
    When accessing a URL, the info from file_browser::get_file_info will be checked to determine if the user has write access,
    if they do - the remote file will have access controls set to allow editing.
* The method moodleform::after_definition() has been added and can now be used to add some logic
  to be performed after the form's definition was set. This is useful for intermediate subclasses.
* Moodle has support for font-awesome icons. Plugins should use the xxx_get_fontawesome_icon_map callback
  to map their custom icons to one from font-awesome.
* $OUTPUT->pix_url() has been deprecated because it is was used mostly to manually generate image tags for icons.
  We now distinguish between icons and "small images". The difference is that an icon does not have to be rendered as an image tag
  with a source. It is OK to still have "small images" - if this desired use $OUTPUT->image_icon() and $OUTPUT->image_url(). For
  other uses - use $OUTPUT->pix_icon() or the pix helper in mustache templates {{#pix}}...{{/pix}}
  For other valid use cases use $OUTPUT->image_url().
* Activity icons have been split from standard icons. Use $OUTPUT->image_icon instead of $OUTPUT->pix_icon for these
  type of icons (the coloured main icon for each activity).
* YUI module moodle-core-formautosubmit has been removed, use jquery .change() instead (see lib/templates/url_select.mustache for
  an example)
* $mform->init_javascript_enhancement() is deprecated and no longer does anything. Existing uses of smartselect enhancement
  should be switched to the searchableselector form element or other solutions.
* Return value of the validate_email() is now proper boolean as documented. Previously the function could return 1, 0 or false.
* The mcore YUI rollup which included various YUI modules such as moodle-core-notification is no longer included on every
  page. Missing YUI depdencies may be exposed by this change (e.g. missing a requirement on moodle-core-notification when
  using M.core.dialogue).
* Various legacy javascript functions have been removed:
    * M.util.focus_login_form and M.util.focus_login_error no longer do anything. Please use jquery instead. See
      lib/templates/login.mustache for an example.
    * Some outdated global JS functions have been removed and should be replaced with calls to jquery
      or alternative approaches:
        checkall, checknone, select_all_in_element_with_id, select_all_in, deselect_all_in, confirm_if, findParentNode,
        filterByParent, stripHTML
    * M.util.init_toggle_class_on_click has been removed.
* The following functions have been deprecated and should not be used any more:
  - file_storage::try_content_recovery  - See MDL-46375 for more information
  - file_storage::content_exists        - See MDL-46375 for more information
  - file_storage::deleted_file_cleanup  - See MDL-46375 for more information
  - file_storage::get_converted_document
  - file_storage::is_format_supported_by_unoconv
  - file_storage::can_convert_documents
  - file_storage::send_test_pdf
  - file_storage::test_unoconv_path
* Following behat steps have been removed from core:
    - I click on "<element_string>" "<selector_string>" in the "<row_text_string>" table row
    - I go to notifications page
    - I add "<filename_string>" file from recent files to "<filepicker_field_string>" filepicker
    - I upload "<filepath_string>" file to "<filepicker_field_string>" filepicker
    - I create "<foldername_string>" folder in "<filepicker_field_string>" filepicker
    - I open "<foldername_string>" folder from "<filepicker_field_string>" filepicker
    - I unzip "<filename_string>" file from "<filepicker_field_string>" filepicker
    - I zip "<filename_string>" folder from "<filepicker_field_string>" filepicker
    - I delete "<file_or_folder_name_string>" from "<filepicker_field_string>" filepicker
    - I send "<message_contents_string>" message to "<username_string>"
    - I add "<user_username_string>" user to "<cohort_idnumber_string>" cohort
    - I add "<username_string>" user to "<group_name_string>" group
    - I fill in "<field_string>" with "<value_string>"
    - I select "<option_string>" from "<select_string>"
    - I select "<radio_button_string>" radio button
    - I check "<option_string>"
    - I uncheck "<option_string>"
    - the "<field_string>" field should match "<value_string>" value
    - the "<checkbox_string>" checkbox should be checked
    - the "<checkbox_string>" checkbox should not be checked
    - I fill the moodle form with:
    - "<element_string>" "<selector_string>" should exists
    - "<element_string>" "<selector_string>" should not exists
    - the following "<element_string>" exists:
* get_user_capability_course() now has an additional parameter 'limit'. This can be used to return a set number of records with
  the submitted capability. The parameter 'fieldsexceptid' will now accept context fields which can be used for preloading.
* The caching option 'immutable' has been added to send_stored_file() and send_file().
* New adhoc task refresh_mod_calendar_events_task that updates existing calendar events of modules.
* New 'priority' column for the event table to determine which event to show in case of events with user and group overrides.
* Webservices core_course_search_courses and core_course_get_courses_by_field will always return the sortorder field.
* core_course_external::get_activities_overview has been deprecated. Please do not call this function any more.
* Changed the pix mustache template helper to accept context variables for the key, component and alt text.
* New auth_plugin_base helper methods:
  - get_identity_providers() - Retrieves available auth identity providers.
  - prepare_identity_providers_for_output() - Prepares auth identity provider data for output (e.g. to templates, WS, etc.).

=== 3.2 ===

* Custom roles with access to any part of site administration that do not use the manager archetype will need
  moodle/site:configview capability added.
* Admin setting "Show My courses expanded on Dashboard" has been removed.
* Some backwards and forwards compatibility has been added for different bootstrap versions.
  This is to allow the same markup to work in "clean" and "boost" themes alot of the time. It is also to allow user text
  with bootstrap classes to keep working in the new theme. See MDL-56004 for the list of supported classes.
* MForms element 'submitlink' has been deprecated.
* Searchable selector form element is now a wrapper for autocomplete. A "No selection" option is automatically
  added to the options list for best backwards compatibility - if you were manually adding a "no selection" option you will need
  to remove it.
* Node.js versions >=4 are now required to run grunt.
* JQuery has been updated to 3.1.0. JQuery migrate plugins are no longer shipped - please read
  https://jquery.com/upgrade-guide/3.0/ and update your javascript.
* New option 'blanktarget' added to format_text. This option adds target="_blank" to links
* A new webservice structure `external_files` has been created which provides a standardised view of files in Moodle and
  should be used for all file return descriptions.
  Files matching this format can be retrieved via the new `external_util::get_area_files` method.
  See MDL-54951 for further information.
* The parameter $usepost of the following functions has been deprecated and is not used any more:
  - get_max_upload_file_size()
  - get_user_max_upload_file_size()
* The following classes have been removed and should not be used any more:
    - boxclient - See MDL-49599 for more information.
* The following functions have been removed and should not be used any more:
    - file_modify_html_header() - See MDL-29738 for more information.
* core_grades_external::get_grades has been deprecated. Please do not call this function any more.
  External function gradereport_user_external::get_grade_items can be used for retrieving the course grades information.
* New option 'escape' added to format_string. When true (default), escapes HTML entities from the string
* The following functions have been deprecated and are not used any more:
  - get_records_csv() Please use csv_import_reader::load_csv_content() instead.
  - put_records_csv() Please use download_as_dataformat (lib/dataformatlib.php) instead.
  - zip_files()   - See MDL-24343 for more information.
  - unzip_file()  - See MDL-24343 for more information.
  - print_log()           - See MDL-43681 for more information
  - print_log_csv()       - See MDL-43681 for more information
  - print_log_ods()       - See MDL-43681 for more information
  - print_log_xls()       - See MDL-43681 for more information
  - print_mnet_log()      - See MDL-43681 for more information
  - build_logs_array()    - See MDL-43681 for more information
  - get_logs()            - See MDL-43681 for more information
  - get_logs_usercourse() - See MDL-43681 for more information
  - get_logs_userday()    - See MDL-43681 for more information
  - prevent_form_autofill_password() Please do not use anymore.
* The password_compat library was removed as it is no longer required.
* Phpunit has been upgraded to 5.4.x and following has been deprecated and is not used any more:
  - setExpectedException(), use @expectedException or $this->expectException() and $this->expectExceptionMessage()
  - getMock(), use createMock() or getMockBuilder()->getMock()
  - UnitTestCase class is removed.
* The following methods have been finally deprecated and should no longer be used:
  - course_modinfo::build_section_cache()
  - cm_info::get_deprecated_group_members_only()
  - cm_info::is_user_access_restricted_by_group()
* The following methods in cm_info::standardmethods have also been finally deprecated and should no longer be used:
  - cm_info::get_after_edit_icons()
  - cm_info::get_after_link()
  - cm_info::get_content()
  - cm_info::get_custom_data()
  - cm_info::get_extra_classes()
  - cm_info::get_on_click()
  - cm_info::get_url()
  - cm_info::obtain_dynamic_data()
  Calling them through the magic method __call() will throw a coding exception.
* The alfresco library has been removed from core. It was an old version of
  the library which was not compatible with newer versions of Alfresco.
* Added down arrow: $OUTPUT->darrow.
* All file_packer implementations now accept an additional parameter to allow a simple boolean return value instead of
  an array of individual file statuses.
* "I set the field "field_string" to multiline:" now end with colon (:), as PyStrings is supposed to end with ":"
* New functions to support deprecation of events have been added to the base event. See MDL-46214 for further details.
* A new function `get_name_with_info` has been added to the base event. This function adds information about event
  deprecations and should be used where this information is relevant.
* Following api's have been deprecated in behat_config_manager, please use behat_config_util instead.
  - get_features_with_tags
  - get_components_steps_definitions
  - get_config_file_contents
  - merge_behat_config
  - get_behat_profile
  - profile_guided_allocate
  - merge_config
  - clean_path
  - get_behat_tests_path
* behat_util::start_test_mode() accepts 3 options now:
  - 1. Theme sute with all features: If behat should initialise theme suite with all core features.
  - 2. Parallel runs: How many parallel runs will be running.
  - 3. Run: Which process behat should be initialise for.
* behat_context_helper::set_session() has been deprecated, please use behat_context_helper::set_environment() instead.
* data-fieldtype="type" attribute has been added to form field default template.
* form elements extending MoodleQuickForm_group must call $this->createFormElement() instead of
  @MoodleQuickForm::createElement() in order to be compatible with PHP 7.1
* Relative paths in $CFG->alternateloginurl will be resolved to absolute path within moodle site. Previously they
  were resolved to absolute path within the server. That means:
  - $CFG->wwwroot: http://example.com/moodle
  - $CFG->alternateloginurl : /my/super/login.php
  - Login url will be: http://example.com/moodle/my/super/login.php (moodle root based)
* Database (DML) layer:
  - new sql_equal() method available for places where case sensitive/insensitive varchar comparisons are required.
* PostgreSQL connections now use advanced options to reduce connection overhead.  These options are not compatible
  with some connection poolers.  The dbhandlesoptions parameter has been added to allow the database to configure the
  required defaults. The parameters that are required in the database are;
    ALTER DATABASE moodle SET client_encoding = UTF8;
    ALTER DATABASE moodle SET standard_conforming_strings = on;
    ALTER DATABASE moodle SET search_path = 'moodle,public';  -- Optional, if you wish to use a custom schema.
  You can set these options against the database or the moodle user who connects.
* Some form elements have been refined to better support right-to-left languages. In RTL,
  most fields should not have their direction flipped, a URL, a path to a file, a number, ...
  are always displayed LTR. Input fields and text areas now will best guess whether they
  should be forced to be displayed in LTR based on the PARAM type associated with it. You
  can call $mform->setForceLtr($elementName, true/false) on some form fields to manually
  set the value.
* Action menus do_not_enhance() is deprecated, use a list of action_icon instead.
* The user_not_fully_set_up() function has a new $strict parameter (defaulting to true) in order to decide when
  custom fields (and other checks) should be evaluated to determine if the user has been completely setup.
* profile_field_base class has new methods: get_field_config_for_external() and get_field_properties().
  This two new methods should be implemented by profile field plugins to make them compatible with Web Services.
* The minifier library used by core_minify has been switched to https://github.com/matthiasmullie/minify - there are minor differences
  in minifier output.
* context_header additional buttons can now have a class attribute provided in the link attributes.
* The return signature for the antivirus::scan_file() function has changed.
  The calling function will now handle removal of infected files from Moodle based on the new integer return value.
* The first parameter $eventdata of both message_send() and \core\message\manager::send_message() should
  be \core\message\message. Use of stdClass is deprecated.
* The message_sent event now expects other[courseid] to be always set, exception otherwise. For BC with contrib code,
  message_sent::create_from_ids() will show a debugging notice if the \core\message\message being sent is missing
  the courseid property, defaulting to SITEID automatically. In Moodle 3.6 (MDL-55449) courseid will be fully mandatory
  for all messages sent.
* The send_confirmation_email() function has a new optional parameter $confirmationurl to provide a different confirmation URL.
* Introduced a new hook for plugin developers:
    - <component>_course_module_background_deletion_recommended()
  This hook should be used in conjunction with the existing '<component>_pre_course_module_delete($mod)'. It must
  return a boolean and is called by core to check whether a plugin's implementation of
  <component>_pre_course_module_deleted($mod) will take a long time. A plugin should therefore only implement this
  function if it also implements <component>_pre_course_module_delete($mod).
  An example in current use is recyclebin, which performs what can be a lengthy backup process in
  tool_recyclebin_pre_course_module_delete. The recyclebin, if enabled, now returns true in its implementation of
  tool_recyclebin_course_module_background_deletion_recommended(), to indicate to core that the deletion (and
  execution of tool_recyclebin_pre_course_module_delete) should be handled with an adhoc task, meaning it will not
  occur in real time.

=== 3.1 ===

* Webservice function core_course_search_courses accepts a new parameter 'limittoenrolled' to filter the results
  only to courses the user is enrolled in, and are visible to them.
* External functions that are not calling external_api::validate_context are buggy and will now generate
  exceptions. Previously they were only generating warnings in the webserver error log.
  See https://moodledev.io/docs/apis/subsystems/external/security
* The moodle/blog:associatecourse and moodle/blog:associatemodule capabilities has been removed.
* The following functions has been finally deprecated and can not be used any more:
    - profile_display_badges()
    - useredit_shared_definition_preferences()
    - calendar_normalize_tz()
    - get_user_timezone_offset()
    - get_timezone_offset()
    - get_list_of_timezones()
    - calculate_user_dst_table()
    - dst_changes_for_year()
    - get_timezone_record()
    - test_get_list_of_timezones()
    - test_get_timezone_offset()
    - test_get_user_timezone_offset()
* The google api library has been updated to version 1.1.7. There was some important changes
  on the SSL handling. Now the SSL version will be determined by the underlying library.
  For more information see https://github.com/googleapis/google-api-php-client/pull/644
* The get_role_users() function will now add the $sort fields that are not part
  of the requested fields to the query result and will throw a debugging message
  with the added fields when that happens.
* The core_user::fill_properties_cache() static method has been introduced to be a reference
  and allow standard user fields data validation. Right now only type validation is supported
  checking it against the parameter (PARAM_*) type of the target user field. MDL-52781 is
  going to add support to null/not null and choices validation, replacing the existing code to
  validate the user fields in different places in a common way.
* Webservice function core_course_search_courses now returns results when the search string
  is less than 2 chars long.
* Webservice function core_course_search_courses accepts a new parameter 'requiredcapabilities' to filter the results
  by the capabilities of the current user.
* New mform element 'course' handles thousands of courses with good performance and usability.
* The redirect() function will now redirect immediately if output has not
  already started. Messages will be displayed on the subsequent page using
  session notifications. The type of message output can be configured using the
  fourth parameter to redirect().
* The specification of extra classes in the $OUTPUT->notification()
  function, and \core\output\notification renderable have been deprecated
  and will be removed in a future version.
  Notifications should use the levels found in \core\output\notification.
* The constants for NOTIFY_PROBLEM, NOTIFY_REDIRECT, and NOTIFY_MESSAGE in
  \core\output\notification have been deprecated in favour of NOTIFY_ERROR,
  NOTIFY_WARNING, and NOTIFY_INFO respectively.
* The following functions, previously used (exclusively) by upgrade steps are not available
  anymore because of the upgrade cleanup performed for this version. See MDL-51580 for more info:
    - upgrade_mysql_fix_unsigned_and_lob_columns()
    - upgrade_course_completion_remove_duplicates()
    - upgrade_save_orphaned_questions()
    - upgrade_rename_old_backup_files_using_shortname()
    - upgrade_mssql_nvarcharmax()
    - upgrade_mssql_varbinarymax()
    - upgrade_fix_missing_root_folders()
    - upgrade_course_modules_sequences()
    - upgrade_grade_item_fix_sortorder()
    - upgrade_availability_item()
* A new parameter $ajaxformdata was added to the constructor for moodleform. When building a
  moodleform in a webservice or ajax script (for example using the new fragments API) we
  cannot allow the moodleform to parse it's own data from _GET and _POST - we must pass it as
  an array.
* Plugins can extend the navigation for user by declaring the following callback:
  <frankenstyle>_extend_navigation_user(navigation_node $parentnode, stdClass $user,
                                        context_user $context, stdClass $course,
                                        context_course $coursecontext)
* The function notify() now throws a debugging message - see MDL-50269.
* Ajax calls going through lib/ajax/* now validate the return values before sending
  the response. If the validation does not pass an exception is raised. This behaviour
  is consistent with web services.
* Several changes in Moodle core, standard plugins and third party libraries to
  ensure compatibility with PHP7. All plugins are recommended to perform testing
  against PHP7 as well. Refer to https://moodledev.io/general/development/policies/php for more
  information. The following changes may affect you:
  * Class moodleform, moodleform_mod and some module classes have been changed to use
    __construct() for the constructor. Calling parent constructors by the class
    name will display debugging message. Incorrect: parent::moodleform(),
    correct: parent::__construct()
  * All form elements have also changed the constructor syntax. No changes are
    needed for using form elements, however if plugin defines new form element it
    needs to use correct syntax. For example, incorrect: parent::HTML_QuickForm_input(),
    HTML_QuickForm_input::HTML_QuickForm_input(), $this->HTML_QuickForm_input().
    Correct: HTML_QuickForm_input::__construct() or parent::__construct().
  * profile_field_base::profile_field_base() is deprecated, use parent::__construct()
    in custom profile fields constructors. Similar deprecations in exsiting
    profile_field_* classes.
  * user_filter_type::user_filter_type() is deprecated, use parent::__construct() in
    custom user filters. Similar deprecations in existing user_filter_* classes.
  * table_default_export_format_parent::table_default_export_format_parent() is
    deprecated, use parent::__construct() in extending classes.
* groups_delete_group_members() $showfeedback parameter has been removed and is no longer
  respected. Users of this function should output their own feedback if required.
* Number of changes to Tags API, see tag/upgrade.txt for more details
* The previous events API handlers are being deprecated in favour of events 2 API, debugging messages are being displayed if
  there are 3rd party plugins using it. Switch to events 2 API please, see https://docs.moodle.org/dev/Events_API#Event_dispatching_and_observers
  Note than you will need to bump the plugin version so moodle is aware that you removed the plugin's event handlers.
* mforms validation functions are not available in the global JS namespace anymore, event listeners
  are assigned to fields and buttons through a self-contained JS function.
* Added $CFG->urlrewriteclass option to config.php allowing clean / semantic urls to
  be implemented in a plugin, eg local_cleanurls.
* $CFG->pathtoclam global setting has been moved to clamav antivirus plugin setting of the same name.
* clam_message_admins() and get_clam_error_code() have been deprecated, its functionality
  is now a part of \antivirus_clamav\scanner class methods.
* \repository::antivir_scan_file() has been deprecated, \core\antivirus\manager::scan_file() that
  applies antivirus plugins is replacing its functionality.
* Added core_text::str_max_bytes() which safely truncates multi-byte strings to a maximum number of bytes.
* Zend Framework has been removed completely.
* Any plugin can report when a scale is being used with the callback function [pluginname]_scale_used_anywhere(int $scaleid).
* Changes in file_rewrite_pluginfile_urls: Passing a new option reverse = true in the $options var will make the function to convert
  actual URLs in $text to encoded URLs in the @@PLUGINFILE@@ form.
* behat_util::is_server_running() is removed, please use behat_util::check_server_status() instead.
* Behat\Mink\Selector\SelectorsHandler::xpathLiteral() method is deprecated use behat_context_helper::escape instead
  when building Xpath, or pass the unescaped value when using the named selector.',
* table_sql download process is using the new data formats plugin which you can't use if you are buffering any output
    * flexible_table::get_download_menu(), considered private, has been deleted. Use
      $OUTPUT->download_dataformat_selector() instead.
  when building Xpath, or pass the unescaped value when using the named selector.
* Add new file_is_executable(), to consistently check for executables even in Windows (PHP bug #41062).
* Introduced new hooks for plugin developers.
    - <component>_pre_course_category_delete($category)
    - <component>_pre_course_delete($course)
    - <component>_pre_course_module_delete($cm)
    - <component>_pre_block_delete($instance)
    - <component>_pre_user_delete($user)
  These hooks allow developers to use the item in question before it is deleted by core. For example, if your plugin is
  a module (plugins located in the mod folder) called 'xxx' and you wish to interact with the user object before it is
  deleted then the function to create would be mod_xxx_pre_user_delete($user) in mod/xxx/lib.php.
* pear::Net::GeoIP has been removed.

=== 3.0 ===

* Minify updated to 2.2.1
* htmlpurifier upgraded to 4.7.0
* Less.php upgraded to 1.7.0.9
* The horde library has been updated to version 5.2.7.
* Google libraries (lib/google) updated to 1.1.5
* Html2Text library has been updated to the latest version of the library.
* External functions x_is_allowed_from_ajax() methods have been deprecated. Define 'ajax' => true in db/services.php instead.
* External functions can be called without a session if they define 'loginrequired' => true in db/services.php.
* All plugins are required to declare their frankenstyle component name via
  the $plugin->component property in their version.php file. See
  https://moodledev.io/docs/apis/commonfiles/version.php for details (MDL-48494).
* PHPUnit is upgraded to 4.7. Some tests using deprecated assertions etc may need changes to work correctly.
* Users of the text editor API to manually create a text editor should call set_text before calling use_editor.
* Javascript - SimpleYUI and the Y instance used for modules have been merged. Y is now always the same instance of Y.
* get_referer() has been deprecated, please use the get_local_referer function instead.
* \core\progress\null is renamed to \core\progress\none for improved PHP7 compatibility as null is a reserved word (see MDL-50453).
* \webservice_xmlrpc_client now respects proxy server settings. If your XMLRPC server is available on your local network and not via your proxy server, you may need to add it to the list of proxy
  server exceptions in $CFG->proxybypass. See MDL-39353 for details.
* Group and groupings idnumbers can now be passed to and/or are returned from the following web services functions:
  ** core_group_external::create_groups
  ** core_group_external::get_groups
  ** core_group_external::get_course_groups
  ** core_group_external::create_groupings
  ** core_group_external::update_groupings
  ** core_group_external::get_groupings
  ** core_group_external::get_course_groupings
  ** core_group_external::get_course_user_groups
* Following functions are removed from core. See MDL-50049 for details.
    password_compat_not_supported()
    session_get_instance()
    session_is_legacy()
    session_kill_all()
    session_touch()
    session_kill()
    session_kill_user()
    session_set_user()
    session_is_loggedinas()
    session_get_realuser()
    session_loginas()
    js_minify()
    css_minify_css()
    update_login_count()
    reset_login_count()
    check_gd_version()
    update_log_display_entry()
    get_recent_enrolments()
    groups_filter_users_by_course_module_visible()
    groups_course_module_visible()
    error()
    formerr()
    editorhelpbutton()
    editorshortcutshelpbutton()
    choose_from_menu()
    update_event()
    get_generic_section_name()
    get_all_sections()
    add_mod_to_section()
    get_all_mods()
    get_course_section()
    format_weeks_get_section_dates()
    get_print_section_cm_text()
    print_section_add_menus()
    make_editing_buttons()
    print_section()
    print_overview()
    print_recent_activity()
    delete_course_module()
    update_category_button()
    make_categories_list()
    category_delete_move()
    category_delete_full()
    move_category()
    course_category_hide()
    course_category_show()
    get_course_category()
    create_course_category()
    get_all_subcategories()
    get_child_categories()
    get_categories()
    print_course_search()
    print_my_moodle()
    print_remote_course()
    print_remote_host()
    print_whole_category_list()
    print_category_info()
    get_course_category_tree()
    print_courses()
    print_course()
    get_category_courses_array()
    get_category_courses_array_recursively()
    blog_get_context_url()
    get_courses_wmanagers()
    convert_tree_to_html()
    convert_tabrows_to_tree()
    can_use_rotated_text()
    get_parent_contexts()
    get_parent_contextid()
    get_child_contexts()
    create_contexts()
    cleanup_contexts()
    build_context_path()
    rebuild_contexts()
    preload_course_contexts()
    context_moved()
    fetch_context_capabilities()
    context_instance_preload()
    get_contextlevel_name()
    print_context_name()
    mark_context_dirty()
    delete_context()
    get_context_url()
    get_course_context()
    get_user_courses_bycap()
    get_role_context_caps()
    get_courseid_from_context()
    context_instance_preload_sql()
    get_related_contexts_string()
    get_plugin_list_with_file()
    check_browser_operating_system()
    check_browser_version()
    get_device_type()
    get_device_type_list()
    get_selected_theme_for_device_type()
    get_device_cfg_var_name()
    set_user_device_type()
    get_user_device_type()
    get_browser_version_classes()
    generate_email_supportuser()
    badges_get_issued_badge_info()
    can_use_html_editor()
    enrol_cohort_get_cohorts()
    enrol_cohort_can_view_cohort()
    cohort_get_visible_list()
    enrol_cohort_enrol_all_users()
    enrol_cohort_search_cohorts()
* The never unused webdav_locks table was dropped.
* The actionmenu hideMenu() function now expects an EventFacade object to be passed to it,
  i.e. a call to M.core.actionmenu.instance.hideMenu() should be change to M.core.actionmenu.instance.hideMenu(e)
* In the html_editors (tinyMCE, Atto), the manage files button can be hidden by changing the 'enable_filemanagement' option to false.
* external_api::validate_context now is public, it can be called from other classes.
* rss_error() now supports returning of correct HTTP status of error and will return '404 Not Found'
  unless other status is specified.
* Plugins can extend the navigation for categories settings by declaring the following callback:
  <frankenstyle>_extend_navigation_category_settings(navigation_node, context_coursecat)
* The clilib.php provides two new functions cli_write() and cli_writeln() that should be used for outputting texts from the command
  line interface scripts.
* External function core_course_external::get_course_contents returned parameter "name" has been changed to PARAM_RAW,
  this is because the new external_format_string function may return raw data if the global moodlewssettingraw parameter is used.
* Function is_web_crawler() has been deprecated, please use core_useragent::is_web_crawler() instead.

=== 2.9.1 ===

* New methods grade_grade::get_grade_max() and get_grade_min() must be used rather than directly the public properties rawgrademax and rawgrademin.
* New method grade_item::is_aggregate_item() indicates when a grade_item is an aggreggated type grade.

=== 2.9 ===

* The default home page for users has been changed to the dashboard (formely my home). See MDL-45774.
* Support for rendering templates from php or javascript has been added. See MDL-49152.
* Support for loading AMD javascript modules has been added. See MDL-49046.
* Webservice core_course_delete_courses now return warning messages on any failures and does not try to rollback the entire deletion.
* \core\event\course_viewed 'other' argument renamed from coursesectionid to coursesectionnumber as it contains the section number.
* New API core_filetypes::add_type (etc.) allows custom filetypes to be added and modified.
* PHPUnit: PHPMailer Sink is now started for all tests and is setup within the phpunit wrapper for advanced tests.
  Catching debugging messages when sending mail will no longer work. Use $sink = $this->redirectEmails(); and then check
  the message in the sink instead.
* The file pluginlib.php was deprecated since 2.6 and has now been removed, do not include or require it.
* \core_component::fetch_subsystems() now returns a valid path for completion component instead of null.
* Deprecated JS global methods have been removed (show_item, destroy_item, hide_item, addonload, getElementsByTagName, findChildNodes).
* For 3rd party plugin specific environment.xml files, it's now possible to specify version independent checks by using the
  <PLUGIN name="component_name"> tag instead of the version dependent <MOODLE version="x.y"> one. If the PLUGIN tag is used any
  Moodle specific tags will be ignored.
* html_table: new API for adding captions to tables (new field, $table->caption) and subsequently hiding said captions from sighted users using accesshide (enabled using $table->captionhide).
* The authorization procedure in the mdeploy.php script has been improved. The script
  now relies on the main config.php when deploying an available update.
* sql_internal_reader and sql_select_reader interfaces have been deprecated in favour of sql_internal_table_reader
  and sql_reader which use iterators to be more memory efficient.
* $CFG->enabletgzbackups setting has been removed as now backups are stored internally using .tar.gz format by default, you can
  set $CFG->usezipbackups to store them in zip format. This does not affect the restore process, which continues accepting both.
* Added support for custom string manager implementations via $CFG->customstringmanager
  directive in the config.php. See MDL-49361 for details.
* Add new make_request_directory() for creation of per-request files.
* Added generate_image_thumbnail_from_string. This should be used instead of generate_image_thumbnail when the source is a string.
  This prevents the need to write files to disk unnecessarily.
* Added generate_image_thumbnail to stored_file class. This should be used when generating thumbnails for stored files.
  This prevents the need to write files to disk unnecessarily.
* Removed pear/HTTP/WebDav. See MDL-49534 for details.
* Use standard PHP date time classes and methods - see new core_date class for timezone normalisation methods.
* Moved lib/google/Google/ to lib/google/src/Google. This is to address autoloader issues with Google's provided autoloader
  for the library. See MDL-49519 for details.
* The outdated lib/google/Google_Client.php and related files have been completely removed. To use
  the new client, read lib/google/readme_moodle.txt, please.
* profile_display_badges() has been deprecated. See MDL-48935 for details.
* Added a new method add_report_nodes() to pagelib.php. If you are looking to add links to the user profile page under the heading "Reports"
  then please use this function to ensure that the breadcrumb and navigation block are created properly for all user profile pages.
* process_new_icon() now does not always return a PNG file. When possible, it will try to keep the format of the original file.
  Set the new argument $preferpng to true to force PNG. See MDL-46763 and MDL-50041 for details.

=== 2.8 ===

* Gradebook grade category option "aggregatesubcats" has been removed completely.
  This means that the database column is removed, the admin settings are removed and
  the properties from the grade_category object have been removed. If any courses were
  found to be using this setting, a warning to check the grades will be shown in the
  course grader report after upgrading the site. The same warning will be shown on
  courses restored from backup that had this setting enabled (see MDL-47503).
* lib/excelllib.class.php has been updated. The class MoodleExcelWorkbook will now only produce excel 2007 files.
* renderers: We now remove the suffix _renderable when looking for a render method for a renderable.
  If you have a renderable class named like "blah_renderable" and have a method on a renderer named "render_blah_renderable"
  you will need to change the name of your render method to "render_blah" instead, as renderable at the end is no longer accepted.
* New functions get_course_and_cm_from_cmid($cmorid, $modulename) and
  get_course_and_cm_from_instance($instanceorid, $modulename) can be used to
  more efficiently load these basic data objects at the start of a script.
* New function cm_info::create($cm) can be used when you need a cm_info
  object, but have a $cm which might only be a standard database record.
* $CFG->enablegroupmembersonly no longer exists.
* Scheduled tasks have gained support for syntax to introduce variability when a
  task will run across installs. When a when hour or minute are defined as 'R'
  they will be installed with a random hour/minute value.
* Several classes grade_edit_tree_column_xxx were removed since grades setup page
  has been significantly changed. These classes should not be used outside of
  gradebook or developers can copy them into their plugins from 2.7 branch.
* Google APIs Client Library (lib/google/) has been upgraded to 1.0.5-beta and
  API has changed dramatically without backward compatibility. Any code accessing
  it must be amended. It does not apply to lib/googleapi.php. See MDL-47297
* Added an extra parameter to the function get_formatted_help_string() (default null) which is used to specify
  additional string parameters.
* User settings node and course node in navigation now support callbacks from admin tools.
* grade_get_grades() optional parameteres $itemtype, $itemmodule, $iteminstance are now required.

DEPRECATIONS:
* completion_info->get_incomplete_criteria() is deprecated and will be removed in Moodle 3.0.
* grade_category::aggregate_values() is deprecated and will be removed in Moodle 3.0.
* groups_filter_users_by_course_module_visible() is deprecated; replace with
  core_availability\info::filter_user_list. Will be removed in Moodle 3.0.
* groups_course_module_visible() is deprecated; replace with $cm->uservisible.
* cm_info property $cm->groupmembersonly is deprecated and always returns 0.
  Use core_availability\info::filter_user_list if trying to determine which
  other users can see an activity.
* cm_info method $cm->is_user_access_restricted_by_group() is deprecated and
  always returns false. Use $cm->uservisible to determine whether the user can
  access the activity.
* Constant FEATURE_GROUPMEMBERSONLY (used in module _supports functions) is
  deprecated.
* cohort_get_visible_list() is deprecated. There is a better function cohort_get_available_cohorts()
  that respects user capabilities to view cohorts.
* enrol_cohort_get_cohorts() and enrol_cohort_search_cohorts() are deprecated since
  functionality is removed. Please use cohort_get_available_cohorts()
* enrol_cohort_enrol_all_users() is deprecated; enrol_manual is now responsible for this action
* enrol_cohort_can_view_cohort() is deprecated; replace with cohort_can_view_cohort()

=== 2.6.4 / 2.7.1 ===

* setnew_password_and_mail() and update_internal_user_password() will trigger
  \core\event\user_password_updated. Previously they used to generate
  \core\event\user_updated event.
* update_internal_user_password() accepts optional boolean $fasthash for fast
  hashing.
* user_update_user() and user_create_user() api's accept optional param
  $triggerevent to avoid respective events to be triggred from the api's.

=== 2.7 ===

* PHPUnit cannot be installed via PEAR any more, please use composer package manager instead.
* $core_renderer->block_move_target() changed to support more verbose move-block-here descriptions.

Events and Logging:
* Significant changes in Logging API. For upgrading existing events_trigger() and
  add_to_log() see http://docs.moodle.org/dev/Migrating_logging_calls_in_plugins
  For accessing logs from plugins see http://docs.moodle.org/dev/Migrating_log_access_in_reports
* The validation of the following events is now stricter (see MDL-45445):
    - \core\event\blog_entry_created
    - \core\event\blog_entry_deleted
    - \core\event\blog_entry_updated
    - \core\event\cohort_member_added
    - \core\event\cohort_member_removed
    - \core\event\course_category_deleted
    - \core\event\course_completed
    - \core\event\course_content_deleted
    - \core\event\course_created
    - \core\event\course_deleted
    - \core\event\course_restored
    - \core\event\course_section_updated (see MDL-45229)
    - \core\event\email_failed
    - \core\event\group_member_added
    - \core\event\group_member_removed
    - \core\event\note_created
    - \core\event\note_deleted
    - \core\event\note_updated
    - \core\event\role_assigned
    - \core\event\role_deleted
    - \core\event\role_unassigned
    - \core\event\user_graded
    - \core\event\user_loggedinas
    - \core\event\user_profile_viewed
    - \core\event\webservice_token_created

DEPRECATIONS:
* $module uses in mod/xxx/version.php files is now deprecated. Please use $plugin instead. It will be removed in Moodle 2.10.
* Update init methods in all event classes - "level" property was renamed to "edulevel", the level property is now deprecated.
* Abstract class \core\event\course_module_instances_list_viewed is deprecated now, use \core\event\instances_list_viewed instead.
* Abstract class core\event\content_viewed has been deprecated. Please extend base event or other relevant abstract class.
* mod_book\event\instances_list_viewed has been deprecated. Please use mod_book\event\course_module_instance_list_viewed instead.
* mod_chat\event\instances_list_viewed has been deprecated. Please use mod_chat\event\course_module_instance_list_viewed instead.
* mod_choice\event\instances_list_viewed has been deprecated. Please use mod_choice\event\course_module_instance_list_viewed instead.
* mod_feedback\event\instances_list_viewed has been deprecated. Please use mod_feedback\event\course_module_instance_list_viewed instead.
* mod_page\event\instances_list_viewed has been deprecated. Please use mod_page\event\course_module_instance_list_viewed instead.
* The constants FRONTPAGECOURSELIST, FRONTPAGETOPICONLY & FRONTPAGECOURSELIMIT have been removed.
* Conditional availability API has moved and changed. The condition_info class is
  replaced by \core_availability\info_module, and condition_info_section by
  \core_availability\info_section. (Code that uses the old classes will generally
  still work.)
* coursemodule_visible_for_user() has been deprecated but still works - replaced
  by a new static function \core_availability\info_module::is_user_visible()
* cm_info::is_user_access_restricted_by_conditional_access has been deprecated
  but still works (it has never done what its name suggests, and is
  unnecessary).
* cm_info and section_info property showavailability has been deprecated, but
  still works (with the caveat that this information is now per-user).
* cm_info and section_info properties availablefrom and availableuntil have been
  deprecated and always return zero (underlying data doesn't have these values).
* section_info property groupingid has been deprecated and always returns zero,
  same deal.
* Various cm_info methods have been deprecated in favour of their read-only properties (get_url(), get_content(), get_extra_classes(),
  get_on_click(), get_custom_data(), get_after_link, get_after_edit_icons)
* The ajaxenabled function has been deprecated and always returns true. All code should be fully functional in Javascript.
* count_login_failures() has been deprecated, use user_count_login_failures() instead. Refer MDL-42891 for details.

Conditional availability (activities and sections):
* New conditional availability API in /availability, including new availability
  condition plugins in /availability/condition. The new API is very similar with
  regard to checking availability, but any code that modifies availability settings
  for an activity or section is likely to need substantial changes.

YUI:
  * The lightbox attribute for moodle-core-notification-dialogue has been
    deprecated and replaced by the modal attribute. This was actually
    changed in Moodle 2.2, but has only been marked as deprecated now. It
    will be removed in Moodle 2.9.
  * When destroying any type of dialogue based on moodle-core-notification, the relevant content is also removed from
    the DOM. Previously it was left orphaned.

JavaSript:
    * The findChildNodes global function has been deprecated. Y.all should
      be used instead.
    * The callback argument to confirm_action and M.util.show_confirm_dialog has been deprecated. If you need to write a
      confirmation which includes a callback, please use moodle-core-notification-confirmation and attach callbacks to the
      events provided.

* New locking api and admin settings to configure the system locking type.
* New "Time spent waiting for the database" performance metric displayed along with the
  other MDL_PERF vars; the change affects both the error logs and the vars displayed in
  the page footer.
* Changes in the tag API. The component and contextid are now saved when assigning tags to an item. Please see
  tag/upgrade.txt for more information.

=== 2.6 ===

* Use new methods from core_component class instead of get_core_subsystems(), get_plugin_types(),
  get_plugin_list(), get_plugin_list_with_class(), get_plugin_directory(), normalize_component(),
  get_component_directory() and get_plugin_list_with_file(). The names of the new methods are
  exactly the same, the only differences are that core_component::get_plugin_types() now always returns
  full paths and core_component::get_plugin_list() does not accept empty parameter any more.
* Use core_text::* instead of textlib:: and also core_collator::* instead of collatorlib::*.
* Use new function moodleform::mock_submit() to simulate form submission in unit tests (backported).
* New $CFG->localcachedir setting useful for cluster nodes. Admins have to update X-Sendfile aliases if used.
* MS SQL Server drivers are now using NVARCHAR(MAX) instead of NTEXT and VARBINARY(MAX) instead of IMAGE,
  this change should be fully transparent and it should help significantly with add-on compatibility.
* The string manager classes were renamed. Note that they should not be modified or used directly,
  always use get_string_manager() to get instance of the string manager.
* The ability to use an 'insecure' rc4encrypt/rc4decrypt key has been removed.
* Use $CFG->debugdeveloper instead of debugging('', DEBUG_DEVELOPER).
* Use set_debugging(DEBUG_xxx) when changing debugging level for current request.
* Function moveto_module() does not modify $mod argument and instead now returns the new module visibility value.
* Use behat_selectors::get_allowed_text_selectors() and behat_selectors::get_allowed_selectors() instead of
  behat_command::$allowedtextselectors and behat_command::$allowedselectors
* Subplugins are supported in admin tools and local plugins.
* file_packer/zip_packer API has been modified so that key functions support a new file_progress interface
  to report progress during long operations. Related to this, zip_archive now supports an estimated_count()
  function that returns an approximate number of entries in the zip faster than the count() function.
* Class cm_info no longer extends stdClass. All properties are read-only and calculated on first request only.
* Class course_modinfo no longer extends stdClass. All properties are read-only.
* Database fields modinfo and sectioncache in table course are removed. Application cache core/coursemodinfo
  is used instead. Course cache is still reset, rebuilt and retrieved using function rebuild_course_cache() and
  get_fast_modinfo(). Purging all caches and every core upgrade purges course modinfo cache as well.
  If function get_fast_modinfo() is called for multiple courses make sure to include field cacherev in course
  object.
* Internal (noreply and support) user support has been added for sending/receiving message.
  Use core_user::get_noreply_user() and core_user::get_support_user() to get noreply and support user's respectively.
  Real users can be used as noreply/support users by setting $CFG->noreplyuserid and $CFG->supportuserid
* New function readfile_allow_large() in filelib.php for use when very large files may need sending to user.
* Use core_plugin_manager::reset_caches() when changing visibility of plugins.
* Implement new method get_enabled_plugins() method in subplugin info classes.
* Each plugin should include version information in version.php.
* Module and block tables do not contain version column any more, use get_config('xx_yy', 'version') instead.
* $USER->password field is intentionally unset so that session data does not contain password hashes.
* Use core_shutdown_manager::register_function() instead of register_shutdown_function().
* New file packer for .tar.gz files; obtain by calling get_file_packer('application/x-gzip'). Intended initially
  for use in backup/restore only, as there are limitations on supported filenames. Also new packer for
  backups which supports both compression formats; get_file_packer('application/vnd.moodle.backup').
* New optional parameter to stored_file::get_content_file_handle to open file handle with 'gzopen' instead
  of 'fopen' to read gzip-compressed files if required.
* update_internal_user_password() and setnew_password_and_mail() now trigger user_updated event.
* Add thirdpartylibs.xml file to plugins that bundle any 3rd party libraries.
* New class introduced to help auto generate zIndex values for modal dialogues. Class "moodle-has-zindex"
  should set on any element which uses a non-default zindex and needs to ensure it doesn't show above a
  dialogue.
* $CFG->filelifetime is now used consistently for most file serving operations, the default was lowered
  to 6 hours from 24 hours because etags and x-sendfile support should make file serving less expensive.
* Date format locale charset for windows server will come from calendar type and for gregorian it will use
  lang file.
* The library to interact with Box.net (class boxclient) is only compatible with their APIv1 which
  reaches its end of life on the 14th of Dec. You should migrate your scripts to make usage of the
  new class boxnet_client(). Note that the method names and return values have changed.
* Settings pages are now possible for Calendar type plugins. Calendar type plugins that require a settings page to
  work properly will need to set their requires version to a number that is equal to or grater than the 2.6.1 release version.
* The admin/tool/generator tool was overhauled to use testing data generators and the previous interface to create
  test data was removed (it was not working correctly anyway). If you were using this tool you will probably need to
  update your code.

DEPRECATIONS:
Various previously deprecated functions have now been altered to throw DEBUG_DEVELOPER debugging notices
and will be removed in a future release (target: 2.8), a summary follows:

Accesslib:
    * get_context_instance()                ->  context_xxxx::instance()
    * get_context_instance_by_id()          ->  context::instance_by_id($id)
    * get_system_context()                  ->  context_system::instance()
    * context_moved()                       ->  context::update_moved()
    * preload_course_contexts()             ->  context_helper::preload_course()
    * context_instance_preload()            ->  context_helper::preload_from_record()
    * context_instance_preload_sql()        ->  context_helper::get_preload_record_columns_sql()
    * get_contextlevel_name()               ->  context_helper::get_level_name()
    * create_contexts()                     ->  context_helper::create_instances()
    * cleanup_contexts()                    ->  context_helper::cleanup_instances()
    * build_context_path()                  ->  context_helper::build_all_paths()
    * print_context_name()                  ->  $context->get_context_name()
    * mark_context_dirty()                  ->  $context->mark_dirty()
    * delete_context()                      ->  $context->delete_content() or context_helper::delete_instance()
    * get_context_url()                     ->  $context->get_url()
    * get_course_context()                  ->  $context->get_course_context()
    * get_parent_contexts()                 ->  $context->get_parent_context_ids()
    * get_parent_contextid()                ->  $context->get_parent_context()
    * get_child_contexts()                  ->  $context->get_child_contexts()
    * rebuild_contexts()                    ->  $context->reset_paths()
    * get_user_courses_bycap()              ->  enrol_get_users_courses()
    * get_courseid_from_context()           ->  $context->get_course_context(false)
    * get_role_context_caps()               ->  (no replacement)
    * load_temp_role()                      ->  (no replacement)
    * remove_temp_roles()                   ->  (no replacement)
    * get_related_contexts_string()         ->  $context->get_parent_context_ids(true)
    * get_recent_enrolments()               ->  (no replacement)

Enrollment:
    * get_course_participants()             -> get_enrolled_users()
    * is_course_participant()               -> is_enrolled()

Output:
    * current_theme()                       -> $PAGE->theme->name
    * skip_main_destination()               -> $OUTPUT->skip_link_target()
    * print_container()                     -> $OUTPUT->container()
    * print_container_start()               -> $OUTPUT->container_start()
    * print_container_end()                 -> $OUTPUT->container_end()
    * print_continue()                      -> $OUTPUT->continue_button()
    * print_header()                        -> $PAGE methods
    * print_header_simple()                 -> $PAGE methods
    * print_side_block()                    -> $OUTPUT->block()
    * print_arrow()                         -> $OUTPUT->arrow()
    * print_scale_menu_helpbutton()         -> $OUTPUT->help_icon_scale($courseid, $scale)
    * print_checkbox()                      -> html_writer::checkbox()

Navigation:
    * print_navigation()                    -> $OUTPUT->navbar()
    * build_navigation()                    -> $PAGE->navbar methods
    * navmenu()                             -> (no replacement)
    * settings_navigation::
          get_course_modules()              -> (no replacement)

Files and repositories:
    * stored_file::replace_content_with()   -> stored_file::replace_file_with()
    * stored_file::set_filesize()           -> stored_file::replace_file_with()
    * stored_file::get_referencelifetime()  -> (no replacement)
    * repository::sync_external_file()      -> see repository::sync_reference()
    * repository::get_file_by_reference()   -> repository::sync_reference()
    * repository::
          get_reference_file_lifetime()     -> (no replacement)
    * repository::sync_individual_file()    -> (no replacement)
    * repository::reset_caches()            -> (no replacement)

Calendar:
    * add_event()                           -> calendar_event::create()
    * update_event()                        -> calendar_event->update()
    * delete_event()                        -> calendar_event->delete()
    * hide_event()                          -> calendar_event->toggle_visibility(false)
    * show_event()                          -> calendar_event->toggle_visibility(true)

Misc:
    * filter_text()                         -> format_text(), format_string()...
    * httpsrequired()                       -> $PAGE->https_required()
    * detect_munged_arguments()             -> clean_param([...], PARAM_FILE)
    * mygroupid()                           -> groups_get_all_groups()
    * js_minify()                           -> core_minify::js_files()
    * css_minify_css()                      -> core_minify::css_files()
    * course_modinfo::build_section_cache() -> (no replacement)
    * generate_email_supportuser()          -> core_user::get_support_user()

Sessions:
    * session_get_instance()->xxx()         -> \core\session\manager::xxx()
    * session_kill_all()                    -> \core\session\manager::kill_all_sessions()
    * session_touch()                       -> \core\session\manager::touch_session()
    * session_kill()                        -> \core\session\manager::kill_session()
    * session_kill_user()                   -> \core\session\manager::kill_user_sessions()
    * session_gc()                          -> \core\session\manager::gc()
    * session_set_user()                    -> \core\session\manager::set_user()
    * session_is_loggedinas()               -> \core\session\manager::is_loggedinas()
    * session_get_realuser()                -> \core\session\manager::get_realuser()
    * session_loginas()                     -> \core\session\manager::loginas()

User-agent related functions:
    * check_browser_operating_system()      -> core_useragent::check_browser_operating_system()
    * check_browser_version()               -> core_useragent::check_browser_version()
    * get_device_type()                     -> core_useragent::get_device_type()
    * get_device_type_list()                -> core_useragent::get_device_type_list()
    * get_selected_theme_for_device_type()  -> core_useragent::get_device_type_theme()
    * get_device_cfg_var_name()             -> core_useragent::get_device_type_cfg_var_name()
    * set_user_device_type()                -> core_useragent::set_user_device_type()
    * get_user_device_type()                -> core_useragent::get_user_device_type()
    * get_browser_version_classes()         -> core_useragent::get_browser_version_classes()

YUI:
    * moodle-core-notification has been deprecated with a recommendation of
      using its subclasses instead. This is to allow for reduced page
      transport costs. Current subclasses include:
      * dialogue
      * alert
      * confirm
      * exception
      * ajaxexception

Event triggering and event handlers:
    * All existing events and event handlers should be replaced by new
      event classes and matching new event observers.
    * See https://docs.moodle.org/dev/Events_API for more information.
    * The following events will be entirely removed, though they can still
      be captured using handlers, but they should not be used any more.
      * groups_members_removed          -> \core\event\group_member_removed
      * groups_groupings_groups_removed -> (no replacement)
      * groups_groups_deleted           -> \core\event\group_deleted
      * groups_groupings_deleted        -> \core\event\grouping_deleted
    * edit_module_post_actions() does not trigger events any more.

=== 2.5.1 ===

* New get_course() function for use when obtaining the course record from database. Will
  reuse existing $COURSE or $SITE globals if possible to improve performance.

=== 2.5 ===

* The database drivers (moodle_database and subclasses) aren't using anymore the ::columns property
  for caching database metadata. MUC (databasemeta) is used instead. Any custom DB driver should
  apply for that change.
* The cron output has been changed to include time and memory usage (see cron_trace_time_and_memory()),
  so any custom utility relying on the old output may require modification.
* Function get_max_file_sizes now returns an option for (for example) "Course limit (500MB)" or
  "Site limit (200MB)" when appropriate with the option set to 0. This function no longer returns
  an option for 0 bytes. Existing code that was replacing the 0 option in the return
  from this function with a more sensible message, can now use the return from this function directly.
* Functions responsible for output in course/lib.php are deprecated, the code is moved to
  appropriate renderers: print_section(), print_section_add_menus(), get_print_section_cm_text(),
  make_editing_buttons()
  See functions' phpdocs in lib/deprecatedlib.php
* Function get_print_section_cm_text() is deprecated, replaced with methods in cm_info
* zip_packer may create empty zip archives, there is a new option to ignore
  problematic files when creating archive
* The function delete_course_module was deprecated and has been replaced with
  course_delete_module. The reason for this was because the function delete_course_module
  only partially deletes data, so wherever it was called extra code was needed to
  perform the whole deletion process. The function course_delete_module now takes care
  of the whole process.
* curl::setopt() does not accept constant values any more. As it never worked properly,
  we decided to make the type check stricter. Now, the keys of the array pass must be a string
  corresponding to the curl constant name.
* Function get_users_listing now return list of users except guest and deleted users. Previously
  deleted users were excluded by get_users_listing. As guest user is not expected while browsing users,
  and not included in get_user function, it will not be returned by get_users_listing.
* The add_* functions in course/dnduploadlib.php have been deprecated. Plugins should be using the
  MODNAME_dndupload_register callback instead.
* The signature of the add() method of classes implementing the parentable_part_of_admin_tree
  interface (such as admin_category) has been extended. The new parameter allows the caller
  to prepend the new node before an existing sibling in the admin tree.
* condition_info:get_condition_user_fields($formatoptions) now accepts the optional
  param $formatoptions, that will determine if the field names are processed by
  format_string() with the passed options.
* remove all references to $CFG->gdversion, GD PHP extension is now required
* Formslib will now throw a developer warning if a PARAM_ type hasn't been set for elements which
  need it. Please set PARAM_RAW explicitly if you do not want any cleaning.
* Functions responsible for managing and accessing course categories are moved to class coursecat
  in lib/coursecatlib.php, functions responsible for rendering courses and categories lists are
  moved to course/renderer.php. The following global functions are deprecated: make_categories_list(),
  category_delete_move(), category_delete_full(), move_category(), course_category_hide(),
  course_category_show(), get_course_category(), create_course_category(), get_all_subcategories(),
  get_child_categories(), get_categories(), print_my_moodle(), print_remote_course(),
  print_remote_host(), print_whole_category_list(), print_category_info(), get_course_category_tree(),
  print_courses(), print_course(), get_category_courses_array(), get_category_courses_array_recursively(),
  get_courses_wmanagers()
* $core_renderer->block_move_target() changed to support more verbose move-block-here descriptions.
* Additional (optional) param $onlyactive has been added to get_enrolled_users, count_enrolled_users
  functions to get information for only active (excluding suspended enrolments) users. Included two
  helper functions extract_suspended_users, get_suspended_userids to extract suspended user information.
* The core_plugin_manager class now provides two new helper methods for getting information
  about known plugins: get_plugins_of_type() and get_subplugins_of_plugin().
* The get_uninstall_url() method of all subclasses of \core\plugininfo\base class is now expected
  to always return moodle_url. Subclasses can use the new method is_uninstall_allowed()
  to control the availability of the 'Uninstall' link at the Plugins overview page (previously
  they would do it by get_uninstall_url() returning null). By default, URL to a new general plugin
  uninstall tool is returned. Unless the plugin type needs extra steps that can't be handled by
  plugininfo_xxx::uninstall() method or xmldb_xxx_uninstall() function, this default URL should
  satisfy all plugin types.

Database (DML) layer:
* $DB->sql_empty() is deprecated, you have to use sql parameters with empty values instead,
  please note hardcoding of empty strings in SQL queries breaks execution in Oracle database.
* Indexes must not be defined on the same columns as keys, this is now reported as fatal problem.
  Please note that internally we create indexes instead of foreign keys.

YUI changes:
* M.util.help_icon has been deprecated. Code should be updated to use moodle-core-popuphelp
  instead. To do so, remove any existing JS calls to M.util.help_icon from your PHP and ensure
  that your help link is placed in a span which has the class 'helplink'.

=== 2.4 ===

* Pagelib: Numerous deprecated functions were removed as classes page_base, page_course
  and page_generic_activity.
* use $CFG->googlemapkey3 instead of removed $CFG->googlemapkey and migrate to Google Maps API V3
* Function settings_navigation::add_course_editing_links() is completely removed
* function global_navigation::format_display_course_content() is removed completely (the
  functionality is moved to course format class)
* in the function global_navigation::load_generic_course_sections() the argument $courseformat is
  removed
* New component and itemid columns in groups_members table - this allows plugin to create protected
  group memberships using 'xx_yy_allow_group_member_remove' callback and there is also a new restore
  callback 'xx_yy_restore_group_member()'.
* New general role assignment restore plugin callback 'xx_yy_restore_role_assignment()'.
* functions get_generic_section_name(), get_all_sections(), add_mod_to_section(), get_all_mods()
  are deprecated. See their phpdocs in lib/deprecatedlib.php on how to replace them

YUI changes:
* moodle-enrol-notification has been renamed to moodle-core-notification
* YUI2 code must now use 2in3, see http://yuilibrary.com/yui/docs/yui/yui-yui2.html
* M.util.init_select_autosubmit() and M.util.init_url_select() have been deprecated. Code using this should be updated
  to use moodle-core-formautosubmit

Unit testing changes:
* output debugging() is not sent to standard output any more,
  use $this->assertDebuggingCalled(), $this->assertDebuggingNotCalled(),
  $this->getDebuggingMessages() or $this->assertResetDebugging() instead.

=== 2.3 ===

Database layer changes:
* objects are not allowed in paramters of DML functions, use explicit casting to strings if necessary

Note:
* DDL and DML methods which were deprecated in 2.0 have now been removed, they will no longer produce
debug messages and will produce fatal errors

API changes:

* send_stored_file() has changed its interface
* deleted several resourcelib_embed_* functions from resourcelib.php

=== 2.2 ===

removed unused libraries:
* odbc, base32, CodeSniffer, overlib, apd profiling, kses, Smarty, PEAR Console, swfobject, cssshover.htc, md5.js

API changes:
* new admin/tool plugin type
* new context API - old API is still available
* deleted users do not have context any more
* removed global search


=== 2.1 ===

API changes:
* basic suport for restore from 1.9
* new mobile devices API
* new questions API


=== 2.0 ===

API changes:
* new DML API - https://moodledev.io/docs/apis/core/dml
* new DDL API - https://moodledev.io/docs/apis/core/dml/ddl
* new file API - https://moodledev.io/docs/apis/subsystems/files
* new $PAGE and $OUTPUT API
* new navigation API
* new theme API
* new javascript API - https://moodledev.io/docs/guides/javascript
* new portfolio API
* new local plugin type
* new translation support - http://lang.moodle.org
* new web service API
* new cohorts API
* new messaging API
* new rating API
* new comment API
* new sessions API
* new enrolment API
* new backup/restore API
* new blocks API
* new filters API
* improved plugin support (aka Frankenstyle)
* new registration and hub API
* new course completion API
* new plagiarism API
* changed blog API
* new text editor API
* new my moodle and profiles API<|MERGE_RESOLUTION|>--- conflicted
+++ resolved
@@ -2,12 +2,9 @@
 information provided here is intended especially for developers.
 
 === 4.4 ===
-<<<<<<< HEAD
 
 * Added modalform config object `moduleName` param that can be used to define alternative modal type for the modalform. By default 'core/modal_save_cancel' is used.
-=======
 * Add a new parameter to the debounce (core/utils) function to allow for cancellation.
->>>>>>> 3cb49765
 
 === 4.3 ===
 
