--- conflicted
+++ resolved
@@ -34,12 +34,8 @@
 <div class="calendarwrapper" data-courseid="{{courseid}}" data-current-time="{{time}}">
     {{> core_calendar/month_header }}
     {{> core_calendar/month_navigation }}
-<<<<<<< HEAD
     {{> core/overlay_loading}}
-    <table class="calendarmonth calendartable card-deck m-b-0">
-=======
     <table id="month-detailed-{{uniqid}}" class="calendarmonth calendartable card-deck m-b-0">
->>>>>>> aefb2950
         <thead>
             <tr>
                 {{# daynames }}
